/*
 *  query.c
 *
 *  Copyright (c) 2006-2011 Pacman Development Team <pacman-dev@archlinux.org>
 *  Copyright (c) 2002-2006 by Judd Vinet <jvinet@zeroflux.org>
 *
 *  This program is free software; you can redistribute it and/or modify
 *  it under the terms of the GNU General Public License as published by
 *  the Free Software Foundation; either version 2 of the License, or
 *  (at your option) any later version.
 *
 *  This program is distributed in the hope that it will be useful,
 *  but WITHOUT ANY WARRANTY; without even the implied warranty of
 *  MERCHANTABILITY or FITNESS FOR A PARTICULAR PURPOSE.  See the
 *  GNU General Public License for more details.
 *
 *  You should have received a copy of the GNU General Public License
 *  along with this program.  If not, see <http://www.gnu.org/licenses/>.
 */

#include "config.h"

#include <stdlib.h>
#include <stdio.h>
#include <limits.h>
#include <string.h>
#include <sys/stat.h>
#include <errno.h>

#include <alpm.h>
#include <alpm_list.h>

/* pacman */
#include "pacman.h"
#include "package.h"
#include "conf.h"
#include "util.h"

static char *resolve_path(const char *file)
{
	char *str = NULL;

	str = calloc(PATH_MAX + 1, sizeof(char));
	if(!str) {
		return NULL;
	}

	if(!realpath(file, str)) {
		free(str);
		return NULL;
	}

	return str;
}

/* check if filename exists in PATH */
static int search_path(char **filename, struct stat *bufptr)
{
	char *envpath, *envpathsplit, *path, *fullname;
	size_t flen;

	if((envpath = getenv("PATH")) == NULL) {
<<<<<<< HEAD
		return -1;
	}
	if((envpath = envpathsplit = strdup(envpath)) == NULL) {
		return -1;
=======
		return(-1);
	}
	if((envpath = envpathsplit = strdup(envpath)) == NULL) {
		return(-1);
>>>>>>> f2c4e7e5
	}

	flen = strlen(*filename);

	while((path = strsep(&envpathsplit, ":")) != NULL) {
		size_t plen = strlen(path);

		/* strip the trailing slash if one exists */
		while(path[plen - 1] == '/') {
				path[--plen] = '\0';
		}

		fullname = malloc(plen + flen + 2);
		if(!fullname) {
			free(envpath);
			return(-1);
		}
		sprintf(fullname, "%s/%s", path, *filename);

		if(lstat(fullname, bufptr) == 0) {
			free(*filename);
			*filename = fullname;
			free(envpath);
			return 0;
		}
		free(fullname);
	}
	free(envpath);
	return -1;
}

static void print_query_fileowner(const char *filename, pmpkg_t *info)
{
	if(!config->quiet) {
		printf(_("%s is owned by %s %s\n"), filename,
				alpm_pkg_get_name(info), alpm_pkg_get_version(info));
	} else {
		printf("%s\n", alpm_pkg_get_name(info));
	}
}

static int query_fileowner(alpm_list_t *targets)
{
	int ret = 0;
	char path[PATH_MAX];
	const char *root;
	char *append;
	size_t max_length;
	alpm_list_t *t;
	pmdb_t *db_local;

	/* This code is here for safety only */
	if(targets == NULL) {
		pm_fprintf(stderr, PM_LOG_ERROR, _("no file was specified for --owns\n"));
		return 1;
	}

	/* Set up our root path buffer. We only need to copy the location of root in
	 * once, then we can just overwrite whatever file was there on the previous
	 * iteration. */
	root = alpm_option_get_root();
	strncpy(path, root, PATH_MAX - 1);
	append = path + strlen(path);
	max_length = PATH_MAX - (append - path) - 1;

	db_local = alpm_option_get_localdb();

	for(t = targets; t; t = alpm_list_next(t)) {
		char *filename, *dname, *rpath;
		const char *bname;
		struct stat buf;
		alpm_list_t *i;
		int found = 0;

		filename = strdup(alpm_list_getdata(t));

		if(lstat(filename, &buf) == -1) {
			/*  if it is not a path but a program name, then check in PATH */
			if(strchr(filename, '/') == NULL) {
				if(search_path(&filename, &buf) == -1) {
					pm_fprintf(stderr, PM_LOG_ERROR, _("failed to find '%s' in PATH: %s\n"),
							filename, strerror(errno));
					ret++;
					free(filename);
					continue;
				}
			} else {
				pm_fprintf(stderr, PM_LOG_ERROR, _("failed to read file '%s': %s\n"),
						filename, strerror(errno));
				ret++;
				free(filename);
				continue;
			}
		}

		if(S_ISDIR(buf.st_mode)) {
			pm_fprintf(stderr, PM_LOG_ERROR,
				_("cannot determine ownership of directory '%s'\n"), filename);
			ret++;
			free(filename);
			continue;
		}

		bname = mbasename(filename);
		dname = mdirname(filename);
		/* for files in '/', there is no directory name to match */
		if(strcmp(dname, "") == 0) {
			rpath = NULL;
		} else {
			rpath = resolve_path(dname);

			if(!rpath) {
				pm_fprintf(stderr, PM_LOG_ERROR, _("cannot determine real path for '%s': %s\n"),
						filename, strerror(errno));
				free(filename);
				free(dname);
				free(rpath);
				ret++;
				continue;
			}
		}
		free(dname);

		for(i = alpm_db_get_pkgcache(db_local); i && !found; i = alpm_list_next(i)) {
			alpm_list_t *j;
			pmpkg_t *info = alpm_list_getdata(i);

			for(j = alpm_pkg_get_files(info); j && !found; j = alpm_list_next(j)) {
				char *ppath, *pdname;
				const char *pkgfile = alpm_list_getdata(j);

				/* avoid the costly resolve_path usage if the basenames don't match */
				if(strcmp(mbasename(pkgfile), bname) != 0) {
					continue;
				}

				/* for files in '/', there is no directory name to match */
				if(!rpath) {
					print_query_fileowner(filename, info);
					found = 1;
					continue;
				}

				if(strlen(pkgfile) > max_length) {
					pm_fprintf(stderr, PM_LOG_ERROR, _("path too long: %s%s\n"), root, pkgfile);
				}
				/* concatenate our file and the root path */
				strcpy(append, pkgfile);

				pdname = mdirname(path);
				ppath = resolve_path(pdname);
				free(pdname);

				if(ppath && strcmp(ppath, rpath) == 0) {
					print_query_fileowner(filename, info);
					found = 1;
				}
				free(ppath);
			}
		}
		if(!found) {
			pm_fprintf(stderr, PM_LOG_ERROR, _("No package owns %s\n"), filename);
			ret++;
		}
		free(filename);
		free(rpath);
	}

	return ret;
}

/* search the local database for a matching package */
static int query_search(alpm_list_t *targets)
{
	alpm_list_t *i, *searchlist;
	int freelist;
	pmdb_t *db_local = alpm_option_get_localdb();

	/* if we have a targets list, search for packages matching it */
	if(targets) {
		searchlist = alpm_db_search(db_local, targets);
		freelist = 1;
	} else {
		searchlist = alpm_db_get_pkgcache(db_local);
		freelist = 0;
	}
	if(searchlist == NULL) {
		return 1;
	}

	for(i = searchlist; i; i = alpm_list_next(i)) {
		alpm_list_t *grp;
		pmpkg_t *pkg = alpm_list_getdata(i);

		if(!config->quiet) {
			printf("local/%s %s", alpm_pkg_get_name(pkg), alpm_pkg_get_version(pkg));
		} else {
			printf("%s", alpm_pkg_get_name(pkg));
		}


		if(!config->quiet) {
			if((grp = alpm_pkg_get_groups(pkg)) != NULL) {
				alpm_list_t *k;
				printf(" (");
				for(k = grp; k; k = alpm_list_next(k)) {
					const char *group = alpm_list_getdata(k);
					printf("%s", group);
					if(alpm_list_next(k)) {
						/* only print a spacer if there are more groups */
						printf(" ");
					}
				}
				printf(")");
			}

			/* we need a newline and initial indent first */
			printf("\n    ");
			indentprint(alpm_pkg_get_desc(pkg), 4);
		}
		printf("\n");
	}

	/* we only want to free if the list was a search list */
	if(freelist) {
		alpm_list_free(searchlist);
	}
	return 0;
}

static int query_group(alpm_list_t *targets)
{
	alpm_list_t *i, *j;
	char *grpname = NULL;
	int ret = 0;
	pmdb_t *db_local = alpm_option_get_localdb();

	if(targets == NULL) {
		for(j = alpm_db_get_grpcache(db_local); j; j = alpm_list_next(j)) {
			pmgrp_t *grp = alpm_list_getdata(j);
			const alpm_list_t *p, *packages;
			const char *grpname;

			grpname = alpm_grp_get_name(grp);
			packages = alpm_grp_get_pkgs(grp);

			for(p = packages; p; p = alpm_list_next(p)) {
				printf("%s %s\n", grpname, alpm_pkg_get_name(alpm_list_getdata(p)));
			}
		}
	} else {
		for(i = targets; i; i = alpm_list_next(i)) {
			pmgrp_t *grp;
			grpname = alpm_list_getdata(i);
			grp = alpm_db_readgrp(db_local, grpname);
			if(grp) {
				const alpm_list_t *p, *packages = alpm_grp_get_pkgs(grp);
				for(p = packages; p; p = alpm_list_next(p)) {
					if(!config->quiet) {
						printf("%s %s\n", grpname,
								alpm_pkg_get_name(alpm_list_getdata(p)));
					} else {
						printf("%s\n", alpm_pkg_get_name(alpm_list_getdata(p)));
					}
				}
			} else {
				pm_fprintf(stderr, PM_LOG_ERROR, _("group \"%s\" was not found\n"), grpname);
				ret++;
			}
		}
	}
	return ret;
}

static int is_foreign(pmpkg_t *pkg)
{
	const char *pkgname = alpm_pkg_get_name(pkg);
	alpm_list_t *j;
	alpm_list_t *sync_dbs = alpm_option_get_syncdbs();

	int match = 0;
	for(j = sync_dbs; j; j = alpm_list_next(j)) {
		pmdb_t *db = alpm_list_getdata(j);
		pmpkg_t *findpkg = alpm_db_get_pkg(db, pkgname);
		if(findpkg) {
			match = 1;
			break;
		}
	}
	if(match == 0) {
		return 1;
	}
	return 0;
}

static int is_unrequired(pmpkg_t *pkg)
{
	alpm_list_t *requiredby = alpm_pkg_compute_requiredby(pkg);
	if(requiredby == NULL) {
		return 1;
	}
	FREELIST(requiredby);
	return 0;
}

static int filter(pmpkg_t *pkg)
{
	/* check if this package was explicitly installed */
	if(config->op_q_explicit &&
			alpm_pkg_get_reason(pkg) != PM_PKG_REASON_EXPLICIT) {
		return 0;
	}
	/* check if this package was installed as a dependency */
	if(config->op_q_deps &&
			alpm_pkg_get_reason(pkg) != PM_PKG_REASON_DEPEND) {
		return 0;
	}
	/* check if this pkg isn't in a sync DB */
	if(config->op_q_foreign && !is_foreign(pkg)) {
		return 0;
	}
	/* check if this pkg is unrequired */
	if(config->op_q_unrequired && !is_unrequired(pkg)) {
		return 0;
	}
	/* check if this pkg is outdated */
	if(config->op_q_upgrade && (alpm_sync_newversion(pkg, alpm_option_get_syncdbs()) == NULL)) {
		return 0;
	}
	return 1;
}

/* Loop through the packages. For each package,
 * loop through files to check if they exist. */
static int check(pmpkg_t *pkg)
{
	alpm_list_t *i;
	const char *root;
	int allfiles = 0, errors = 0;
	size_t rootlen;
	char f[PATH_MAX];

	root = alpm_option_get_root();
	rootlen = strlen(root);
	if(rootlen + 1 > PATH_MAX) {
		/* we are in trouble here */
		pm_fprintf(stderr, PM_LOG_ERROR, _("path too long: %s%s\n"), root, "");
		return 1;
	}
	strcpy(f, root);

	const char *pkgname = alpm_pkg_get_name(pkg);
	for(i = alpm_pkg_get_files(pkg); i; i = alpm_list_next(i)) {
		struct stat st;
		const char *path = alpm_list_getdata(i);

		if(rootlen + 1 + strlen(path) > PATH_MAX) {
			pm_fprintf(stderr, PM_LOG_WARNING, _("path too long: %s%s\n"), root, path);
			continue;
		}
		strcpy(f + rootlen, path);
		allfiles++;
		/* use lstat to prevent errors from symlinks */
		if(lstat(f, &st) != 0) {
			if(config->quiet) {
				printf("%s %s\n", pkgname, f);
			} else {
				pm_printf(PM_LOG_WARNING, "%s: %s (%s)\n",
						pkgname, f, strerror(errno));
			}
			errors++;
		}
	}

	if(!config->quiet) {
		printf(_n("%s: %d total file, ", "%s: %d total files, ",
					(unsigned long)allfiles), pkgname, allfiles);
		printf(_n("%d missing file\n", "%d missing files\n",
					(unsigned long)errors), errors);
	}

	return (errors != 0 ? 1 : 0);
}

static int display(pmpkg_t *pkg)
{
	int ret = 0;

	if(config->op_q_info) {
		if(config->op_q_isfile) {
			dump_pkg_full(pkg, PKG_FROM_FILE, 0);
		} else {
			dump_pkg_full(pkg, PKG_FROM_LOCALDB, config->op_q_info > 1);
		}
	}
	if(config->op_q_list) {
		dump_pkg_files(pkg, config->quiet);
	}
	if(config->op_q_changelog) {
		dump_pkg_changelog(pkg);
	}
	if(config->op_q_check) {
		ret = check(pkg);
	}
	if(!config->op_q_info && !config->op_q_list
			&& !config->op_q_changelog && !config->op_q_check) {
		if(!config->quiet) {
			printf("%s %s\n", alpm_pkg_get_name(pkg), alpm_pkg_get_version(pkg));
		} else {
			printf("%s\n", alpm_pkg_get_name(pkg));
		}
	}
	return ret;
}

int pacman_query(alpm_list_t *targets)
{
	int ret = 0;
	int match = 0;
	alpm_list_t *i;
	pmpkg_t *pkg = NULL;
	pmdb_t *db_local;

	/* First: operations that do not require targets */

	/* search for a package */
	if(config->op_q_search) {
		ret = query_search(targets);
		return ret;
	}

	/* looking for groups */
	if(config->group) {
		ret = query_group(targets);
		return ret;
	}

	if(config->op_q_foreign) {
		/* ensure we have at least one valid sync db set up */
		alpm_list_t *sync_dbs = alpm_option_get_syncdbs();
		if(sync_dbs == NULL || alpm_list_count(sync_dbs) == 0) {
			pm_printf(PM_LOG_ERROR, _("no usable package repositories configured.\n"));
			return 1;
		}
	}

	db_local = alpm_option_get_localdb();

	/* operations on all packages in the local DB
	 * valid: no-op (plain -Q), list, info, check
	 * invalid: isfile, owns */
	if(targets == NULL) {
		if(config->op_q_isfile || config->op_q_owns) {
			pm_printf(PM_LOG_ERROR, _("no targets specified (use -h for help)\n"));
			return 1;
		}

		for(i = alpm_db_get_pkgcache(db_local); i; i = alpm_list_next(i)) {
			pkg = alpm_list_getdata(i);
			if(filter(pkg)) {
				int value = display(pkg);
				if(value != 0) {
					ret = 1;
				}
				match = 1;
			}
		}
		if(!match) {
			ret = 1;
		}
		return ret;
	}

	/* Second: operations that require target(s) */

	/* determine the owner of a file */
	if(config->op_q_owns) {
		ret = query_fileowner(targets);
		return ret;
	}

	/* operations on named packages in the local DB
	 * valid: no-op (plain -Q), list, info, check */
	for(i = targets; i; i = alpm_list_next(i)) {
		char *strname = alpm_list_getdata(i);

		if(config->op_q_isfile) {
			alpm_pkg_load(strname, 1, PM_PGP_VERIFY_OPTIONAL, &pkg);
		} else {
			pkg = alpm_db_get_pkg(db_local, strname);
		}

		if(pkg == NULL) {
			pm_fprintf(stderr, PM_LOG_ERROR, _("package \"%s\" not found\n"), strname);
			ret = 1;
			continue;
		}

		if(filter(pkg)) {
			int value = display(pkg);
			if(value != 0) {
				ret = 1;
			}
			match = 1;
		}

		if(config->op_q_isfile) {
			alpm_pkg_free(pkg);
			pkg = NULL;
		}
	}

	if(!match) {
		ret = 1;
	}

	return ret;
}

/* vim: set ts=2 sw=2 noet: */<|MERGE_RESOLUTION|>--- conflicted
+++ resolved
@@ -60,17 +60,10 @@
 	size_t flen;
 
 	if((envpath = getenv("PATH")) == NULL) {
-<<<<<<< HEAD
 		return -1;
 	}
 	if((envpath = envpathsplit = strdup(envpath)) == NULL) {
 		return -1;
-=======
-		return(-1);
-	}
-	if((envpath = envpathsplit = strdup(envpath)) == NULL) {
-		return(-1);
->>>>>>> f2c4e7e5
 	}
 
 	flen = strlen(*filename);
