# SOME DESCRIPTIVE TITLE.
# Copyright (C) YEAR "Pacman Development Team <pacman-dev@archlinux.org>"
# This file is distributed under the same license as the pacman package.
#
# Translators:
# AlexanderR <alexander.r@gmx.com>, 2012
# AlexanderR <alexander.r@gmx.com>, 2012
# Allan McRae <allan@archlinux.org>, 2015
# b0f1ee25bee9149da2bd99957ae8bf73_e2d9f93 <4641583347f725035beeebcc51de0bb5_2840>, 2012
# be1bb8e720f95f5c175a5f1f3aa8f780, 2015
# Igor <f2404@yandex.ru>, 2018
# Ivan Yurasov <vdk@gmx.us>, 2011,2014
# kyak <peselnik@gmail.com>, 2013
# Sergiy Tereshchenko <serg.partizan@gmail.com>, 2011-2013
# kyak <peselnik@gmail.com>, 2013
# Sergey Shepelev <temotor@gmail.com>, 2014
<<<<<<< HEAD
# Sergiy Tereshchenko <serg.partizan@gmail.com>, 2013-2015,2017
# Sergiy Tereshchenko <serg.partizan@gmail.com>, 2012
=======
# b0f1ee25bee9149da2bd99957ae8bf73_e2d9f93 <4641583347f725035beeebcc51de0bb5_2840>, 2013-2015,2017
# b0f1ee25bee9149da2bd99957ae8bf73_e2d9f93 <4641583347f725035beeebcc51de0bb5_2840>, 2012
>>>>>>> e3dc296b
# be1bb8e720f95f5c175a5f1f3aa8f780, 2015
# VVS <vitaliy.star@gmail.com>, 2011
# xelk <haveiteasy@gmail.com>, 2014
# Анатолий Валерианович <ffox909@mail.ru>, 2016
# Владислав Непогодин <vnepogodin@cachyos.org>, 2023
msgid ""
msgstr ""
"Project-Id-Version: Arch Linux Pacman package manager\n"
"Report-Msgid-Bugs-To: http://bugs.archlinux.org/index.php?project=3\n"
<<<<<<< HEAD
"POT-Creation-Date: 2022-09-26 21:09+1000\n"
"PO-Revision-Date: 2010-11-29 23:17+0000\n"
"Last-Translator: Анатолий Валерианович <ffox909@mail.ru>, 2016\n"
"Language-Team: Russian (http://www.transifex.com/toofishes/archlinux-pacman/"
=======
"POT-Creation-Date: 2024-03-04 11:45+1000\n"
"PO-Revision-Date: 2010-11-29 23:17+0000\n"
"Last-Translator: Анатолий Валерианович <ffox909@mail.ru>, 2016\n"
"Language-Team: Russian (http://app.transifex.com/toofishes/archlinux-pacman/"
>>>>>>> e3dc296b
"language/ru/)\n"
"Language: ru\n"
"MIME-Version: 1.0\n"
"Content-Type: text/plain; charset=UTF-8\n"
"Content-Transfer-Encoding: 8bit\n"
"Plural-Forms: nplurals=4; plural=(n%10==1 && n%100!=11 ? 0 : n%10>=2 && "
"n%10<=4 && (n%100<12 || n%100>14) ? 1 : n%10==0 || (n%10>=5 && n%10<=9) || "
"(n%100>=11 && n%100<=14)? 2 : 3);\n"

#: src/pacman/callback.c:228
#, c-format
msgid "Running pre-transaction hooks...\n"
msgstr "Запуск pre-transaction hooks...\n"

#: src/pacman/callback.c:230
#, c-format
msgid "Running post-transaction hooks...\n"
msgstr "Запуск post-transaction hooks...\n"

#: src/pacman/callback.c:243
#, c-format
msgid "checking dependencies...\n"
msgstr "проверка зависимостей...\n"

#: src/pacman/callback.c:247
#, c-format
msgid "checking for file conflicts...\n"
msgstr "проверка возможных конфликтов файлов...\n"

#: src/pacman/callback.c:251
#, c-format
msgid "resolving dependencies...\n"
msgstr "разрешение зависимостей...\n"

#: src/pacman/callback.c:254
#, c-format
msgid "looking for conflicting packages...\n"
msgstr "проверка конфликтов...\n"

#: src/pacman/callback.c:257
#, c-format
msgid "Processing package changes...\n"
msgstr "Обработка изменений пакета...\n"

#: src/pacman/callback.c:264
#, c-format
msgid "installing %s...\n"
msgstr "установка %s...\n"

#: src/pacman/callback.c:267
#, c-format
msgid "upgrading %s...\n"
msgstr "обновление %s...\n"

#: src/pacman/callback.c:270
#, c-format
msgid "reinstalling %s...\n"
msgstr "переустановка %s...\n"

#: src/pacman/callback.c:273
#, c-format
msgid "downgrading %s...\n"
msgstr "откат версии %s...\n"

#: src/pacman/callback.c:276
#, c-format
msgid "removing %s...\n"
msgstr "удаление %s...\n"

#: src/pacman/callback.c:300
#, c-format
msgid "checking package integrity...\n"
msgstr "проверка целостности пакета...\n"

#: src/pacman/callback.c:305
#, c-format
msgid "checking keyring...\n"
msgstr "проверка связки ключей...\n"

#: src/pacman/callback.c:309
#, c-format
msgid "downloading required keys...\n"
msgstr "загрузка необходимых ключей...\n"

#: src/pacman/callback.c:313
#, c-format
msgid "loading package files...\n"
msgstr "загрузка файлов пакетов...\n"

#: src/pacman/callback.c:323
#, c-format
msgid "Retrieving packages...\n"
msgstr "Получение пакетов...\n"

#: src/pacman/callback.c:335
#, c-format
msgid "checking available disk space...\n"
msgstr "проверка доступного места...\n"

#: src/pacman/callback.c:342
#, c-format
msgid "%s optionally requires %s\n"
msgstr "%s опционально требует %s\n"

#: src/pacman/callback.c:361 src/pacman/callback.c:367
#, c-format
msgid "%s installed as %s.pacnew\n"
msgstr "'%s' установлен как '%s.pacnew'\n"

#: src/pacman/callback.c:377 src/pacman/callback.c:383
#, c-format
msgid "%s saved as %s.pacsave\n"
msgstr "%s сохранён как %s.pacsave\n"

#: src/pacman/callback.c:445
#, c-format
msgid "%s is in IgnorePkg/IgnoreGroup. Install anyway?"
msgstr "%s указан в IgnorePkg/IgnoreGroup. Всё равно установить?"

#: src/pacman/callback.c:455
#, c-format
msgid "Replace %s with %s/%s?"
msgstr "Заменить %s на %s/%s?"

#: src/pacman/callback.c:467
#, c-format
msgid "%s-%s%s%s and %s-%s%s%s are in conflict. Remove %s?"
msgstr ""

#: src/pacman/callback.c:478
#, c-format
msgid "%s-%s%s%s and %s-%s%s%s are in conflict (%s). Remove %s?"
msgstr ""

#: src/pacman/callback.c:503
#, c-format
msgid ""
"The following package cannot be upgraded due to unresolvable dependencies:\n"
msgid_plural ""
"The following packages cannot be upgraded due to unresolvable dependencies:\n"
msgstr[0] ""
"Этот пакет не может быть обновлен из-за неразрешимых зависимостей:\n"
msgstr[1] ""
"Эти пакеты не могут быть обновлены из-за неразрешимых зависимостей:\n"
msgstr[2] ""
"Эти пакеты не могут быть обновлены из-за неразрешимых зависимостей:\n"
msgstr[3] ""
"Эти пакеты не могут быть обновлены из-за неразрешимых зависимостей:\n"

#: src/pacman/callback.c:509
#, c-format
msgid "Do you want to skip the above package for this upgrade?"
msgid_plural "Do you want to skip the above packages for this upgrade?"
msgstr[0] "Вы уверены что хотите пропустить этот пакет при обновлении?"
msgstr[1] "Вы уверены что хотите пропустить эти пакеты при обновлении?"
msgstr[2] "Вы уверены что хотите пропустить эти пакеты при обновлении?"
msgstr[3] "Вы уверены что хотите пропустить эти пакеты при обновлении?"

#: src/pacman/callback.c:520
#, c-format
msgid "There is %zu provider available for %s\n"
msgid_plural "There are %zu providers available for %s:\n"
msgstr[0] "Найден %zu поставщик для %s:\n"
msgstr[1] "Найдено %zu поставщика для %s:\n"
msgstr[2] "Найдено %zu поставщиков для %s:\n"
msgstr[3] "Найдено %zu поставщиков для %s:\n"

#: src/pacman/callback.c:531
#, c-format
msgid ""
"File %s is corrupted (%s).\n"
"Do you want to delete it?"
msgstr ""
"Файл %s поврежден (%s).\n"
"Хотите его удалить?"

#: src/pacman/callback.c:542
#, c-format
msgid "Import PGP key %s?"
msgstr "Импортировать PGP ключ %s?"

#: src/pacman/callback.c:545
#, c-format
msgid "Import PGP key %s, \"%s\"?"
msgstr "Импортировать PGP ключ %s, \"%s\"?"

#: src/pacman/callback.c:607
#, c-format
msgid "installing"
msgstr "установка"

#: src/pacman/callback.c:610
#, c-format
msgid "upgrading"
msgstr "обновление"

#: src/pacman/callback.c:613
#, c-format
msgid "downgrading"
msgstr "откат версии"

#: src/pacman/callback.c:616
#, c-format
msgid "reinstalling"
msgstr "переустановка"

#: src/pacman/callback.c:619
#, c-format
msgid "removing"
msgstr "удаление"

#: src/pacman/callback.c:622
#, c-format
msgid "checking for file conflicts"
msgstr "проверка конфликтов файлов"

#: src/pacman/callback.c:625
#, c-format
msgid "checking available disk space"
msgstr "проверка доступного места"

#: src/pacman/callback.c:628
#, c-format
msgid "checking package integrity"
msgstr "проверка целостности пакета"

#: src/pacman/callback.c:631
#, c-format
msgid "checking keys in keyring"
msgstr "проверка ключей"

#: src/pacman/callback.c:634
#, c-format
msgid "loading package files"
msgstr "загрузка файлов пакетов"

#: src/pacman/callback.c:755
#, c-format
msgid "Total"
msgstr "Всего"

#: src/pacman/callback.c:885
#, c-format
msgid " %s downloading...\n"
msgstr " %s загружаем...\n"

#: src/pacman/callback.c:1054
#, c-format
msgid " %s is up to date"
msgstr " %s актуальный"

#: src/pacman/callback.c:1080
#, c-format
msgid " %s failed to download"
msgstr " %s не удалось загрузить"

#: src/pacman/callback.c:1129
#, c-format
msgid "unknown callback event type %d for %s\n"
msgstr "неизвестный тип события обратного вызова %d для %s\n"

#: src/pacman/check.c:63 src/pacman/check.c:275
#, c-format
msgid "%s: %s (File type mismatch)\n"
msgstr "%s: %s (Не совпадает тип файла)\n"

#: src/pacman/check.c:82
#, c-format
msgid "%s: %s (UID mismatch)\n"
msgstr "%s: %s (Не совпадает UID)\n"

#: src/pacman/check.c:91
#, c-format
msgid "%s: %s (GID mismatch)\n"
msgstr "%s: %s (Не совпадает GID)\n"

#: src/pacman/check.c:101
#, c-format
msgid "%s: %s (Permissions mismatch)\n"
msgstr "%s: %s (Не совпадают разрешения)\n"

#: src/pacman/check.c:115 src/pacman/check.c:162 src/pacman/check.c:202
#, c-format
msgid "backup file"
msgstr "резервная копия"

#: src/pacman/check.c:117 src/pacman/check.c:123
#, c-format
msgid "%s: %s (Modification time mismatch)\n"
msgstr "%s: %s (Не совпадает время изменения)\n"

#: src/pacman/check.c:140
#, c-format
msgid "unable to read symlink contents: %s\n"
msgstr "не удалось прочитать содержимое симлинка: %s\n"

#: src/pacman/check.c:147
#, c-format
msgid "%s: %s (Symlink path mismatch)\n"
msgstr "%s: %s (Не совпадает путь симлинка)\n"

#: src/pacman/check.c:164 src/pacman/check.c:170
#, c-format
msgid "%s: %s (Size mismatch)\n"
msgstr "%s: %s (Не совпадает размер)\n"

#: src/pacman/check.c:185
#, c-format
msgid "%s: %s (failed to calculate %s checksum)\n"
msgstr "%s: %s (не удалось вычислить контрольную сумму %s)\n"

#: src/pacman/check.c:193
#, c-format
msgid "%s: %s (%s checksum information not available)\n"
msgstr "%s: %s (информация о контрольной сумме %s недоступна)\n"

#: src/pacman/check.c:204 src/pacman/check.c:210
#, c-format
msgid "%s: %s (%s checksum mismatch)\n"
msgstr "%s: %s (несоответствие контрольной суммы %s)\n"

#: src/pacman/check.c:250 src/pacman/check.c:265 src/pacman/check.c:309
#: src/pacman/check.c:363
#, c-format
msgid "path too long: %s%s\n"
msgstr "путь слишком длинный: %s%s\n"

#: src/pacman/check.c:285 src/pacman/check.c:428
#, c-format
msgid "%s: %jd total file, "
msgid_plural "%s: %jd total files, "
msgstr[0] "%s: всего %jd файл, "
msgstr[1] "%s: всего %jd файла, "
msgstr[2] "%s: всего %jd файлов, "
msgstr[3] "%s: всего %jd файлов, "

#: src/pacman/check.c:287
#, c-format
msgid "%jd missing file\n"
msgid_plural "%jd missing files\n"
msgstr[0] "%jd файла не хватает\n"
msgstr[1] "%jd файлов не хватает\n"
msgstr[2] "%jd файлов не хватает\n"
msgstr[3] "%jd файлов не хватает\n"

#: src/pacman/check.c:318
#, c-format
msgid "%s: no mtree file\n"
msgstr "%s: отсутствует файл mtree\n"

#: src/pacman/check.c:355
#, c-format
msgid "path too long: %slocal/%s-%s/%s\n"
msgstr "путь слишком длинный: %slocal/%s-%s/%s\n"

#: src/pacman/check.c:382
#, c-format
msgid "file type not recognized: %s%s\n"
msgstr "тип файла не распознан: %s%s\n"

#: src/pacman/check.c:430
#, c-format
msgid "%jd altered file\n"
msgid_plural "%jd altered files\n"
msgstr[0] "%jd измененный файл\n"
msgstr[1] "%jd измененных файлов\n"
msgstr[2] "%jd измененных файлов\n"
msgstr[3] "%jd измененных файлов\n"

#: src/pacman/conf.c:102 src/pacman/conf.c:317
#, c-format
msgid "malloc failure: could not allocate %zu byte\n"
msgid_plural "malloc failure: could not allocate %zu bytes\n"
msgstr[0] "ошибка malloc: не удалось выделить %zu байт\n"
msgstr[1] "ошибка malloc: не удалось выделить %zu байта\n"
msgstr[2] "ошибка malloc: не удалось выделить %zu байт\n"
msgstr[3] "ошибка malloc: не удалось выделить %zu байт\n"

#: src/pacman/conf.c:340
#, c-format
msgid "could not get current working directory\n"
msgstr "не удалось получить текущий рабочий каталог\n"

#: src/pacman/conf.c:345
#, c-format
msgid "could not chdir to download directory %s\n"
msgstr "не удалось перейти в каталог загрузок %s\n"

#: src/pacman/conf.c:360
#, c-format
msgid "running XferCommand: fork failed!\n"
msgstr "запуск XferCommand: fork failed!\n"

#: src/pacman/conf.c:372
#, c-format
msgid "could not rename %s to %s (%s)\n"
msgstr "не удалось переименовать %s в %s (%s)\n"

#: src/pacman/conf.c:383
#, c-format
msgid "could not restore working directory (%s)\n"
msgstr "не удалось восстановить рабочий каталог (%s)\n"

#: src/pacman/conf.c:521 src/pacman/conf.c:570 src/pacman/conf.c:677
#: src/pacman/conf.c:729
#, c-format
msgid "config file %s, line %d: invalid value for '%s' : '%s'\n"
msgstr "файл %s, строка %d: недопустимое значение для '%s' : '%s'\n"

#: src/pacman/conf.c:535
#, c-format
msgid "config file %s, line %d: '%s' option invalid, no signature support\n"
msgstr ""
"файл %s, строка %d: '%s' недопустимый параметр, поддержка подписей "
"недоступна\n"

#: src/pacman/conf.c:625 src/pacman/conf.c:751 src/pacman/conf.c:1039
#, c-format
msgid ""
"config file %s, line %d: directive '%s' in section '%s' not recognized.\n"
msgstr ""
"конфигурационный файл %s, строка %d: параметр '%s' в секции '%s' не "
"распознан.\n"

#: src/pacman/conf.c:736
#, c-format
msgid "config file %s, line %d: value for '%s' has to be positive : '%s'\n"
msgstr ""
"конфигурационный файл %s, строка %d: значение для '%s' должно быть "
"положительным : '%s'\n"

#: src/pacman/conf.c:743
#, c-format
msgid "config file %s, line %d: value for '%s' is too large : '%s'\n"
msgstr ""
"конфигурационный файл %s, строка %d: значение для '%s' слишком велико : "
"'%s'\n"

#: src/pacman/conf.c:763
#, c-format
msgid "mirror '%s' contains the '%s' variable, but no '%s' is defined.\n"
msgstr "зеркало '%s' содержит переменную '%s', но '%s' не определена.\n"

#: src/pacman/conf.c:808
#, c-format
msgid "could not register '%s' database (%s)\n"
msgstr "не удалось зарегистрировать базу данных '%s' (%s)\n"

#: src/pacman/conf.c:821
#, c-format
msgid "could not add cache server URL to database '%s': %s (%s)\n"
msgstr ""

#: src/pacman/conf.c:830
#, c-format
msgid "could not add server URL to database '%s': %s (%s)\n"
msgstr "не удалось добавить адрес сервера в базу данных '%s': %s (%s)\n"

#: src/pacman/conf.c:857
#, c-format
msgid ""
"failed to initialize alpm library:\n"
"(root: %s, dbpath: %s)\n"
"%s\n"
msgstr ""
"не удалось инициализировать библиотеку alpm:\n"
"(root: %s, dbpath: %s)\n"
"%s\n"

#: src/pacman/conf.c:860
#, c-format
msgid "try running pacman-db-upgrade\n"
msgstr "попробуйте запустить pacman-db-upgrade\n"

#: src/pacman/conf.c:878
#, c-format
msgid "problem setting logfile '%s' (%s)\n"
msgstr "не удалось использовать файл журнала '%s' (%s)\n"

#: src/pacman/conf.c:887
#, c-format
msgid "problem setting gpgdir '%s' (%s)\n"
msgstr "проблема при установке gpgdir '%s' (%s)\n"

#: src/pacman/conf.c:897
#, c-format
msgid "problem adding hookdir '%s' (%s)\n"
msgstr "не удалось добавить hookdir '%s' (%s)\n"

#: src/pacman/conf.c:919
#, c-format
msgid "no '%s' configured\n"
msgstr "'%s' не настроено\n"

#: src/pacman/conf.c:945
#, c-format
msgid "Failed to pass %s entry to libalpm"
msgstr "Не удалось передать запись %s libalpm"

#: src/pacman/conf.c:985
#, c-format
msgid "config file %s, line %d: '%s' option '%s' not recognized\n"
msgstr "конфигурационный файл %s, строка %d: параметр '%s' в секции '%s' не распознан.\n"

#: src/pacman/conf.c:1005 src/pacman/conf.c:1163
#, c-format
msgid "config file %s, line %d: directive '%s' needs a value\n"
msgstr "конфигурационный файл %s, строка %d: параметр '%s' требует значения\n"

#: src/pacman/conf.c:1170
#, c-format
msgid "config parsing exceeded max recursion depth of %d.\n"
msgstr ""
"достинут максимум вложенности при разборе конфигурационного файла %d.\n"

#: src/pacman/conf.c:1218
#, c-format
msgid "config file %s could not be read: %s\n"
msgstr "файл конфигурации %s не может быть прочитан: %s\n"

#: src/pacman/conf.c:1241
#, c-format
msgid "config file %s, line %d: All directives must belong to a section.\n"
msgstr ""
"конфигурационный файл %s, строка %d: все директивы должны находиться в "
"секциях.\n"

#: src/pacman/database.c:50 src/pacman/files.c:335 src/pacman/query.c:434
#: src/pacman/remove.c:85 src/pacman/sync.c:970 src/pacman/upgrade.c:76
#, c-format
msgid "no targets specified (use -h for help)\n"
msgstr "не задано целей (для справки используйте -h)\n"

#: src/pacman/database.c:59
#, c-format
msgid "no install reason specified (use -h for help)\n"
msgstr "не указана причина установки (используйте -h для помощи)\n"

#: src/pacman/database.c:73
#, c-format
msgid "could not set install reason for package %s (%s)\n"
msgstr "не удалось установить причину установки для пакета %s (%s)\n"

#: src/pacman/database.c:79
#, c-format
msgid "%s: install reason has been set to 'installed as dependency'\n"
msgstr "%s: причина установки изменена на 'установлен как зависимость'\n"

#: src/pacman/database.c:81
#, c-format
msgid "%s: install reason has been set to 'explicitly installed'\n"
msgstr "%s: причина установки изменена на 'установлен явно'\n"

#: src/pacman/database.c:296
#, c-format
msgid "No database errors have been found!\n"
msgstr "Ошибок баз данных не найдено!\n"

#: src/pacman/files.c:55
#, c-format
msgid "%s is owned by %s%s/%s%s %s%s%s\n"
msgstr "%s принадлежит %s%s/%s%s %s%s%s\n"

#: src/pacman/files.c:129
#, c-format
msgid "invalid regular expression '%s'\n"
msgstr "недопустимое регулярное выражение '%s'\n"

#: src/pacman/files.c:253
#, c-format
msgid "invalid package: '%s'\n"
msgstr "неверный пакет: '%s'\n"

#: src/pacman/files.c:285 src/pacman/query.c:488 src/pacman/sync.c:446
#, c-format
msgid "package '%s' was not found\n"
msgstr "пакет '%s' не найден\n"

#: src/pacman/files.c:321 src/pacman/sync.c:930
#, c-format
msgid "Synchronizing package databases...\n"
msgstr "Обновление баз данных пакетов...\n"

#: src/pacman/package.c:99
#, c-format
msgid "Architecture"
msgstr "Архитектура"

#: src/pacman/package.c:100
#, c-format
msgid "Backup Files"
msgstr "Резервные копии"

#: src/pacman/package.c:101
#, c-format
msgid "Build Date"
msgstr "Дата сборки"

#: src/pacman/package.c:102
#, c-format
msgid "Compressed Size"
msgstr "Сжатый размер"

#: src/pacman/package.c:103
#, c-format
msgid "Conflicts With"
msgstr "Конфликтует с"

#: src/pacman/package.c:104
#, c-format
msgid "Depends On"
msgstr "Зависит от"

#: src/pacman/package.c:105
#, c-format
msgid "Description"
msgstr "Описание"

#: src/pacman/package.c:106 src/pacman/util.c:891
#, c-format
msgid "Download Size"
msgstr "Размер загрузки"

#: src/pacman/package.c:107
#, c-format
msgid "Groups"
msgstr "Группы"

#: src/pacman/package.c:108
#, c-format
msgid "Install Date"
msgstr "Дата установки"

#: src/pacman/package.c:109
#, c-format
msgid "Install Reason"
msgstr "Причина установки"

#: src/pacman/package.c:110
#, c-format
msgid "Install Script"
msgstr "Установочный скрипт"

#: src/pacman/package.c:111
#, c-format
msgid "Installed Size"
msgstr "Установленный размер"

#: src/pacman/package.c:112
#, c-format
msgid "Licenses"
msgstr "Лицензии"

#: src/pacman/package.c:113 src/pacman/package.c:239
#, c-format
msgid "MD5 Sum"
msgstr "MD5"

#: src/pacman/package.c:114
#, c-format
msgid "Name"
msgstr "Название"

#: src/pacman/package.c:115
#, c-format
msgid "Optional Deps"
msgstr "Доп. зависимости"

#: src/pacman/package.c:116
#, c-format
msgid "Optional For"
msgstr "Опционально для"

#: src/pacman/package.c:117
#, c-format
msgid "Packager"
msgstr "Сборщик"

#: src/pacman/package.c:118
#, c-format
msgid "Provides"
msgstr "Предоставляет"

#: src/pacman/package.c:119
#, c-format
msgid "Replaces"
msgstr "Заменяет"

#: src/pacman/package.c:120
#, c-format
msgid "Repository"
msgstr "Репозиторий"

#: src/pacman/package.c:121
#, c-format
msgid "Required By"
msgstr "Требуется"

#: src/pacman/package.c:122
#, c-format
msgid "Installed From"
msgstr "Установлен из"

#: src/pacman/package.c:122 src/pacman/package.c:242
#, c-format
msgid "SHA-256 Sum"
msgstr "SHA-256"

#: src/pacman/package.c:123
#, c-format
msgid "Signatures"
msgstr "Подписи"

#: src/pacman/package.c:124
#, c-format
msgid "URL"
msgstr "URL"

#: src/pacman/package.c:125
#, c-format
msgid "Validated By"
msgstr "Проверен"

#: src/pacman/package.c:126
#, c-format
msgid "Version"
msgstr "Версия"

#: src/pacman/package.c:174 src/pacman/util.c:1346
#, c-format
msgid " [installed]"
msgstr " [установлено]"

#: src/pacman/package.c:223
#, c-format
msgid "Explicitly installed"
msgstr "Явно установлен"

#: src/pacman/package.c:226
#, c-format
msgid "Installed as a dependency for another package"
msgstr "Установлен как зависимость другого пакета"

#: src/pacman/package.c:229 src/pacman/package.c:249
#, c-format
msgid "Unknown"
msgstr "Неизвестно"

#: src/pacman/package.c:236 src/pacman/package.c:321 src/pacman/package.c:339
#: src/pacman/util.c:557 src/pacman/util.c:745 src/pacman/util.c:785
#: src/pacman/util.c:813
#, c-format
msgid "None"
msgstr "Нет"

#: src/pacman/package.c:245
#, c-format
msgid "Signature"
msgstr "Подпись"

#: src/pacman/package.c:307
#, c-format
msgid "Yes"
msgstr "Yes"

#: src/pacman/package.c:307
#, c-format
msgid "No"
msgstr "No"

#: src/pacman/package.c:389
#, c-format
msgid "could not calculate checksums for %s\n"
msgstr "не удалось вычислить контрольные суммы для %s\n"

#: src/pacman/package.c:479
#, c-format
msgid "no changelog available for '%s'.\n"
msgstr "для '%s' нет списка изменений.\n"

#: src/pacman/package.c:483
#, c-format
msgid "Changelog for %s:\n"
msgstr "Изменения для %s:\n"

#: src/pacman/package.c:504 src/pacman/package.c:506
#, c-format
msgid "installed"
msgstr "установлен"

#: src/pacman/pacman.c:100
#, c-format
msgid "options"
msgstr "параметры"

#: src/pacman/pacman.c:101
#, c-format
msgid "file(s)"
msgstr "файл(ы)"

#: src/pacman/pacman.c:102
#, c-format
msgid "package(s)"
msgstr "пакет(ы)"

#: src/pacman/pacman.c:103
#, c-format
msgid "usage"
msgstr "использование"

#: src/pacman/pacman.c:104
#, c-format
msgid "operation"
msgstr "действие"

#: src/pacman/pacman.c:109
#, c-format
msgid "operations:\n"
msgstr "действия:\n"

#: src/pacman/pacman.c:119
#, c-format
msgid ""
"\n"
"use '%s {-h --help}' with an operation for available options\n"
msgstr ""
"\n"
"используйте '%s { -h --help}' вместе с другими операциями для просмотра "
"параметров\n"

#: src/pacman/pacman.c:125
#, c-format
msgid ""
"  -c, --cascade        remove packages and all packages that depend on them\n"
msgstr "  -c, --cascade        удалить пакет и все зависящие от него пакеты\n"

#: src/pacman/pacman.c:126
#, c-format
msgid "  -n, --nosave         remove configuration files\n"
msgstr "  -n, --nosave         удалять конфигурационные файлы\n"

#: src/pacman/pacman.c:127
#, c-format
msgid ""
"  -s, --recursive      remove unnecessary dependencies\n"
"                       (-ss includes explicitly installed dependencies)\n"
msgstr ""
"  -s, --recursive      удалять ненужные зависимости\n"
"                       (-ss включая явно установленные)\n"

#: src/pacman/pacman.c:129
#, c-format
msgid "  -u, --unneeded       remove unneeded packages\n"
msgstr "  -u, --unneeded       удалить ненужные пакеты\n"

#: src/pacman/pacman.c:132 src/pacman/pacman.c:166
#, c-format
msgid "      --needed         do not reinstall up to date packages\n"
msgstr "      --needed         переустанавливать только устаревшие пакеты\n"

#: src/pacman/pacman.c:137
#, c-format
msgid "  -c, --changelog      view the changelog of a package\n"
msgstr "  -c, --changelog      показать список изменений пакета\n"

#: src/pacman/pacman.c:138
#, c-format
msgid ""
"  -d, --deps           list packages installed as dependencies [filter]\n"
msgstr ""
"  -d, --deps           показать все пакеты, установленные как зависимости "
"[фильтр]\n"

#: src/pacman/pacman.c:139
#, c-format
msgid "  -e, --explicit       list packages explicitly installed [filter]\n"
msgstr ""
"  -e, --explicit       показать все явно установленные пакеты [фильтр]\n"

#: src/pacman/pacman.c:140
#, c-format
msgid "  -g, --groups         view all members of a package group\n"
msgstr "  -g, --groups         показать все пакеты данной группы\n"

#: src/pacman/pacman.c:141
#, c-format
msgid ""
"  -i, --info           view package information (-ii for backup files)\n"
msgstr ""
"  -i, --info           показать информацию о пакете (-ii для резервных "
"копий)\n"

#: src/pacman/pacman.c:142
#, c-format
msgid ""
"  -k, --check          check that package files exist (-kk for file "
"properties)\n"
msgstr ""
"  -k, --check          проверить, что все файлы пакета существуют (-kk для "
"вывода свойств файла)\n"

#: src/pacman/pacman.c:143 src/pacman/pacman.c:180
#, c-format
msgid "  -l, --list           list the files owned by the queried package\n"
msgstr "  -l, --list           показать список файлов пакета\n"

#: src/pacman/pacman.c:144
#, c-format
msgid ""
"  -m, --foreign        list installed packages not found in sync db(s) "
"[filter]\n"
msgstr ""
"  -m, --foreign        показать установленные пакеты, не найденные в "
"базе(ах) данных [фильтр]\n"

#: src/pacman/pacman.c:145
#, c-format
msgid ""
"  -n, --native         list installed packages only found in sync db(s) "
"[filter]\n"
msgstr ""
"  -n, --native         показать установленные пакеты, найденные только в "
"базе(ах) данных [фильтр]\n"

#: src/pacman/pacman.c:146
#, c-format
msgid "  -o, --owns <file>    query the package that owns <file>\n"
msgstr "  -o, --owns <файл>    найти пакет, содержащий <файл>\n"

#: src/pacman/pacman.c:147
#, c-format
msgid "  -p, --file <package> query a package file instead of the database\n"
msgstr ""
"  -p, --file <пакет> извлечь информацию из файла пакета, а не из базы "
"данных\n"

#: src/pacman/pacman.c:148 src/pacman/pacman.c:161 src/pacman/pacman.c:181
#, c-format
msgid "  -q, --quiet          show less information for query and search\n"
msgstr ""
"  -q, --quiet          показывать меньше информации при запросах и поиске\n"

#: src/pacman/pacman.c:149
#, c-format
msgid ""
"  -s, --search <regex> search locally-installed packages for matching "
"strings\n"
msgstr ""
"  -s, --search <regex> искать указанную строку в локально установленных "
"пакетах\n"

#: src/pacman/pacman.c:150
#, c-format
msgid ""
"  -t, --unrequired     list packages not (optionally) required by any\n"
"                       package (-tt to ignore optdepends) [filter]\n"
msgstr ""
"  -t, --unrequired     показать все пакеты, не требуемые ни одним пакетом\n"
"                       (-tt игнорировать дополнительные зависимости) "
"[фильтр]\n"

#: src/pacman/pacman.c:152
#, c-format
msgid "  -u, --upgrades       list outdated packages [filter]\n"
msgstr "  -u, --upgrades       показать список устаревших пакетов [фильтр]\n"

#: src/pacman/pacman.c:156
#, c-format
msgid ""
"  -c, --clean          remove old packages from cache directory (-cc for "
"all)\n"
msgstr "  -c, --clean          удалить старые пакеты из кэша (-cc для всех)\n"

#: src/pacman/pacman.c:157
#, c-format
msgid ""
"  -g, --groups         view all members of a package group\n"
"                       (-gg to view all groups and members)\n"
msgstr ""
"  -g, --groups         показать все пакеты данной группы\n"
"                       (-gg показывает все группы и пакеты)\n"

#: src/pacman/pacman.c:159
#, c-format
msgid ""
"  -i, --info           view package information (-ii for extended "
"information)\n"
msgstr ""
"  -i, --info           показать информацию о пакете (-ii показать детали)\n"

#: src/pacman/pacman.c:160
#, c-format
msgid "  -l, --list <repo>    view a list of packages in a repo\n"
msgstr "  -l, --list <repo>    показать все пакеты из этого репозитория\n"

#: src/pacman/pacman.c:162
#, c-format
msgid ""
"  -s, --search <regex> search remote repositories for matching strings\n"
msgstr ""
"  -s, --search <regex> искать указанную строку в удаленных репозиториях\n"

#: src/pacman/pacman.c:163
#, c-format
msgid ""
"  -u, --sysupgrade     upgrade installed packages (-uu enables downgrades)\n"
msgstr ""
"  -u, --sysupgrade     обновить установленные пакеты(-uu разрешает откат "
"версий)\n"

#: src/pacman/pacman.c:164 src/pacman/pacman.c:183
#, c-format
msgid ""
"  -y, --refresh        download fresh package databases from the server\n"
"                       (-yy to force a refresh even if up to date)\n"
msgstr ""
"  -y, --refresh        загрузить обновленные базы данных с серверов\n"
"                       (-yy принудительно обновить даже если обновленные)\n"

#: src/pacman/pacman.c:170
#, c-format
msgid "      --asdeps         mark packages as non-explicitly installed\n"
msgstr "      --asdeps         отметить пакеты как неявно установленные\n"

#: src/pacman/pacman.c:171
#, c-format
msgid "      --asexplicit     mark packages as explicitly installed\n"
msgstr "      --asexplicit     отметить пакеты как явно установленные\n"

#: src/pacman/pacman.c:172
#, c-format
msgid ""
"  -k, --check          test local database for validity (-kk for sync "
"databases)\n"
msgstr ""
"  -k, --check          проверить валидность локальной бд (-kk для "
"синхронизации баз)\n"

#: src/pacman/pacman.c:173
#, c-format
msgid "  -q, --quiet          suppress output of success messages\n"
msgstr "  -q, --quiet          не показывать сообщения об удачных операциях\n"

#: src/pacman/pacman.c:182
#, c-format
msgid "  -x, --regex          enable searching using regular expressions\n"
msgstr ""
"  -x, --regex          включить использование регулярных выражений в "
"поиске\n"

#: src/pacman/pacman.c:185
#, c-format
msgid ""
"      --machinereadable\n"
"                       produce machine-readable output\n"
msgstr ""
"      --machinereadable\n"
"                       выдавать машинно-читаемый вывод\n"

#: src/pacman/pacman.c:191
#, c-format
msgid ""
"  -w, --downloadonly   download packages but do not install/upgrade "
"anything\n"
msgstr ""
"  -w, --downloadonly   загрузить пакеты с сервера, но не устанавливать\n"

#: src/pacman/pacman.c:192
#, c-format
msgid ""
"      --overwrite <glob>\n"
"                       overwrite conflicting files (can be used more than "
"once)\n"
msgstr ""
"      --overwrite <glob>\n"
"                       перезаписать конфликтующие файлы (можно использовать "
"более одного раза)\n"

#: src/pacman/pacman.c:194
#, c-format
msgid "      --asdeps         install packages as non-explicitly installed\n"
msgstr "      --asdeps         установить пакеты как неявно установленные\n"

#: src/pacman/pacman.c:195
#, c-format
msgid "      --asexplicit     install packages as explicitly installed\n"
msgstr "      --asexplicit     установить пакеты как явно установленные\n"

#: src/pacman/pacman.c:196
#, c-format
msgid ""
"      --ignore <pkg>   ignore a package upgrade (can be used more than "
"once)\n"
msgstr ""
"      --ignore <пакет>   пропустить пакет при обновлении (может быть "
"использовано неоднократно)\n"

#: src/pacman/pacman.c:197
#, c-format
msgid ""
"      --ignoregroup <grp>\n"
"                       ignore a group upgrade (can be used more than once)\n"
msgstr ""
"      --ignoregroup <группа>\n"
"                       пропустить группу при обновлении (может быть "
"использовано неоднократно)\n"

#: src/pacman/pacman.c:201
#, c-format
msgid ""
"  -d, --nodeps         skip dependency version checks (-dd to skip all "
"checks)\n"
msgstr ""
"  -d, --nodeps         пропустить проверку версий (-dd пропускает все "
"проверки)\n"

#: src/pacman/pacman.c:202
#, c-format
msgid ""
"      --assume-installed <package=version>\n"
"                       add a virtual package to satisfy dependencies\n"
msgstr ""
"      --assume-installed <пакет=версия>\n"
"                       добавить виртуальный пакет для удовлетворения "
"зависимостей\n"

#: src/pacman/pacman.c:204
#, c-format
msgid ""
"      --dbonly         only modify database entries, not package files\n"
msgstr ""
"      --dbonly         изменить только записи в базе данных, не файлы "
"пакетов\n"

#: src/pacman/pacman.c:205
#, c-format
msgid ""
"      --noprogressbar  do not show a progress bar when downloading files\n"
msgstr ""
"      --noprogressbar  не показывать индикатор выполнения при загрузке\n"

#: src/pacman/pacman.c:206
#, c-format
msgid ""
"      --noscriptlet    do not execute the install scriptlet if one exists\n"
msgstr ""
"      --noscriptlet    не запускать установочные скрипты, если они есть\n"

#: src/pacman/pacman.c:207
#, c-format
msgid ""
"  -p, --print          print the targets instead of performing the "
"operation\n"
msgstr ""
"  p, --print          вывести список целей вместо выполнения операций\n"

#: src/pacman/pacman.c:208
#, c-format
msgid ""
"      --print-format <string>\n"
"                       specify how the targets should be printed\n"
msgstr ""
"      --print-format <строка>\n"
"                       укажите формат вывода целей\n"

#: src/pacman/pacman.c:213
#, c-format
msgid "  -b, --dbpath <path>  set an alternate database location\n"
msgstr ""
"  -b, --dbpath <путь>  указать альтернативное расположение базы данных\n"

#: src/pacman/pacman.c:214
#, c-format
msgid "  -r, --root <path>    set an alternate installation root\n"
msgstr "  -r, --root <путь>    указать альтернативный корневой каталог\n"

#: src/pacman/pacman.c:215
#, c-format
msgid "  -v, --verbose        be verbose\n"
msgstr "  -v, --verbose        выводить больше информации\n"

#: src/pacman/pacman.c:216
#, c-format
msgid "      --arch <arch>    set an alternate architecture\n"
msgstr "      --arch <arch>    установить альтернативную архитектуру\n"

#: src/pacman/pacman.c:217
#, c-format
msgid "      --sysroot        operate on a mounted guest system (root-only)\n"
msgstr ""
"      --sysroot        работать с подключенной гостевой системой (только "
"root)\n"

#: src/pacman/pacman.c:218
#, c-format
msgid "      --cachedir <dir> set an alternate package cache location\n"
msgstr "      --cachedir <каталог> указать альтернативное расположение кэша\n"

#: src/pacman/pacman.c:219
#, c-format
msgid "      --hookdir <dir>  set an alternate hook location\n"
msgstr "      --hookdir <dir>  установить альтернативное расположение hook\n"

#: src/pacman/pacman.c:220
#, c-format
msgid "      --color <when>   colorize the output\n"
msgstr "      --color <когда>   раскрашивать вывод\n"

#: src/pacman/pacman.c:221
#, c-format
msgid "      --config <path>  set an alternate configuration file\n"
msgstr ""
"      --config <путь>  использовать альтернативный конфигурационный файл\n"

#: src/pacman/pacman.c:222
#, c-format
msgid "      --debug          display debug messages\n"
msgstr "      --debug          показывать отладочные сообщения\n"

#: src/pacman/pacman.c:223
#, c-format
msgid "      --gpgdir <path>  set an alternate home directory for GnuPG\n"
msgstr ""
"      --gpgdir <путь>  установить альтернативный домашний каталог для "
"GnuPG\n"

#: src/pacman/pacman.c:224
#, c-format
msgid "      --logfile <path> set an alternate log file\n"
msgstr "      --logfile <путь> использовать альтернативный файл журнала\n"

#: src/pacman/pacman.c:225
#, c-format
msgid "      --noconfirm      do not ask for any confirmation\n"
msgstr "      --noconfirm      не спрашивать подтверждения\n"

#: src/pacman/pacman.c:226
#, c-format
msgid "      --confirm        always ask for confirmation\n"
msgstr "      --confirm        всегда спрашивать подтверждения\n"

#: src/pacman/pacman.c:227
#, c-format
msgid ""
"      --disable-download-timeout\n"
"                       use relaxed timeouts for download\n"
msgstr ""
"      --disable-download-timeout\n"
"                       используйте сокращенные тайм-ауты для загрузки\n"

#: src/pacman/pacman.c:247
#, c-format
msgid ""
"                       This program may be freely redistributed under\n"
"                       the terms of the GNU General Public License.\n"
msgstr ""
"                       Эта программа может свободно распространяться\n"
"                       на условиях GNU General Public License\n"

#: src/pacman/pacman.c:280
#, c-format
msgid "HTTP_USER_AGENT truncated\n"
msgstr "HTTP_USER_AGENT урезан\n"

#: src/pacman/pacman.c:313
#, c-format
msgid "invalid option: '%s' and '%s' may not be used together\n"
msgstr ""
"неправильный параметр: '%s' и '%s' не могут использоваться одновременно\n"

#: src/pacman/pacman.c:414
#, c-format
msgid "invalid argument '%s' for %s\n"
msgstr "неверный аргумент '%s' для %s\n"

#: src/pacman/pacman.c:436 src/pacman/pacman.c:449
#, c-format
msgid "'%s' is not a valid debug level\n"
msgstr "'%s' -- неверный уровень отладки\n"

#: src/pacman/pacman.c:994
#, c-format
msgid "only one operation may be used at a time\n"
msgstr "одновременно может выполняться только одна операция\n"

#: src/pacman/pacman.c:1053
#, c-format
msgid "invalid option '-%c'\n"
msgstr "недопустимый параметр '-%c'\n"

#: src/pacman/pacman.c:1055
#, c-format
msgid "invalid option '--%s'\n"
msgstr "недопустимый параметр '--%s'\n"

#: src/pacman/pacman.c:1166
#, c-format
msgid "you cannot perform this operation unless you are root.\n"
msgstr "для выполнения этой операции требуются права root.\n"

#: src/pacman/pacman.c:1200
#, c-format
msgid "failed to read arguments from stdin: (%s)\n"
msgstr "не удалось прочитать аргументы из стандартного ввода: (%s)\n"

#: src/pacman/pacman.c:1205
#, c-format
msgid "failed to reopen stdin for reading: (%s)\n"
msgstr "не удалось заново открыть stdin для чтения: (%s)\n"

#: src/pacman/pacman.c:1210
#, c-format
msgid "argument '-' specified with empty stdin\n"
msgstr "аргумент '-' указан с пустым stdin\n"

#: src/pacman/pacman.c:1215
#, c-format
msgid "argument '-' specified without input on stdin\n"
msgstr "аргумент '-' указан без ввода в stdin\n"

#: src/pacman/pacman.c:1292
#, c-format
msgid "no operation specified (use -h for help)\n"
msgstr "не указана операция (используйте -h для справки)\n"

#: src/pacman/query.c:87
#, c-format
msgid "%s is owned by %s%s %s%s%s\n"
msgstr "%s принадлежит %s%s %s%s%s\n"

#: src/pacman/query.c:149
#, c-format
msgid "no file was specified for --owns\n"
msgstr "не был указан файл для --owns\n"

#: src/pacman/query.c:170
#, c-format
msgid "empty string passed to file owner query\n"
msgstr "пустая строка, переданная в запрос владельца файла\n"

#: src/pacman/query.c:197 src/pacman/query.c:219
#, c-format
msgid "No package owns %s\n"
msgstr "Ни один пакет не содержит '%s'\n"

#: src/pacman/query.c:206
#, c-format
msgid "path too long: %s/\n"
msgstr "путь слишком длинный: %s/\n"

#: src/pacman/query.c:340
#, c-format
msgid "[ignored]"
msgstr "[пропущен]"

#: src/pacman/query.c:391
#, c-format
msgid "group '%s' was not found\n"
msgstr "группа '%s' не найдена\n"

#: src/pacman/query.c:472
#, c-format
msgid "could not load package '%s': %s\n"
msgstr "не удалось загрузить пакет '%s': %s\n"

#: src/pacman/query.c:491
#, c-format
msgid "'%s' is a file, you might want to use %s.\n"
msgstr "'%s' -- файл, вы можете использовать %s.\n"

#: src/pacman/remove.c:57 src/pacman/sync.c:574
#, c-format
msgid "target not found: %s\n"
msgstr "не найдена цель: %s\n"

#: src/pacman/remove.c:112 src/pacman/sync.c:770
#, c-format
msgid "failed to prepare transaction (%s)\n"
msgstr "не удалось подготовить транзакцию (%s)\n"

#: src/pacman/remove.c:119 src/pacman/sync.c:756
#, c-format
msgid "removing %s breaks dependency '%s' required by %s\n"
msgstr "удаление %s нарушает зависимость '%s', требуемую %s\n"

#: src/pacman/remove.c:138
#, c-format
msgid "%s is designated as a HoldPkg.\n"
msgstr "%s указан в HoldPkg.\n"

#: src/pacman/remove.c:143
#, c-format
msgid "HoldPkg was found in target list. Do you want to continue?"
msgstr "Пакет из HoldPkg обнаружен в списке целей. Продолжить?"

#: src/pacman/remove.c:151 src/pacman/sync.c:820
#, c-format
msgid " there is nothing to do\n"
msgstr " делать больше нечего\n"

#: src/pacman/remove.c:163
#, c-format
msgid "Do you want to remove these packages?"
msgstr "Удалить эти пакеты?"

#: src/pacman/remove.c:169 src/pacman/sync.c:848
#, c-format
msgid "failed to commit transaction (%s)\n"
msgstr "не удалось завершить транзакцию (%s)\n"

#: src/pacman/sync.c:48 src/pacman/sync.c:94 src/pacman/sync.c:99
#, c-format
msgid "could not remove %s: %s\n"
msgstr "не получилось удалить '%s': %s\n"

#: src/pacman/sync.c:64
#, c-format
msgid "could not access database directory\n"
msgstr "не удалось получить доступ к к каталогу базы данных\n"

#: src/pacman/sync.c:88
#, c-format
msgid "could not remove %s%s: path exceeds PATH_MAX\n"
msgstr ""

#: src/pacman/sync.c:142
#, c-format
msgid "Database directory: %s\n"
msgstr "Каталог базы данных: %s\n"

#: src/pacman/sync.c:143
#, c-format
msgid "Do you want to remove unused repositories?"
msgstr "Удалить неиспользуемые репозитории?"

#: src/pacman/sync.c:146
#, c-format
msgid "removing unused sync repositories...\n"
msgstr "удаление неиспользуемых репозиториев...\n"

#: src/pacman/sync.c:172
#, c-format
msgid "Packages to keep:\n"
msgstr "Оставить пакеты:\n"

#: src/pacman/sync.c:174
#, c-format
msgid "  All locally installed packages\n"
msgstr "  Все локально установленные пакеты\n"

#: src/pacman/sync.c:177
#, c-format
msgid "  All current sync database packages\n"
msgstr ""
"  Все пакеты из базы данных\n"
"\n"

#: src/pacman/sync.c:187
#, c-format
msgid "Cache directory: %s\n"
msgstr "Каталог для кэша: %s\n"

#: src/pacman/sync.c:190
#, c-format
msgid "Do you want to remove all other packages from cache?"
msgstr "Удалить все остальные пакеты из кэша?"

#: src/pacman/sync.c:194
#, c-format
msgid "removing old packages from cache...\n"
msgstr "удаление старых пакетов из кэша...\n"

#: src/pacman/sync.c:196
#, c-format
msgid "Do you want to remove ALL files from cache?"
msgstr "Удалить ВСЕ файлы из кэша?"

#: src/pacman/sync.c:200
#, c-format
msgid "removing all files from cache...\n"
msgstr "удаление всех файлов из кэша... \n"

#: src/pacman/sync.c:206
#, c-format
msgid "could not access cache directory %s\n"
msgstr "нет доступа к директории кэша %s\n"

#: src/pacman/sync.c:249
#, c-format
msgid "skipping %s%s: path exceeds PATH_MAX\n"
msgstr ""

#: src/pacman/sync.c:441
#, c-format
msgid "repository '%s' does not exist\n"
msgstr "репозиторий '%s' не существует\n"

#: src/pacman/sync.c:487
#, c-format
msgid "repository \"%s\" was not found.\n"
msgstr "репозиторий '%s' не найден.\n"

#: src/pacman/sync.c:589
#, c-format
msgid "There is %d member in group %s%s%s:\n"
msgid_plural "There are %d members in group %s%s%s:\n"
msgstr[0] "%d объект в группе  %s%s%s:\n"
msgstr[1] "%d объекта в группе  %s%s%s:\n"
msgstr[2] "%d объектов в группе %s%s%s:\n"
msgstr[3] "%d объектов в группе %s%s%s:\n"

#: src/pacman/sync.c:639
#, c-format
msgid "skipping target: %s\n"
msgstr "пропуск цели: %s\n"

#: src/pacman/sync.c:668
#, c-format
msgid "database not found: %s\n"
msgstr "база данных не найдена: %s\n"

#: src/pacman/sync.c:696
#, c-format
msgid "'%s' is a file, did you mean %s instead of %s?\n"
msgstr "'%s' -- файл. Вы имели ввиду '%s' вместо '%s'?\n"

#: src/pacman/sync.c:727
#, c-format
msgid "Starting full system upgrade...\n"
msgstr "Запускается полное обновление системы...\n"

#: src/pacman/sync.c:748
#, c-format
msgid "unable to satisfy dependency '%s' required by %s\n"
msgstr "не удается удовлетворить зависимость '%s', требуемую %s\n"

#: src/pacman/sync.c:752
#, c-format
msgid "installing %s (%s) breaks dependency '%s' required by %s\n"
msgstr "установка %s (%s) нарушает зависимость '%s' требуемую %s\n"

#: src/pacman/sync.c:776
#, c-format
msgid "package %s does not have a valid architecture\n"
msgstr "пакет %s не имеет допустимой архитектуры\n"

#: src/pacman/sync.c:791
#, c-format
msgid "%s-%s and %s-%s are in conflict\n"
msgstr ""

#: src/pacman/sync.c:798
#, c-format
msgid "%s-%s and %s-%s are in conflict (%s)\n"
msgstr ""

#: src/pacman/sync.c:836
#, c-format
msgid "Proceed with download?"
msgstr "Приступить к загрузке?"

#: src/pacman/sync.c:838
#, c-format
msgid "Proceed with installation?"
msgstr "Приступить к установке?"

#: src/pacman/sync.c:856
#, c-format
msgid "%s exists in both '%s' and '%s'\n"
msgstr "%s содержится и в '%s' и в '%s'\n"

#: src/pacman/sync.c:861
#, c-format
msgid "%s: %s exists in filesystem (owned by %s)\n"
msgstr "%s: %s существует в файловой системе (принадлежит %s)\n"

#: src/pacman/sync.c:864
#, c-format
msgid "%s: %s exists in filesystem\n"
msgstr "%s: '%s' существует в файловой системе\n"

#: src/pacman/sync.c:877
#, c-format
msgid "%s is invalid or corrupted\n"
msgstr "%s неподходящий или повреждён\n"

#: src/pacman/sync.c:885
#, c-format
msgid "Errors occurred, no packages were upgraded.\n"
msgstr "Обнаружены ошибки, пакеты не обновлены.\n"

#: src/pacman/upgrade.c:103
#, c-format
msgid "loading packages...\n"
msgstr "загрузка пакетов...\n"

#: src/pacman/util.c:100
#, c-format
msgid "failed to init transaction (%s)\n"
msgstr "не удалось начать транзакцию (%s)\n"

#: src/pacman/util.c:104
#, c-format
msgid "could not lock database: %s\n"
msgstr "не удалось заблокировать базу: %s\n"

#: src/pacman/util.c:107
#, c-format
msgid ""
"  if you're sure a package manager is not already\n"
"  running, you can remove %s\n"
msgstr ""
"  если вы уверены, что pacman не запущен, можно\n"
"  удалить '%s'\n"

#: src/pacman/util.c:116
#, c-format
msgid "failed to release transaction (%s)\n"
msgstr "не удалось освободить транзакцию (%s)\n"

#: src/pacman/util.c:149
#, c-format
msgid "no usable package repositories configured.\n"
msgstr "не настроено ни одного подходящего репозитория.\n"

#: src/pacman/util.c:158
#, c-format
msgid "database '%s' is not valid (%s)\n"
msgstr "база данных '%s' недействительна или повреждена (%s)\n"

#: src/pacman/util.c:175
#, c-format
msgid "failed to synchronize all databases (%s)\n"
msgstr "не удалось синхронизировать все базы данных (%s)\n"

#: src/pacman/util.c:709
#, c-format
msgid "insufficient columns available for table display\n"
msgstr "недостаточно столбцов для отображения таблицы\n"

#: src/pacman/util.c:830
#, c-format
msgid "Valid"
msgstr "Действителен"

#: src/pacman/util.c:833
#, c-format
msgid "Key expired"
msgstr "Ключ просрочен"

#: src/pacman/util.c:836
#, c-format
msgid "Expired"
msgstr "Просрочен"

#: src/pacman/util.c:839
#, c-format
msgid "Invalid"
msgstr "Недействителен"

#: src/pacman/util.c:842
#, c-format
msgid "Key unknown"
msgstr "Ключ неизвестен"

#: src/pacman/util.c:845
#, c-format
msgid "Key disabled"
msgstr "Ключ неактивен"

#: src/pacman/util.c:848
#, c-format
msgid "Signature error"
msgstr "Ошибка подписи"

#: src/pacman/util.c:853
#, c-format
msgid "full trust"
msgstr "полное доверие"

#: src/pacman/util.c:856
#, c-format
msgid "marginal trust"
msgstr "частичное доверие"

#: src/pacman/util.c:859
#, c-format
msgid "never trust"
msgstr "никогда не доверять"

#: src/pacman/util.c:863
#, c-format
msgid "unknown trust"
msgstr "уровень доверия неизвестен"

#: src/pacman/util.c:867
#, c-format
msgid "%s, %s from \"%s\""
msgstr "%s, %s из \"%s\""

#: src/pacman/util.c:885
#, c-format
msgid "Package"
msgstr "Пакет"

#: src/pacman/util.c:888
#, c-format
msgid "Old Version"
msgstr "Старая версия"

#: src/pacman/util.c:889
#, c-format
msgid "New Version"
msgstr "Новая версия"

#: src/pacman/util.c:890
#, c-format
msgid "Net Change"
msgstr "Изменение размера"

#: src/pacman/util.c:988
#, c-format
msgid "removal"
msgstr "удаление"

#: src/pacman/util.c:994
#, c-format
msgid "Packages"
msgstr "Пакеты"

#: src/pacman/util.c:1015
#, c-format
msgid "Total Download Size:"
msgstr "Будет загружено:"

#: src/pacman/util.c:1019
#, c-format
msgid "Total Installed Size:"
msgstr "Будет установлено:"

#: src/pacman/util.c:1022
#, c-format
msgid "Total Removed Size:"
msgstr "Будет освобождено:"

#: src/pacman/util.c:1026
#, c-format
msgid "Net Upgrade Size:"
msgstr "Изменение размера:"

#: src/pacman/util.c:1348
#, c-format
msgid " [pending]"
msgstr " [ожидание]"

#: src/pacman/util.c:1372
#, c-format
msgid "New optional dependencies for %s\n"
msgstr "Новые дополнительные зависимости для '%s'\n"

#: src/pacman/util.c:1394
#, c-format
msgid "Optional dependencies for %s\n"
msgstr "Дополнительные зависимости для '%s'\n"

#: src/pacman/util.c:1408
#, c-format
msgid "Repository %s%s\n"
msgstr "Репозиторий %s%s\n"

#: src/pacman/util.c:1449
#, c-format
msgid "invalid value: %d is not between %d and %d\n"
msgstr "неверное значение: %d должно быть между %d and %d\n"

#: src/pacman/util.c:1456
#, c-format
msgid "invalid number: %s\n"
msgstr "неверное число: %s\n"

#: src/pacman/util.c:1573
#, c-format
msgid "Enter a selection (default=all)"
msgstr "Выберите вариант (по-умолчанию=все)"

#: src/pacman/util.c:1640
#, c-format
msgid "Enter a number (default=%d)"
msgstr "Введите число (по-умолчанию=%d)"

#: src/pacman/util.c:1724
#, c-format
msgid "[Y/n]"
msgstr "[Y/n]"

#: src/pacman/util.c:1726
#, c-format
msgid "[y/N]"
msgstr "[y/N]"

#: src/pacman/util.c:1751
#, c-format
msgid "Y"
msgstr "Y"

#: src/pacman/util.c:1751
#, c-format
msgid "YES"
msgstr "YES"

#: src/pacman/util.c:1753
#, c-format
msgid "N"
msgstr "N"

#: src/pacman/util.c:1753
#, c-format
msgid "NO"
msgstr "NO"

#: src/pacman/util.c:1820
#, c-format
msgid "failed to allocate string\n"
msgstr "не удалось выделить память для строки\n"

#: src/pacman/util.c:1857 src/pacman/util.c:1907 src/util/testpkg.c:35
#, c-format
msgid "error: "
msgstr "ошибка: "

#: src/pacman/util.c:1861 src/pacman/util.c:1911 src/util/testpkg.c:36
#, c-format
msgid "warning: "
msgstr "предупреждение: "

#: src/pacman/pacman-conf.c:41
#, c-format
msgid "pacman-conf - query pacman's configuration file\n"
msgstr ""

#: src/pacman/pacman-conf.c:42
#, c-format
msgid "usage:  pacman-conf [options] [<directive>...]\n"
msgstr ""

#: src/pacman/pacman-conf.c:43
#, c-format
msgid "        pacman-conf (--repo-list|--help|--version)\n"
msgstr ""

#: src/pacman/pacman-conf.c:44
#, c-format
msgid "options:\n"
msgstr ""

#: src/pacman/pacman-conf.c:45
#, c-format
msgid "  -c, --config=<path>  set an alternate configuration file\n"
msgstr ""

#: src/pacman/pacman-conf.c:46
#, c-format
msgid "  -R, --rootdir=<path> set an alternate installation root\n"
msgstr ""

#: src/pacman/pacman-conf.c:47
#, c-format
msgid "  -S, --sysroot=<path> set an alternate system root\n"
msgstr ""

#: src/pacman/pacman-conf.c:48
#, c-format
msgid "  -r, --repo=<remote>  query options for a specific repo\n"
msgstr ""

#: src/pacman/pacman-conf.c:49
#, c-format
msgid "  -v, --verbose        always show directive names\n"
msgstr ""

#: src/pacman/pacman-conf.c:50
#, c-format
msgid "  -l, --repo-list      list configured repositories\n"
msgstr ""

#: src/pacman/pacman-conf.c:51
#, c-format
msgid "  -h, --help           display this help information\n"
msgstr ""

#: src/pacman/pacman-conf.c:52
#, c-format
msgid "  -V, --version        display version information\n"
msgstr ""

#: src/pacman/pacman-conf.c:83
#, c-format
msgid "error setting rootdir '%s': out of memory\n"
msgstr "ошибка при установке rootdir '%s': недостаточно памяти\n"

#: src/pacman/pacman-conf.c:91
#, c-format
msgid "error setting sysroot '%s': out of memory\n"
msgstr ""

#: src/pacman/pacman-conf.c:121
#, c-format
msgid "error parsing '%s'\n"
msgstr "ошибка при парсинге '%s'\n"

#: src/pacman/pacman-conf.c:312
#, c-format
msgid "error: repo '%s' not configured\n"
msgstr "ошибка: репозиторий '%s' не настроен\n"

#: src/pacman/pacman-conf.c:331 src/pacman/pacman-conf.c:412
#, c-format
msgid "warning: '%s' directives cannot be queried\n"
msgstr "предупреждение: директивы '%s' не могут быть запрошены\n"

#: src/pacman/pacman-conf.c:334 src/pacman/pacman-conf.c:415
#, c-format
msgid "warning: unknown directive '%s'\n"
msgstr "предупреждение: неизвестная директива '%s'\n"

#: src/pacman/pacman-conf.c:452
#, c-format
msgid "error: directives may not be specified with %s\n"
msgstr "ошибка: директивы не могут быть указаны с %s\n"

#: src/util/testpkg.c:56
#, c-format
msgid ""
"Test a pacman package for validity.\n"
"\n"
msgstr ""
"Проверьте пакет pacman на валидность.\n"
"\n"

#: src/util/testpkg.c:57
#, c-format
msgid "Usage: testpkg <package file>\n"
msgstr "Использование: testpkg <package file>\n"

#: src/util/testpkg.c:63
#, c-format
msgid "cannot initialize alpm: %s\n"
msgstr "не удается инициализировать alpm: %s\n"

#: src/util/testpkg.c:78
#, c-format
msgid "Cannot find the given file.\n"
msgstr "Не удается найти указанный файл.\n"

#: src/util/testpkg.c:81
#, c-format
msgid "Cannot open the given file.\n"
msgstr "Не удается открыть данный файл.\n"

#: src/util/testpkg.c:85
#, c-format
msgid "Package is invalid.\n"
msgstr "Пакет недействителен.\n"

#: src/util/testpkg.c:88
#, c-format
msgid "libalpm error: %s\n"
msgstr "ошибка libalpm: %s\n"

#: src/util/testpkg.c:94
#, c-format
msgid "Package is valid.\n"
msgstr "Пакет действителен.\n"

#: src/util/testpkg.c:99
#, c-format
msgid "error releasing alpm\n"
msgstr "ошибка при освобождении alpm\n"

#: src/pacman/update-notice.c:214
#, c-format
msgid "invalid update notice server response\n"
msgstr "неверный ответ сервера с уведомлением об обновлении\n"

#: src/pacman/update-notice.c:233
#, c-format
msgid "%sUpdate notice: %s%s\n"
msgstr "%sУведомление об обновлении: %s%s\n"

#: src/pacman/update-notice.c:235
#, c-format
msgid "Do you want to continue?"
msgstr "Вы хотите продолжить?"

#: src/pacman/update-notice.c:240
#, c-format
msgid "could not save notice id: %s\n"
msgstr "не удалось сохранить идентификатор уведомления: %s\n"<|MERGE_RESOLUTION|>--- conflicted
+++ resolved
@@ -11,36 +11,23 @@
 # Igor <f2404@yandex.ru>, 2018
 # Ivan Yurasov <vdk@gmx.us>, 2011,2014
 # kyak <peselnik@gmail.com>, 2013
-# Sergiy Tereshchenko <serg.partizan@gmail.com>, 2011-2013
+# partizan <serg.partizan@gmail.com>, 2011-2013
 # kyak <peselnik@gmail.com>, 2013
 # Sergey Shepelev <temotor@gmail.com>, 2014
-<<<<<<< HEAD
-# Sergiy Tereshchenko <serg.partizan@gmail.com>, 2013-2015,2017
-# Sergiy Tereshchenko <serg.partizan@gmail.com>, 2012
-=======
 # b0f1ee25bee9149da2bd99957ae8bf73_e2d9f93 <4641583347f725035beeebcc51de0bb5_2840>, 2013-2015,2017
 # b0f1ee25bee9149da2bd99957ae8bf73_e2d9f93 <4641583347f725035beeebcc51de0bb5_2840>, 2012
->>>>>>> e3dc296b
 # be1bb8e720f95f5c175a5f1f3aa8f780, 2015
 # VVS <vitaliy.star@gmail.com>, 2011
 # xelk <haveiteasy@gmail.com>, 2014
 # Анатолий Валерианович <ffox909@mail.ru>, 2016
-# Владислав Непогодин <vnepogodin@cachyos.org>, 2023
 msgid ""
 msgstr ""
 "Project-Id-Version: Arch Linux Pacman package manager\n"
 "Report-Msgid-Bugs-To: http://bugs.archlinux.org/index.php?project=3\n"
-<<<<<<< HEAD
-"POT-Creation-Date: 2022-09-26 21:09+1000\n"
-"PO-Revision-Date: 2010-11-29 23:17+0000\n"
-"Last-Translator: Анатолий Валерианович <ffox909@mail.ru>, 2016\n"
-"Language-Team: Russian (http://www.transifex.com/toofishes/archlinux-pacman/"
-=======
 "POT-Creation-Date: 2024-03-04 11:45+1000\n"
 "PO-Revision-Date: 2010-11-29 23:17+0000\n"
 "Last-Translator: Анатолий Валерианович <ffox909@mail.ru>, 2016\n"
 "Language-Team: Russian (http://app.transifex.com/toofishes/archlinux-pacman/"
->>>>>>> e3dc296b
 "language/ru/)\n"
 "Language: ru\n"
 "MIME-Version: 1.0\n"
@@ -220,12 +207,12 @@
 #: src/pacman/callback.c:542
 #, c-format
 msgid "Import PGP key %s?"
-msgstr "Импортировать PGP ключ %s?"
+msgstr ""
 
 #: src/pacman/callback.c:545
 #, c-format
 msgid "Import PGP key %s, \"%s\"?"
-msgstr "Импортировать PGP ключ %s, \"%s\"?"
+msgstr ""
 
 #: src/pacman/callback.c:607
 #, c-format
@@ -280,27 +267,27 @@
 #: src/pacman/callback.c:755
 #, c-format
 msgid "Total"
-msgstr "Всего"
+msgstr ""
 
 #: src/pacman/callback.c:885
 #, c-format
 msgid " %s downloading...\n"
-msgstr " %s загружаем...\n"
+msgstr ""
 
 #: src/pacman/callback.c:1054
 #, c-format
 msgid " %s is up to date"
-msgstr " %s актуальный"
+msgstr ""
 
 #: src/pacman/callback.c:1080
 #, c-format
 msgid " %s failed to download"
-msgstr " %s не удалось загрузить"
+msgstr ""
 
 #: src/pacman/callback.c:1129
 #, c-format
 msgid "unknown callback event type %d for %s\n"
-msgstr "неизвестный тип события обратного вызова %d для %s\n"
+msgstr ""
 
 #: src/pacman/check.c:63 src/pacman/check.c:275
 #, c-format
@@ -350,17 +337,17 @@
 #: src/pacman/check.c:185
 #, c-format
 msgid "%s: %s (failed to calculate %s checksum)\n"
-msgstr "%s: %s (не удалось вычислить контрольную сумму %s)\n"
+msgstr ""
 
 #: src/pacman/check.c:193
 #, c-format
 msgid "%s: %s (%s checksum information not available)\n"
-msgstr "%s: %s (информация о контрольной сумме %s недоступна)\n"
+msgstr ""
 
 #: src/pacman/check.c:204 src/pacman/check.c:210
 #, c-format
 msgid "%s: %s (%s checksum mismatch)\n"
-msgstr "%s: %s (несоответствие контрольной суммы %s)\n"
+msgstr ""
 
 #: src/pacman/check.c:250 src/pacman/check.c:265 src/pacman/check.c:309
 #: src/pacman/check.c:363
@@ -461,23 +448,17 @@
 #, c-format
 msgid ""
 "config file %s, line %d: directive '%s' in section '%s' not recognized.\n"
-msgstr ""
-"конфигурационный файл %s, строка %d: параметр '%s' в секции '%s' не "
-"распознан.\n"
+msgstr "файл %s, строка %d: параметр '%s' в секции '%s' не распознан.\n"
 
 #: src/pacman/conf.c:736
 #, c-format
 msgid "config file %s, line %d: value for '%s' has to be positive : '%s'\n"
 msgstr ""
-"конфигурационный файл %s, строка %d: значение для '%s' должно быть "
-"положительным : '%s'\n"
 
 #: src/pacman/conf.c:743
 #, c-format
 msgid "config file %s, line %d: value for '%s' is too large : '%s'\n"
 msgstr ""
-"конфигурационный файл %s, строка %d: значение для '%s' слишком велико : "
-"'%s'\n"
 
 #: src/pacman/conf.c:763
 #, c-format
@@ -506,9 +487,6 @@
 "(root: %s, dbpath: %s)\n"
 "%s\n"
 msgstr ""
-"не удалось инициализировать библиотеку alpm:\n"
-"(root: %s, dbpath: %s)\n"
-"%s\n"
 
 #: src/pacman/conf.c:860
 #, c-format
@@ -543,12 +521,12 @@
 #: src/pacman/conf.c:985
 #, c-format
 msgid "config file %s, line %d: '%s' option '%s' not recognized\n"
-msgstr "конфигурационный файл %s, строка %d: параметр '%s' в секции '%s' не распознан.\n"
+msgstr "файл %s, строка %d: параметр '%s' в секции '%s' не распознан.\n"
 
 #: src/pacman/conf.c:1005 src/pacman/conf.c:1163
 #, c-format
 msgid "config file %s, line %d: directive '%s' needs a value\n"
-msgstr "конфигурационный файл %s, строка %d: параметр '%s' требует значения\n"
+msgstr "файл %s, строка %d: параметр '%s' требует значения\n"
 
 #: src/pacman/conf.c:1170
 #, c-format
@@ -607,7 +585,7 @@
 #: src/pacman/files.c:129
 #, c-format
 msgid "invalid regular expression '%s'\n"
-msgstr "недопустимое регулярное выражение '%s'\n"
+msgstr ""
 
 #: src/pacman/files.c:253
 #, c-format
@@ -738,11 +716,6 @@
 #, c-format
 msgid "Required By"
 msgstr "Требуется"
-
-#: src/pacman/package.c:122
-#, c-format
-msgid "Installed From"
-msgstr "Установлен из"
 
 #: src/pacman/package.c:122 src/pacman/package.c:242
 #, c-format
@@ -875,12 +848,12 @@
 #, c-format
 msgid ""
 "  -c, --cascade        remove packages and all packages that depend on them\n"
-msgstr "  -c, --cascade        удалить пакет и все зависящие от него пакеты\n"
+msgstr "-c, --cascade удалить пакет и все зависящие от него пакеты\n"
 
 #: src/pacman/pacman.c:126
 #, c-format
 msgid "  -n, --nosave         remove configuration files\n"
-msgstr "  -n, --nosave         удалять конфигурационные файлы\n"
+msgstr "-n, --nosave удалять конфигурационные файлы\n"
 
 #: src/pacman/pacman.c:127
 #, c-format
@@ -888,50 +861,46 @@
 "  -s, --recursive      remove unnecessary dependencies\n"
 "                       (-ss includes explicitly installed dependencies)\n"
 msgstr ""
-"  -s, --recursive      удалять ненужные зависимости\n"
-"                       (-ss включая явно установленные)\n"
+"-s, --recursive удалять ненужные зависимости\n"
+"(-ss включая явно установленные)\n"
 
 #: src/pacman/pacman.c:129
 #, c-format
 msgid "  -u, --unneeded       remove unneeded packages\n"
-msgstr "  -u, --unneeded       удалить ненужные пакеты\n"
+msgstr "-u, --unneeded удалить ненужные пакеты\n"
 
 #: src/pacman/pacman.c:132 src/pacman/pacman.c:166
 #, c-format
 msgid "      --needed         do not reinstall up to date packages\n"
-msgstr "      --needed         переустанавливать только устаревшие пакеты\n"
+msgstr "--needed переустанавливать только устаревшие пакеты\n"
 
 #: src/pacman/pacman.c:137
 #, c-format
 msgid "  -c, --changelog      view the changelog of a package\n"
-msgstr "  -c, --changelog      показать список изменений пакета\n"
+msgstr "-c, --changelog показать список изменений пакета\n"
 
 #: src/pacman/pacman.c:138
 #, c-format
 msgid ""
 "  -d, --deps           list packages installed as dependencies [filter]\n"
 msgstr ""
-"  -d, --deps           показать все пакеты, установленные как зависимости "
-"[фильтр]\n"
+"-d, --deps показать все пакеты, установленные как зависимости [фильтр]\n"
 
 #: src/pacman/pacman.c:139
 #, c-format
 msgid "  -e, --explicit       list packages explicitly installed [filter]\n"
-msgstr ""
-"  -e, --explicit       показать все явно установленные пакеты [фильтр]\n"
+msgstr "-e, --explicit показать все явно установленные пакеты [фильтр]\n"
 
 #: src/pacman/pacman.c:140
 #, c-format
 msgid "  -g, --groups         view all members of a package group\n"
-msgstr "  -g, --groups         показать все пакеты данной группы\n"
+msgstr "-g, --groups показать все пакеты данной группы\n"
 
 #: src/pacman/pacman.c:141
 #, c-format
 msgid ""
 "  -i, --info           view package information (-ii for backup files)\n"
-msgstr ""
-"  -i, --info           показать информацию о пакете (-ii для резервных "
-"копий)\n"
+msgstr "-i, --info показать информацию о пакете (-ii для резервных копий)\n"
 
 #: src/pacman/pacman.c:142
 #, c-format
@@ -939,13 +908,13 @@
 "  -k, --check          check that package files exist (-kk for file "
 "properties)\n"
 msgstr ""
-"  -k, --check          проверить, что все файлы пакета существуют (-kk для "
-"вывода свойств файла)\n"
+"-k, --check проверить, что все файлы пакета существуют (-kk для вывода "
+"свойств файла)\n"
 
 #: src/pacman/pacman.c:143 src/pacman/pacman.c:180
 #, c-format
 msgid "  -l, --list           list the files owned by the queried package\n"
-msgstr "  -l, --list           показать список файлов пакета\n"
+msgstr "-l, --list показать список файлов пакета\n"
 
 #: src/pacman/pacman.c:144
 #, c-format
@@ -953,8 +922,8 @@
 "  -m, --foreign        list installed packages not found in sync db(s) "
 "[filter]\n"
 msgstr ""
-"  -m, --foreign        показать установленные пакеты, не найденные в "
-"базе(ах) данных [фильтр]\n"
+"-m, --foreign показать установленные пакеты, не найденные в базе(ах) данных "
+"[фильтр]\n"
 
 #: src/pacman/pacman.c:145
 #, c-format
@@ -962,26 +931,24 @@
 "  -n, --native         list installed packages only found in sync db(s) "
 "[filter]\n"
 msgstr ""
-"  -n, --native         показать установленные пакеты, найденные только в "
-"базе(ах) данных [фильтр]\n"
+"-n, --native показать установленные пакеты, найденные только в базе(ах) "
+"данных [фильтр]\n"
 
 #: src/pacman/pacman.c:146
 #, c-format
 msgid "  -o, --owns <file>    query the package that owns <file>\n"
-msgstr "  -o, --owns <файл>    найти пакет, содержащий <файл>\n"
+msgstr "-o, --owns <файл> найти пакет, содержащий <файл>\n"
 
 #: src/pacman/pacman.c:147
 #, c-format
 msgid "  -p, --file <package> query a package file instead of the database\n"
 msgstr ""
-"  -p, --file <пакет> извлечь информацию из файла пакета, а не из базы "
-"данных\n"
+"-p, --file <пакет> извлечь информацию из файла пакета, а не из базы данных\n"
 
 #: src/pacman/pacman.c:148 src/pacman/pacman.c:161 src/pacman/pacman.c:181
 #, c-format
 msgid "  -q, --quiet          show less information for query and search\n"
-msgstr ""
-"  -q, --quiet          показывать меньше информации при запросах и поиске\n"
+msgstr "-q, --quiet показывать меньше информации при запросах и поиске\n"
 
 #: src/pacman/pacman.c:149
 #, c-format
@@ -989,7 +956,7 @@
 "  -s, --search <regex> search locally-installed packages for matching "
 "strings\n"
 msgstr ""
-"  -s, --search <regex> искать указанную строку в локально установленных "
+"-s, --search <regex> искать указанную строку в локально установленных "
 "пакетах\n"
 
 #: src/pacman/pacman.c:150
@@ -998,21 +965,20 @@
 "  -t, --unrequired     list packages not (optionally) required by any\n"
 "                       package (-tt to ignore optdepends) [filter]\n"
 msgstr ""
-"  -t, --unrequired     показать все пакеты, не требуемые ни одним пакетом\n"
-"                       (-tt игнорировать дополнительные зависимости) "
-"[фильтр]\n"
+"-t, --unrequired показать все пакеты, не требуемые ни одним пакетом\n"
+"(-tt игнорировать дополнительные зависимости) [фильтр]\n"
 
 #: src/pacman/pacman.c:152
 #, c-format
 msgid "  -u, --upgrades       list outdated packages [filter]\n"
-msgstr "  -u, --upgrades       показать список устаревших пакетов [фильтр]\n"
+msgstr "-u, --upgrades показать список устаревших пакетов [фильтр]\n"
 
 #: src/pacman/pacman.c:156
 #, c-format
 msgid ""
 "  -c, --clean          remove old packages from cache directory (-cc for "
 "all)\n"
-msgstr "  -c, --clean          удалить старые пакеты из кэша (-cc для всех)\n"
+msgstr "-c, --clean удалить старые пакеты из кэша (-cc для всех)\n"
 
 #: src/pacman/pacman.c:157
 #, c-format
@@ -1020,36 +986,34 @@
 "  -g, --groups         view all members of a package group\n"
 "                       (-gg to view all groups and members)\n"
 msgstr ""
-"  -g, --groups         показать все пакеты данной группы\n"
-"                       (-gg показывает все группы и пакеты)\n"
+"-g, --groups показать все пакеты данной группы\n"
+"(-gg показывает все группы и пакеты)\n"
 
 #: src/pacman/pacman.c:159
 #, c-format
 msgid ""
 "  -i, --info           view package information (-ii for extended "
 "information)\n"
-msgstr ""
-"  -i, --info           показать информацию о пакете (-ii показать детали)\n"
+msgstr "-i, --info показать информацию о пакете (-ii показать детали)\n"
 
 #: src/pacman/pacman.c:160
 #, c-format
 msgid "  -l, --list <repo>    view a list of packages in a repo\n"
-msgstr "  -l, --list <repo>    показать все пакеты из этого репозитория\n"
+msgstr "-l, --list <repo> показать все пакеты из этого репозитория\n"
 
 #: src/pacman/pacman.c:162
 #, c-format
 msgid ""
 "  -s, --search <regex> search remote repositories for matching strings\n"
 msgstr ""
-"  -s, --search <regex> искать указанную строку в удаленных репозиториях\n"
+"-s, --search <regex> искать указанную строку в удаленных репозиториях\n"
 
 #: src/pacman/pacman.c:163
 #, c-format
 msgid ""
 "  -u, --sysupgrade     upgrade installed packages (-uu enables downgrades)\n"
 msgstr ""
-"  -u, --sysupgrade     обновить установленные пакеты(-uu разрешает откат "
-"версий)\n"
+"-u, --sysupgrade обновить установленные пакеты(-uu разрешает откат версий)\n"
 
 #: src/pacman/pacman.c:164 src/pacman/pacman.c:183
 #, c-format
@@ -1063,12 +1027,12 @@
 #: src/pacman/pacman.c:170
 #, c-format
 msgid "      --asdeps         mark packages as non-explicitly installed\n"
-msgstr "      --asdeps         отметить пакеты как неявно установленные\n"
+msgstr "--asdeps отметить пакеты как неявно установленные\n"
 
 #: src/pacman/pacman.c:171
 #, c-format
 msgid "      --asexplicit     mark packages as explicitly installed\n"
-msgstr "      --asexplicit     отметить пакеты как явно установленные\n"
+msgstr "--asexplicit отметить пакеты как явно установленные\n"
 
 #: src/pacman/pacman.c:172
 #, c-format
@@ -1076,8 +1040,8 @@
 "  -k, --check          test local database for validity (-kk for sync "
 "databases)\n"
 msgstr ""
-"  -k, --check          проверить валидность локальной бд (-kk для "
-"синхронизации баз)\n"
+"-k, --check проверить валидность локальной бд (-kk для синхронизации баз)\n"
+"\n"
 
 #: src/pacman/pacman.c:173
 #, c-format
@@ -1088,8 +1052,7 @@
 #, c-format
 msgid "  -x, --regex          enable searching using regular expressions\n"
 msgstr ""
-"  -x, --regex          включить использование регулярных выражений в "
-"поиске\n"
+"  -x, --regex          включить использование регулярных выражений в поиске\n"
 
 #: src/pacman/pacman.c:185
 #, c-format
@@ -1105,8 +1068,7 @@
 msgid ""
 "  -w, --downloadonly   download packages but do not install/upgrade "
 "anything\n"
-msgstr ""
-"  -w, --downloadonly   загрузить пакеты с сервера, но не устанавливать\n"
+msgstr "-w, --downloadonly загрузить пакеты с сервера, но не устанавливать\n"
 
 #: src/pacman/pacman.c:192
 #, c-format
@@ -1115,19 +1077,16 @@
 "                       overwrite conflicting files (can be used more than "
 "once)\n"
 msgstr ""
-"      --overwrite <glob>\n"
-"                       перезаписать конфликтующие файлы (можно использовать "
-"более одного раза)\n"
 
 #: src/pacman/pacman.c:194
 #, c-format
 msgid "      --asdeps         install packages as non-explicitly installed\n"
-msgstr "      --asdeps         установить пакеты как неявно установленные\n"
+msgstr "--asdeps установить пакеты как неявно установленные\n"
 
 #: src/pacman/pacman.c:195
 #, c-format
 msgid "      --asexplicit     install packages as explicitly installed\n"
-msgstr "      --asexplicit     установить пакеты как явно установленные\n"
+msgstr "--asexplicit установить пакеты как явно установленные\n"
 
 #: src/pacman/pacman.c:196
 #, c-format
@@ -1135,8 +1094,8 @@
 "      --ignore <pkg>   ignore a package upgrade (can be used more than "
 "once)\n"
 msgstr ""
-"      --ignore <пакет>   пропустить пакет при обновлении (может быть "
-"использовано неоднократно)\n"
+"--ignore <пакет> пропустить пакет при обновлении (может быть использовано "
+"неоднократно)\n"
 
 #: src/pacman/pacman.c:197
 #, c-format
@@ -1144,9 +1103,8 @@
 "      --ignoregroup <grp>\n"
 "                       ignore a group upgrade (can be used more than once)\n"
 msgstr ""
-"      --ignoregroup <группа>\n"
-"                       пропустить группу при обновлении (может быть "
-"использовано неоднократно)\n"
+"--ignoregroup <группа>\n"
+"пропустить группу при обновлении (может быть использовано неоднократно)\n"
 
 #: src/pacman/pacman.c:201
 #, c-format
@@ -1171,31 +1129,26 @@
 #, c-format
 msgid ""
 "      --dbonly         only modify database entries, not package files\n"
-msgstr ""
-"      --dbonly         изменить только записи в базе данных, не файлы "
-"пакетов\n"
+msgstr "--dbonly изменить только записи в базе данных, не файлы пакетов\n"
 
 #: src/pacman/pacman.c:205
 #, c-format
 msgid ""
 "      --noprogressbar  do not show a progress bar when downloading files\n"
-msgstr ""
-"      --noprogressbar  не показывать индикатор выполнения при загрузке\n"
+msgstr "--noprogressbar не показывать индикатор выполнения при загрузке\n"
 
 #: src/pacman/pacman.c:206
 #, c-format
 msgid ""
 "      --noscriptlet    do not execute the install scriptlet if one exists\n"
-msgstr ""
-"      --noscriptlet    не запускать установочные скрипты, если они есть\n"
+msgstr "--noscriptlet не запускать установочные скрипты, если они есть\n"
 
 #: src/pacman/pacman.c:207
 #, c-format
 msgid ""
 "  -p, --print          print the targets instead of performing the "
 "operation\n"
-msgstr ""
-"  p, --print          вывести список целей вместо выполнения операций\n"
+msgstr "-p, --print вывести список целей вместо выполнения операций\n"
 
 #: src/pacman/pacman.c:208
 #, c-format
@@ -1203,29 +1156,28 @@
 "      --print-format <string>\n"
 "                       specify how the targets should be printed\n"
 msgstr ""
-"      --print-format <строка>\n"
-"                       укажите формат вывода целей\n"
+"--print-format <строка>\n"
+"укажите формат вывода целей\n"
 
 #: src/pacman/pacman.c:213
 #, c-format
 msgid "  -b, --dbpath <path>  set an alternate database location\n"
-msgstr ""
-"  -b, --dbpath <путь>  указать альтернативное расположение базы данных\n"
+msgstr "-b, --dbpath <путь> указать альтернативное расположение базы данных\n"
 
 #: src/pacman/pacman.c:214
 #, c-format
 msgid "  -r, --root <path>    set an alternate installation root\n"
-msgstr "  -r, --root <путь>    указать альтернативный корневой каталог\n"
+msgstr "-r, --root <путь> указать альтернативный корневой каталог\n"
 
 #: src/pacman/pacman.c:215
 #, c-format
 msgid "  -v, --verbose        be verbose\n"
-msgstr "  -v, --verbose        выводить больше информации\n"
+msgstr "-v, --verbose выводить больше информации\n"
 
 #: src/pacman/pacman.c:216
 #, c-format
 msgid "      --arch <arch>    set an alternate architecture\n"
-msgstr "      --arch <arch>    установить альтернативную архитектуру\n"
+msgstr "--arch <arch> установить альтернативную архитектуру\n"
 
 #: src/pacman/pacman.c:217
 #, c-format
@@ -1237,7 +1189,7 @@
 #: src/pacman/pacman.c:218
 #, c-format
 msgid "      --cachedir <dir> set an alternate package cache location\n"
-msgstr "      --cachedir <каталог> указать альтернативное расположение кэша\n"
+msgstr "--cachedir <каталог> указать альтернативное расположение кэша\n"
 
 #: src/pacman/pacman.c:219
 #, c-format
@@ -1247,40 +1199,37 @@
 #: src/pacman/pacman.c:220
 #, c-format
 msgid "      --color <when>   colorize the output\n"
-msgstr "      --color <когда>   раскрашивать вывод\n"
+msgstr "--color <когда> раскрашивать вывод\n"
 
 #: src/pacman/pacman.c:221
 #, c-format
 msgid "      --config <path>  set an alternate configuration file\n"
-msgstr ""
-"      --config <путь>  использовать альтернативный конфигурационный файл\n"
+msgstr "--config <путь> использовать альтернативный конфигурационный файл\n"
 
 #: src/pacman/pacman.c:222
 #, c-format
 msgid "      --debug          display debug messages\n"
-msgstr "      --debug          показывать отладочные сообщения\n"
+msgstr "--debug показывать отладочные сообщения\n"
 
 #: src/pacman/pacman.c:223
 #, c-format
 msgid "      --gpgdir <path>  set an alternate home directory for GnuPG\n"
-msgstr ""
-"      --gpgdir <путь>  установить альтернативный домашний каталог для "
-"GnuPG\n"
+msgstr "--gpgdir <путь> установить альтернативный домашний каталог для GnuPG\n"
 
 #: src/pacman/pacman.c:224
 #, c-format
 msgid "      --logfile <path> set an alternate log file\n"
-msgstr "      --logfile <путь> использовать альтернативный файл журнала\n"
+msgstr "--logfile <путь> использовать альтернативный файл журнала\n"
 
 #: src/pacman/pacman.c:225
 #, c-format
 msgid "      --noconfirm      do not ask for any confirmation\n"
-msgstr "      --noconfirm      не спрашивать подтверждения\n"
+msgstr "--noconfirm не спрашивать подтверждения\n"
 
 #: src/pacman/pacman.c:226
 #, c-format
 msgid "      --confirm        always ask for confirmation\n"
-msgstr "      --confirm        всегда спрашивать подтверждения\n"
+msgstr "--confirm всегда спрашивать подтверждения\n"
 
 #: src/pacman/pacman.c:227
 #, c-format
@@ -1288,8 +1237,6 @@
 "      --disable-download-timeout\n"
 "                       use relaxed timeouts for download\n"
 msgstr ""
-"      --disable-download-timeout\n"
-"                       используйте сокращенные тайм-ауты для загрузки\n"
 
 #: src/pacman/pacman.c:247
 #, c-format
@@ -1297,8 +1244,8 @@
 "                       This program may be freely redistributed under\n"
 "                       the terms of the GNU General Public License.\n"
 msgstr ""
-"                       Эта программа может свободно распространяться\n"
-"                       на условиях GNU General Public License\n"
+"Эта программа может свободно распространяться\n"
+"на условиях GNU General Public License\n"
 
 #: src/pacman/pacman.c:280
 #, c-format
@@ -1379,7 +1326,7 @@
 #: src/pacman/query.c:170
 #, c-format
 msgid "empty string passed to file owner query\n"
-msgstr "пустая строка, переданная в запрос владельца файла\n"
+msgstr ""
 
 #: src/pacman/query.c:197 src/pacman/query.c:219
 #, c-format
@@ -1424,7 +1371,7 @@
 #: src/pacman/remove.c:119 src/pacman/sync.c:756
 #, c-format
 msgid "removing %s breaks dependency '%s' required by %s\n"
-msgstr "удаление %s нарушает зависимость '%s', требуемую %s\n"
+msgstr ""
 
 #: src/pacman/remove.c:138
 #, c-format
@@ -1575,12 +1522,12 @@
 #: src/pacman/sync.c:748
 #, c-format
 msgid "unable to satisfy dependency '%s' required by %s\n"
-msgstr "не удается удовлетворить зависимость '%s', требуемую %s\n"
+msgstr ""
 
 #: src/pacman/sync.c:752
 #, c-format
 msgid "installing %s (%s) breaks dependency '%s' required by %s\n"
-msgstr "установка %s (%s) нарушает зависимость '%s' требуемую %s\n"
+msgstr ""
 
 #: src/pacman/sync.c:776
 #, c-format
@@ -1615,7 +1562,7 @@
 #: src/pacman/sync.c:861
 #, c-format
 msgid "%s: %s exists in filesystem (owned by %s)\n"
-msgstr "%s: %s существует в файловой системе (принадлежит %s)\n"
+msgstr ""
 
 #: src/pacman/sync.c:864
 #, c-format
@@ -1674,7 +1621,7 @@
 #: src/pacman/util.c:175
 #, c-format
 msgid "failed to synchronize all databases (%s)\n"
-msgstr "не удалось синхронизировать все базы данных (%s)\n"
+msgstr ""
 
 #: src/pacman/util.c:709
 #, c-format
@@ -1809,7 +1756,7 @@
 #: src/pacman/util.c:1408
 #, c-format
 msgid "Repository %s%s\n"
-msgstr "Репозиторий %s%s\n"
+msgstr ""
 
 #: src/pacman/util.c:1449
 #, c-format
@@ -1939,7 +1886,7 @@
 #: src/pacman/pacman-conf.c:83
 #, c-format
 msgid "error setting rootdir '%s': out of memory\n"
-msgstr "ошибка при установке rootdir '%s': недостаточно памяти\n"
+msgstr ""
 
 #: src/pacman/pacman-conf.c:91
 #, c-format
@@ -1949,27 +1896,27 @@
 #: src/pacman/pacman-conf.c:121
 #, c-format
 msgid "error parsing '%s'\n"
-msgstr "ошибка при парсинге '%s'\n"
+msgstr ""
 
 #: src/pacman/pacman-conf.c:312
 #, c-format
 msgid "error: repo '%s' not configured\n"
-msgstr "ошибка: репозиторий '%s' не настроен\n"
+msgstr ""
 
 #: src/pacman/pacman-conf.c:331 src/pacman/pacman-conf.c:412
 #, c-format
 msgid "warning: '%s' directives cannot be queried\n"
-msgstr "предупреждение: директивы '%s' не могут быть запрошены\n"
+msgstr ""
 
 #: src/pacman/pacman-conf.c:334 src/pacman/pacman-conf.c:415
 #, c-format
 msgid "warning: unknown directive '%s'\n"
-msgstr "предупреждение: неизвестная директива '%s'\n"
+msgstr ""
 
 #: src/pacman/pacman-conf.c:452
 #, c-format
 msgid "error: directives may not be specified with %s\n"
-msgstr "ошибка: директивы не могут быть указаны с %s\n"
+msgstr ""
 
 #: src/util/testpkg.c:56
 #, c-format
@@ -1977,65 +1924,43 @@
 "Test a pacman package for validity.\n"
 "\n"
 msgstr ""
-"Проверьте пакет pacman на валидность.\n"
-"\n"
 
 #: src/util/testpkg.c:57
 #, c-format
 msgid "Usage: testpkg <package file>\n"
-msgstr "Использование: testpkg <package file>\n"
+msgstr ""
 
 #: src/util/testpkg.c:63
 #, c-format
 msgid "cannot initialize alpm: %s\n"
-msgstr "не удается инициализировать alpm: %s\n"
+msgstr ""
 
 #: src/util/testpkg.c:78
 #, c-format
 msgid "Cannot find the given file.\n"
-msgstr "Не удается найти указанный файл.\n"
+msgstr ""
 
 #: src/util/testpkg.c:81
 #, c-format
 msgid "Cannot open the given file.\n"
-msgstr "Не удается открыть данный файл.\n"
+msgstr ""
 
 #: src/util/testpkg.c:85
 #, c-format
 msgid "Package is invalid.\n"
-msgstr "Пакет недействителен.\n"
+msgstr ""
 
 #: src/util/testpkg.c:88
 #, c-format
 msgid "libalpm error: %s\n"
-msgstr "ошибка libalpm: %s\n"
+msgstr ""
 
 #: src/util/testpkg.c:94
 #, c-format
 msgid "Package is valid.\n"
-msgstr "Пакет действителен.\n"
+msgstr ""
 
 #: src/util/testpkg.c:99
 #, c-format
 msgid "error releasing alpm\n"
-msgstr "ошибка при освобождении alpm\n"
-
-#: src/pacman/update-notice.c:214
-#, c-format
-msgid "invalid update notice server response\n"
-msgstr "неверный ответ сервера с уведомлением об обновлении\n"
-
-#: src/pacman/update-notice.c:233
-#, c-format
-msgid "%sUpdate notice: %s%s\n"
-msgstr "%sУведомление об обновлении: %s%s\n"
-
-#: src/pacman/update-notice.c:235
-#, c-format
-msgid "Do you want to continue?"
-msgstr "Вы хотите продолжить?"
-
-#: src/pacman/update-notice.c:240
-#, c-format
-msgid "could not save notice id: %s\n"
-msgstr "не удалось сохранить идентификатор уведомления: %s\n"+msgstr ""