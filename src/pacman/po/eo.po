--- conflicted
+++ resolved
@@ -17,27 +17,16 @@
 # pizzaiolo, 2015
 # pizzaiolo, 2015-2016
 # Sebastien Zurfluh <sebastien.zurfluh@gmail.com>, 2017-2018
-<<<<<<< HEAD
-# Victor Bonnelle <victor.bonnelle@protonmail.com>, 2022
-=======
 # 26d139cb1c2d98f71c81ecc5f1398607_ccbf632 <3f75bcc742e703df77b38f0e2e01b596_1004441>, 2022
->>>>>>> e3dc296b
 msgid ""
 msgstr ""
 "Project-Id-Version: Arch Linux Pacman package manager\n"
 "Report-Msgid-Bugs-To: http://bugs.archlinux.org/index.php?project=3\n"
-<<<<<<< HEAD
-"POT-Creation-Date: 2022-09-26 21:09+1000\n"
-"PO-Revision-Date: 2010-11-29 23:17+0000\n"
-"Last-Translator: Victor Bonnelle <victor.bonnelle@protonmail.com>, 2022\n"
-"Language-Team: Esperanto (http://www.transifex.com/toofishes/archlinux-"
-=======
 "POT-Creation-Date: 2024-03-04 11:45+1000\n"
 "PO-Revision-Date: 2010-11-29 23:17+0000\n"
 "Last-Translator: 26d139cb1c2d98f71c81ecc5f1398607_ccbf632 "
 "<3f75bcc742e703df77b38f0e2e01b596_1004441>, 2022\n"
 "Language-Team: Esperanto (http://app.transifex.com/toofishes/archlinux-"
->>>>>>> e3dc296b
 "pacman/language/eo/)\n"
 "Language: eo\n"
 "MIME-Version: 1.0\n"
@@ -589,7 +578,7 @@
 #: src/pacman/files.c:253
 #, c-format
 msgid "invalid package: '%s'\n"
-msgstr "nevalida pakaĵo: '%s'\n"
+msgstr "Nevalida pakaĵo: '%s'\n"
 
 #: src/pacman/files.c:285 src/pacman/query.c:488 src/pacman/sync.c:446
 #, c-format
@@ -1321,16 +1310,7 @@
 msgid "argument '-' specified without input on stdin\n"
 msgstr "la argumento '-' estis donita sen enigo en stdin\n"
 
-<<<<<<< HEAD
-#: src/pacman/pacman.c:1191
-#, c-format
-msgid "chroot to '%s' failed: (%s)\n"
-msgstr "radikŝanĝado al \"%s\" malsukcesis: (%s)\n"
-
-#: src/pacman/pacman.c:1267
-=======
 #: src/pacman/pacman.c:1292
->>>>>>> e3dc296b
 #, c-format
 msgid "no operation specified (use -h for help)\n"
 msgstr "neniu operacio difinita (uzu -h por helpo)\n"
@@ -1410,7 +1390,7 @@
 #: src/pacman/remove.c:151 src/pacman/sync.c:820
 #, c-format
 msgid " there is nothing to do\n"
-msgstr "nenio estas por fari\n"
+msgstr "ne eblas fari ion\n"
 
 #: src/pacman/remove.c:163
 #, c-format
@@ -1885,28 +1865,18 @@
 
 #: src/pacman/pacman-conf.c:49
 #, c-format
-<<<<<<< HEAD
+msgid "  -v, --verbose        always show directive names\n"
+msgstr ""
+
+#: src/pacman/pacman-conf.c:50
+#, c-format
 msgid "  -l, --repo-list      list configured repositories\n"
 msgstr "  -l, --repo-list      listi agorditajn deponejojn\n"
 
-#: src/pacman/pacman-conf.c:50
+#: src/pacman/pacman-conf.c:51
 #, c-format
 msgid "  -h, --help           display this help information\n"
 msgstr "  -h, --help           montri tiun helpan informacion\n"
-=======
-msgid "  -v, --verbose        always show directive names\n"
-msgstr ""
-
-#: src/pacman/pacman-conf.c:50
-#, c-format
-msgid "  -l, --repo-list      list configured repositories\n"
-msgstr "  -l, --repo-list      listi agorditajn deponejojn\n"
->>>>>>> e3dc296b
-
-#: src/pacman/pacman-conf.c:51
-#, c-format
-msgid "  -h, --help           display this help information\n"
-msgstr "  -h, --help           montri tiun helpan informacion\n"
 
 #: src/pacman/pacman-conf.c:52
 #, c-format
@@ -1920,18 +1890,13 @@
 
 #: src/pacman/pacman-conf.c:91
 #, c-format
-<<<<<<< HEAD
+msgid "error setting sysroot '%s': out of memory\n"
+msgstr ""
+
+#: src/pacman/pacman-conf.c:121
+#, c-format
 msgid "error parsing '%s'\n"
 msgstr "eraro analizante \"%s\"\n"
-=======
-msgid "error setting sysroot '%s': out of memory\n"
-msgstr ""
->>>>>>> e3dc296b
-
-#: src/pacman/pacman-conf.c:121
-#, c-format
-msgid "error parsing '%s'\n"
-msgstr "eraro analizante \"%s\"\n"
 
 #: src/pacman/pacman-conf.c:312
 #, c-format
