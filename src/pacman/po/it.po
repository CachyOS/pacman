# SOME DESCRIPTIVE TITLE.
# Copyright (C) YEAR "Pacman Development Team <pacman-dev@archlinux.org>"
# This file is distributed under the same license as the pacman package.
#
# Translators:
# Alessandro Menti <alessandro.menti@hotmail.it>, 2019
# d574d4bb40c84861791a694a999cce69_9aabecb <ec34fbc10d74f76d8160c2aae04a84b4_6702>, 2011-2012,2014
# d574d4bb40c84861791a694a999cce69_9aabecb <ec34fbc10d74f76d8160c2aae04a84b4_6702>, 2014
# d574d4bb40c84861791a694a999cce69_9aabecb <ec34fbc10d74f76d8160c2aae04a84b4_6702>, 2014
# d574d4bb40c84861791a694a999cce69_9aabecb <ec34fbc10d74f76d8160c2aae04a84b4_6702>, 2014
# Giovanni Scafora <scafora.giovanni@gmail.com>, 2011-2013,2015,2022
<<<<<<< HEAD
# Giovanni Scafora <scafora.giovanni@gmail.com>, 2022
=======
# Giovanni Scafora <scafora.giovanni@gmail.com>, 2022-2024
>>>>>>> e3dc296b
# Massimiliano Torromeo <massimiliano.torromeo@gmail.com>, 2016
# Pietro Lombardo <pietrolombardo1979@gmail.com>, 2015
# Saverio <saverio.brancaccio@gmail.com>, 2016
# ~Smlb <smlb@riseup.net>, 2014
msgid ""
msgstr ""
"Project-Id-Version: Arch Linux Pacman package manager\n"
"Report-Msgid-Bugs-To: http://bugs.archlinux.org/index.php?project=3\n"
<<<<<<< HEAD
"POT-Creation-Date: 2022-09-26 21:09+1000\n"
"PO-Revision-Date: 2010-11-29 23:17+0000\n"
"Last-Translator: Giovanni Scafora <scafora.giovanni@gmail.com>, 2022\n"
"Language-Team: Italian (http://www.transifex.com/toofishes/archlinux-pacman/"
=======
"POT-Creation-Date: 2024-03-04 11:45+1000\n"
"PO-Revision-Date: 2010-11-29 23:17+0000\n"
"Last-Translator: Giovanni Scafora <scafora.giovanni@gmail.com>, 2022-2024\n"
"Language-Team: Italian (http://app.transifex.com/toofishes/archlinux-pacman/"
>>>>>>> e3dc296b
"language/it/)\n"
"Language: it\n"
"MIME-Version: 1.0\n"
"Content-Type: text/plain; charset=UTF-8\n"
"Content-Transfer-Encoding: 8bit\n"
"Plural-Forms: nplurals=3; plural=n == 1 ? 0 : n != 0 && n % 1000000 == 0 ? "
"1 : 2;\n"

#: src/pacman/callback.c:228
#, c-format
msgid "Running pre-transaction hooks...\n"
msgstr "Esecuzione degli hook di pre-transazione...\n"

#: src/pacman/callback.c:230
#, c-format
msgid "Running post-transaction hooks...\n"
msgstr "Esecuzione degli hook di post-transazione...\n"

#: src/pacman/callback.c:243
#, c-format
msgid "checking dependencies...\n"
msgstr "controllo delle dipendenze in corso...\n"

#: src/pacman/callback.c:247
#, c-format
msgid "checking for file conflicts...\n"
msgstr "controllo dei conflitti in corso...\n"

#: src/pacman/callback.c:251
#, c-format
msgid "resolving dependencies...\n"
msgstr "risoluzione delle dipendenze in corso...\n"

#: src/pacman/callback.c:254
#, c-format
msgid "looking for conflicting packages...\n"
msgstr "ricerca dei pacchetti in conflitto in corso...\n"

#: src/pacman/callback.c:257
#, c-format
msgid "Processing package changes...\n"
msgstr "Elaborazione delle modifiche al pacchetto...\n"

#: src/pacman/callback.c:264
#, c-format
msgid "installing %s...\n"
msgstr "installazione di %s in corso...\n"

#: src/pacman/callback.c:267
#, c-format
msgid "upgrading %s...\n"
msgstr "aggiornamento di %s in corso...\n"

#: src/pacman/callback.c:270
#, c-format
msgid "reinstalling %s...\n"
msgstr "reinstallazione di %s in corso...\n"

#: src/pacman/callback.c:273
#, c-format
msgid "downgrading %s...\n"
msgstr "downgrade di %s in corso...\n"

#: src/pacman/callback.c:276
#, c-format
msgid "removing %s...\n"
msgstr "rimozione di %s in corso...\n"

#: src/pacman/callback.c:300
#, c-format
msgid "checking package integrity...\n"
msgstr "verifica dell'integrità dei pacchetti in corso...\n"

#: src/pacman/callback.c:305
#, c-format
msgid "checking keyring...\n"
msgstr "verifica del portachiavi in corso...\n"

#: src/pacman/callback.c:309
#, c-format
msgid "downloading required keys...\n"
msgstr "download delle chiavi richieste in corso...\n"

#: src/pacman/callback.c:313
#, c-format
msgid "loading package files...\n"
msgstr "caricamento dei file dei pacchetti in corso...\n"

#: src/pacman/callback.c:323
#, c-format
msgid "Retrieving packages...\n"
msgstr "Download dei pacchetti in corso...\n"

#: src/pacman/callback.c:335
#, c-format
msgid "checking available disk space...\n"
msgstr "controllo dello spazio disponibile sul disco...\n"

#: src/pacman/callback.c:342
#, c-format
msgid "%s optionally requires %s\n"
msgstr "%s richiede facoltativamente %s\n"

#: src/pacman/callback.c:361 src/pacman/callback.c:367
#, c-format
msgid "%s installed as %s.pacnew\n"
msgstr "%s è stato installato come %s.pacnew\n"

#: src/pacman/callback.c:377 src/pacman/callback.c:383
#, c-format
msgid "%s saved as %s.pacsave\n"
msgstr "%s è stato salvato come %s.pacsave\n"

#: src/pacman/callback.c:445
#, c-format
msgid "%s is in IgnorePkg/IgnoreGroup. Install anyway?"
msgstr "%s è in IgnorePkg/IgnoreGroup. Vuoi installarlo comunque?"

#: src/pacman/callback.c:455
#, c-format
msgid "Replace %s with %s/%s?"
msgstr "Vuoi sostituire %s con %s/%s?"

#: src/pacman/callback.c:467
#, c-format
msgid "%s-%s%s%s and %s-%s%s%s are in conflict. Remove %s?"
msgstr "%s-%s%s%s e %s-%s%s%s vanno in conflitto. Rimuovere %s?"

#: src/pacman/callback.c:478
#, c-format
msgid "%s-%s%s%s and %s-%s%s%s are in conflict (%s). Remove %s?"
msgstr "%s-%s%s%s e %s-%s%s%s vanno in conflitto (%s). Rimuovere %s?"

#: src/pacman/callback.c:503
#, c-format
msgid ""
"The following package cannot be upgraded due to unresolvable dependencies:\n"
msgid_plural ""
"The following packages cannot be upgraded due to unresolvable dependencies:\n"
msgstr[0] ""
"Il seguente pacchetto non può essere aggiornato a causa di alcune dipendenze "
"irrisolvibili:\n"
msgstr[1] ""
"I seguenti pacchetti non possono essere aggiornati a causa di alcune "
"dipendenze irrisolvibili:\n"
msgstr[2] ""
"I seguenti pacchetti non possono essere aggiornati a causa di alcune "
"dipendenze irrisolvibili:\n"

#: src/pacman/callback.c:509
#, c-format
msgid "Do you want to skip the above package for this upgrade?"
msgid_plural "Do you want to skip the above packages for this upgrade?"
msgstr[0] "Vuoi ignorare il seguente pacchetto per questo aggiornamento?"
msgstr[1] "Vuoi ignorare i seguenti pacchetti per questo aggiornamento?"
msgstr[2] "Vuoi ignorare i seguenti pacchetti per questo aggiornamento?"

#: src/pacman/callback.c:520
#, c-format
msgid "There is %zu provider available for %s\n"
msgid_plural "There are %zu providers available for %s:\n"
msgstr[0] "C'è %zu fornitore disponibile per %s\n"
msgstr[1] "Ci sono %zu fornitori disponibili per %s\n"
msgstr[2] "Ci sono %zu fornitori disponibili per %s\n"

#: src/pacman/callback.c:531
#, c-format
msgid ""
"File %s is corrupted (%s).\n"
"Do you want to delete it?"
msgstr ""
"Il file %s è corrotto (%s).\n"
"Vuoi eliminarlo?"

#: src/pacman/callback.c:542
#, c-format
msgid "Import PGP key %s?"
msgstr "Importo la chiave PGP %s?"

#: src/pacman/callback.c:545
#, c-format
msgid "Import PGP key %s, \"%s\"?"
msgstr "Importo la chiave PGP %s, \"%s\"?"

#: src/pacman/callback.c:607
#, c-format
msgid "installing"
msgstr "installazione in corso di"

#: src/pacman/callback.c:610
#, c-format
msgid "upgrading"
msgstr "aggiornamento in corso di"

#: src/pacman/callback.c:613
#, c-format
msgid "downgrading"
msgstr "downgrade in corso"

#: src/pacman/callback.c:616
#, c-format
msgid "reinstalling"
msgstr "reinstallazione"

#: src/pacman/callback.c:619
#, c-format
msgid "removing"
msgstr "rimozione in corso di"

#: src/pacman/callback.c:622
#, c-format
msgid "checking for file conflicts"
msgstr "controllo dei conflitti in corso"

#: src/pacman/callback.c:625
#, c-format
msgid "checking available disk space"
msgstr "controllo dello spazio disponibile sul disco"

#: src/pacman/callback.c:628
#, c-format
msgid "checking package integrity"
msgstr "verifica dell'integrità dei pacchetti"

#: src/pacman/callback.c:631
#, c-format
msgid "checking keys in keyring"
msgstr "verifica delle chiavi presenti nel portachiavi"

#: src/pacman/callback.c:634
#, c-format
msgid "loading package files"
msgstr "caricamento dei file dei pacchetti"

#: src/pacman/callback.c:755
#, c-format
msgid "Total"
msgstr "Totale"

#: src/pacman/callback.c:885
#, c-format
msgid " %s downloading...\n"
msgstr "download di %s in corso...\n"

#: src/pacman/callback.c:1054
#, c-format
msgid " %s is up to date"
msgstr " %s è aggiornato"

#: src/pacman/callback.c:1080
#, c-format
msgid " %s failed to download"
msgstr "impossibile scaricare %s"

#: src/pacman/callback.c:1129
#, c-format
msgid "unknown callback event type %d for %s\n"
msgstr "tipo di evento di una chiamata sconosciuta %d per %s\n"

#: src/pacman/check.c:63 src/pacman/check.c:275
#, c-format
msgid "%s: %s (File type mismatch)\n"
msgstr "%s: %s (il tipo di file non corrisponde)\n"

#: src/pacman/check.c:82
#, c-format
msgid "%s: %s (UID mismatch)\n"
msgstr "%s: %s (l'UID non corrisponde)\n"

#: src/pacman/check.c:91
#, c-format
msgid "%s: %s (GID mismatch)\n"
msgstr "%s: %s (il GID non corrisponde)\n"

#: src/pacman/check.c:101
#, c-format
msgid "%s: %s (Permissions mismatch)\n"
msgstr "%s: %s (i permessi non corrispondono)\n"

#: src/pacman/check.c:115 src/pacman/check.c:162 src/pacman/check.c:202
#, c-format
msgid "backup file"
msgstr "file di backup"

#: src/pacman/check.c:117 src/pacman/check.c:123
#, c-format
msgid "%s: %s (Modification time mismatch)\n"
msgstr "%s: %s (l'orario della modifica non corrisponde)\n"

#: src/pacman/check.c:140
#, c-format
msgid "unable to read symlink contents: %s\n"
msgstr "impossibile leggere i contenuti dei link simbolici: %s\n"

#: src/pacman/check.c:147
#, c-format
msgid "%s: %s (Symlink path mismatch)\n"
msgstr "%s: %s (il path del link simbolico non corrisponde)\n"

#: src/pacman/check.c:164 src/pacman/check.c:170
#, c-format
msgid "%s: %s (Size mismatch)\n"
msgstr "%s: %s (la dimensione non corrisponde)\n"

#: src/pacman/check.c:185
#, c-format
msgid "%s: %s (failed to calculate %s checksum)\n"
msgstr "%s: %s (impossibile calcolare il controllo dell'integrità di %s)\n"

#: src/pacman/check.c:193
#, c-format
msgid "%s: %s (%s checksum information not available)\n"
msgstr ""
"%s: %s (%s il controllo dell'integrità dell'informazione non è disponibile)\n"

#: src/pacman/check.c:204 src/pacman/check.c:210
#, c-format
msgid "%s: %s (%s checksum mismatch)\n"
msgstr "%s: %s (%s il controllo dell'integrità non corrisponde)\n"

#: src/pacman/check.c:250 src/pacman/check.c:265 src/pacman/check.c:309
#: src/pacman/check.c:363
#, c-format
msgid "path too long: %s%s\n"
msgstr "il path è troppo lungo: %s%s\n"

#: src/pacman/check.c:285 src/pacman/check.c:428
#, c-format
msgid "%s: %jd total file, "
msgid_plural "%s: %jd total files, "
msgstr[0] "%s: %jd file totale, "
msgstr[1] "%s: %jd file totali, "
msgstr[2] "%s: %jd file totali, "

#: src/pacman/check.c:287
#, c-format
msgid "%jd missing file\n"
msgid_plural "%jd missing files\n"
msgstr[0] "manca %jd file\n"
msgstr[1] "mancano %jd file\n"
msgstr[2] "mancano %jd file\n"

#: src/pacman/check.c:318
#, c-format
msgid "%s: no mtree file\n"
msgstr "%s: nessun file mtree\n"

#: src/pacman/check.c:355
#, c-format
msgid "path too long: %slocal/%s-%s/%s\n"
msgstr "il percorso è troppo lungo: %slocal/%s-%s/%s\n"

#: src/pacman/check.c:382
#, c-format
msgid "file type not recognized: %s%s\n"
msgstr "il tipo di file non è riconosciuto: %s%s\n"

#: src/pacman/check.c:430
#, c-format
msgid "%jd altered file\n"
msgid_plural "%jd altered files\n"
msgstr[0] "%jd file alterati\n"
msgstr[1] "%jd file alterati\n"
msgstr[2] "%jd file alterati\n"

#: src/pacman/conf.c:102 src/pacman/conf.c:317
#, c-format
msgid "malloc failure: could not allocate %zu byte\n"
msgid_plural "malloc failure: could not allocate %zu bytes\n"
msgstr[0] "malloc non riuscita: impossibile allocare %zu byte\n"
msgstr[1] "malloc non riuscita: impossibile allocare %zu byte\n"
msgstr[2] "malloc non riuscita: impossibile allocare %zu byte\n"

#: src/pacman/conf.c:340
#, c-format
msgid "could not get current working directory\n"
msgstr "impossibile determinare l'attuale directory di lavoro\n"

#: src/pacman/conf.c:345
#, c-format
msgid "could not chdir to download directory %s\n"
msgstr "impossibile entrare nella directory del download %s\n"

#: src/pacman/conf.c:360
#, c-format
msgid "running XferCommand: fork failed!\n"
msgstr "avvio in corso di XferCommand: processo non riuscito!\n"

#: src/pacman/conf.c:372
#, c-format
msgid "could not rename %s to %s (%s)\n"
msgstr "impossibile rinominare %s in %s (%s)\n"

#: src/pacman/conf.c:383
#, c-format
msgid "could not restore working directory (%s)\n"
msgstr "impossibile ripristinare la directory di lavoro (%s)\n"

#: src/pacman/conf.c:521 src/pacman/conf.c:570 src/pacman/conf.c:677
#: src/pacman/conf.c:729
#, c-format
msgid "config file %s, line %d: invalid value for '%s' : '%s'\n"
msgstr ""
"file di configurazione %s, riga %d: valore non valido per '%s' : '%s'\n"

#: src/pacman/conf.c:535
#, c-format
msgid "config file %s, line %d: '%s' option invalid, no signature support\n"
msgstr ""
"file di configurazione %s, riga %d: '%s' opzione non valida, nessun supporto "
"della firma\n"

#: src/pacman/conf.c:625 src/pacman/conf.c:751 src/pacman/conf.c:1039
#, c-format
msgid ""
"config file %s, line %d: directive '%s' in section '%s' not recognized.\n"
msgstr ""
"file di configurazione %s, riga %d: la direttiva '%s' presente nella sezione "
"'%s' non è stata riconosciuta.\n"

#: src/pacman/conf.c:736
#, c-format
msgid "config file %s, line %d: value for '%s' has to be positive : '%s'\n"
msgstr ""
"file di configurazione %s, riga %d: il valore di '%s' deve essere positivo : "
"'%s'\n"

#: src/pacman/conf.c:743
#, c-format
msgid "config file %s, line %d: value for '%s' is too large : '%s'\n"
msgstr ""
"file di configurazione %s, riga %d: il valore di '%s' è troppo grande : "
"'%s'\n"

#: src/pacman/conf.c:763
#, c-format
msgid "mirror '%s' contains the '%s' variable, but no '%s' is defined.\n"
msgstr ""
"il mirror '%s' contiene la variabile '%s', ma non è stato definito '%s'\n"

#: src/pacman/conf.c:808
#, c-format
msgid "could not register '%s' database (%s)\n"
msgstr "impossibile registrare il database '%s' (%s)\n"

#: src/pacman/conf.c:821
#, c-format
msgid "could not add cache server URL to database '%s': %s (%s)\n"
msgstr ""
"impossibile aggiungere l'URL del server di cache al database '%s': %s (%s)\n"

#: src/pacman/conf.c:830
#, c-format
msgid "could not add server URL to database '%s': %s (%s)\n"
msgstr "impossibile aggiungere l'URL del server al database '%s': %s (%s)\n"

#: src/pacman/conf.c:857
#, c-format
msgid ""
"failed to initialize alpm library:\n"
"(root: %s, dbpath: %s)\n"
"%s\n"
msgstr ""
"impossibile inizializzare la libreria alpm:\n"
"(root: %s, dbpath: %s)\n"
"%s\n"

#: src/pacman/conf.c:860
#, c-format
msgid "try running pacman-db-upgrade\n"
msgstr "prova ad avviare pacman-db-upgrade\n"

#: src/pacman/conf.c:878
#, c-format
msgid "problem setting logfile '%s' (%s)\n"
msgstr ""
"si è verificato un errore durante l'impostazione del file di log '%s' (%s)\n"

#: src/pacman/conf.c:887
#, c-format
msgid "problem setting gpgdir '%s' (%s)\n"
msgstr ""
"si è verificato un errore durante l'impostazione della directory gpg "
"'%s' (%s)\n"

#: src/pacman/conf.c:897
#, c-format
msgid "problem adding hookdir '%s' (%s)\n"
msgstr "si è verificato un errore aggiungendo hookdir '%s' (%s)\n"

#: src/pacman/conf.c:919
#, c-format
msgid "no '%s' configured\n"
msgstr "non è stato configurato nessun '%s'\n"

#: src/pacman/conf.c:945
#, c-format
msgid "Failed to pass %s entry to libalpm"
msgstr "Impossibile aggiungere la voce %s a libalpm"

#: src/pacman/conf.c:985
#, c-format
msgid "config file %s, line %d: '%s' option '%s' not recognized\n"
msgstr "file di configurazione %s, linea %d: '%s' opzione '%s' sconosciuta\n"

#: src/pacman/conf.c:1005 src/pacman/conf.c:1163
#, c-format
msgid "config file %s, line %d: directive '%s' needs a value\n"
msgstr ""
"file di configurazione %s, riga %d: la direttiva '%s' necessita di un "
"valore\n"

#: src/pacman/conf.c:1170
#, c-format
msgid "config parsing exceeded max recursion depth of %d.\n"
msgstr ""
"l'analisi della configurazione ha superato la profondità massima di %d.\n"

#: src/pacman/conf.c:1218
#, c-format
msgid "config file %s could not be read: %s\n"
msgstr "il file di configurazione %s non può essere letto: %s\n"

#: src/pacman/conf.c:1241
#, c-format
msgid "config file %s, line %d: All directives must belong to a section.\n"
msgstr ""
"file di configurazione %s, linea %d: tutte le direttive devono appartenere "
"ad una sezione.\n"

#: src/pacman/database.c:50 src/pacman/files.c:335 src/pacman/query.c:434
#: src/pacman/remove.c:85 src/pacman/sync.c:970 src/pacman/upgrade.c:76
#, c-format
msgid "no targets specified (use -h for help)\n"
msgstr "non è stato specificato nessun pacchetto (usa -h per un aiuto)\n"

#: src/pacman/database.c:59
#, c-format
msgid "no install reason specified (use -h for help)\n"
msgstr ""
"non è stato specificato nessun motivo per l'installazione (usa -h per un "
"aiuto)\n"

#: src/pacman/database.c:73
#, c-format
msgid "could not set install reason for package %s (%s)\n"
msgstr ""
"impossibile impostare un motivo per l'installazione del pacchetto %s (%s)\n"

#: src/pacman/database.c:79
#, c-format
msgid "%s: install reason has been set to 'installed as dependency'\n"
msgstr ""
"%s: il motivo dell'installazione è stato impostato come 'installato come "
"dipendenza'\n"

#: src/pacman/database.c:81
#, c-format
msgid "%s: install reason has been set to 'explicitly installed'\n"
msgstr ""
"%s: il motivo dell'installazione è stato impostato come 'installato "
"esplicitamente'\n"

#: src/pacman/database.c:296
#, c-format
msgid "No database errors have been found!\n"
msgstr "Non sono stati trovati errori nel database!\n"

#: src/pacman/files.c:55
#, c-format
msgid "%s is owned by %s%s/%s%s %s%s%s\n"
msgstr "%s è contenuto in %s%s/%s%s %s%s%s\n"

#: src/pacman/files.c:129
#, c-format
msgid "invalid regular expression '%s'\n"
msgstr "l'espressione regolare '%s' non è valida\n"

#: src/pacman/files.c:253
#, c-format
msgid "invalid package: '%s'\n"
msgstr "pacchetto non valido: '%s'\n"

#: src/pacman/files.c:285 src/pacman/query.c:488 src/pacman/sync.c:446
#, c-format
msgid "package '%s' was not found\n"
msgstr "impossibile trovare il pacchetto '%s'\n"

#: src/pacman/files.c:321 src/pacman/sync.c:930
#, c-format
msgid "Synchronizing package databases...\n"
msgstr "Sincronizzazione dei database in corso...\n"

#: src/pacman/package.c:99
#, c-format
msgid "Architecture"
msgstr "Architettura"

#: src/pacman/package.c:100
#, c-format
msgid "Backup Files"
msgstr "File di backup"

#: src/pacman/package.c:101
#, c-format
msgid "Build Date"
msgstr "Data di creazione"

#: src/pacman/package.c:102
#, c-format
msgid "Compressed Size"
msgstr "Dimensione compressa"

#: src/pacman/package.c:103
#, c-format
msgid "Conflicts With"
msgstr "Conflitti con"

#: src/pacman/package.c:104
#, c-format
msgid "Depends On"
msgstr "Dipenda da"

#: src/pacman/package.c:105
#, c-format
msgid "Description"
msgstr "Descrizione"

#: src/pacman/package.c:106 src/pacman/util.c:891
#, c-format
msgid "Download Size"
msgstr "Dimensione del download"

#: src/pacman/package.c:107
#, c-format
msgid "Groups"
msgstr "Gruppi"

#: src/pacman/package.c:108
#, c-format
msgid "Install Date"
msgstr "Data di installazione"

#: src/pacman/package.c:109
#, c-format
msgid "Install Reason"
msgstr "Motivo dell'installazione"

#: src/pacman/package.c:110
#, c-format
msgid "Install Script"
msgstr "Script di install"

#: src/pacman/package.c:111
#, c-format
msgid "Installed Size"
msgstr "Spazio richiesto"

#: src/pacman/package.c:112
#, c-format
msgid "Licenses"
msgstr "Licenze"

#: src/pacman/package.c:113 src/pacman/package.c:239
#, c-format
msgid "MD5 Sum"
msgstr "Somma MD5"

#: src/pacman/package.c:114
#, c-format
msgid "Name"
msgstr "Nome"

#: src/pacman/package.c:115
#, c-format
msgid "Optional Deps"
msgstr "Dipendenze opzionali"

#: src/pacman/package.c:116
#, c-format
msgid "Optional For"
msgstr "Opzionale per"

#: src/pacman/package.c:117
#, c-format
msgid "Packager"
msgstr "Pacchettizzatore"

#: src/pacman/package.c:118
#, c-format
msgid "Provides"
msgstr "Fornisce"

#: src/pacman/package.c:119
#, c-format
msgid "Replaces"
msgstr "Sostituisce"

#: src/pacman/package.c:120
#, c-format
msgid "Repository"
msgstr "Repository"

#: src/pacman/package.c:121
#, c-format
msgid "Required By"
msgstr "Richiesto da"

#: src/pacman/package.c:122 src/pacman/package.c:242
#, c-format
msgid "SHA-256 Sum"
msgstr "Somma SHA-256"

#: src/pacman/package.c:123
#, c-format
msgid "Signatures"
msgstr "Firme"

#: src/pacman/package.c:124
#, c-format
msgid "URL"
msgstr "URL"

#: src/pacman/package.c:125
#, c-format
msgid "Validated By"
msgstr "Convalidato da"

#: src/pacman/package.c:126
#, c-format
msgid "Version"
msgstr "Versione"

#: src/pacman/package.c:174 src/pacman/util.c:1346
#, c-format
msgid " [installed]"
msgstr " [installato]"

#: src/pacman/package.c:223
#, c-format
msgid "Explicitly installed"
msgstr "Installato esplicitamente"

#: src/pacman/package.c:226
#, c-format
msgid "Installed as a dependency for another package"
msgstr "Installato come dipendenza di un altro pacchetto"

#: src/pacman/package.c:229 src/pacman/package.c:249
#, c-format
msgid "Unknown"
msgstr "Sconosciuto"

#: src/pacman/package.c:236 src/pacman/package.c:321 src/pacman/package.c:339
#: src/pacman/util.c:557 src/pacman/util.c:745 src/pacman/util.c:785
#: src/pacman/util.c:813
#, c-format
msgid "None"
msgstr "Nessuno"

#: src/pacman/package.c:245
#, c-format
msgid "Signature"
msgstr "Firma"

#: src/pacman/package.c:307
#, c-format
msgid "Yes"
msgstr "Sì"

#: src/pacman/package.c:307
#, c-format
msgid "No"
msgstr "No"

#: src/pacman/package.c:389
#, c-format
msgid "could not calculate checksums for %s\n"
msgstr "impossibile calcolare il controllo dell'integrità di %s\n"

#: src/pacman/package.c:479
#, c-format
msgid "no changelog available for '%s'.\n"
msgstr "nessun changelog è disponibile per '%s'.\n"

#: src/pacman/package.c:483
#, c-format
msgid "Changelog for %s:\n"
msgstr "Changelog di %s:\n"

#: src/pacman/package.c:504 src/pacman/package.c:506
#, c-format
msgid "installed"
msgstr "installato"

#: src/pacman/pacman.c:100
#, c-format
msgid "options"
msgstr "opzioni"

#: src/pacman/pacman.c:101
#, c-format
msgid "file(s)"
msgstr "file"

#: src/pacman/pacman.c:102
#, c-format
msgid "package(s)"
msgstr "pacchetto(i)"

#: src/pacman/pacman.c:103
#, c-format
msgid "usage"
msgstr "uso"

#: src/pacman/pacman.c:104
#, c-format
msgid "operation"
msgstr "operazione"

#: src/pacman/pacman.c:109
#, c-format
msgid "operations:\n"
msgstr "operazioni:\n"

#: src/pacman/pacman.c:119
#, c-format
msgid ""
"\n"
"use '%s {-h --help}' with an operation for available options\n"
msgstr ""
"\n"
"usa '%s {-h --help}' con un'operazione per le opzioni disponibili\n"

#: src/pacman/pacman.c:125
#, c-format
msgid ""
"  -c, --cascade        remove packages and all packages that depend on them\n"
msgstr ""
"  -c, --cascade        rimuove i pacchetti e tutti quelli che dipendono da "
"essi\n"

#: src/pacman/pacman.c:126
#, c-format
msgid "  -n, --nosave         remove configuration files\n"
msgstr "  -n, --nosave         rimuove i file di configurazione\n"

#: src/pacman/pacman.c:127
#, c-format
msgid ""
"  -s, --recursive      remove unnecessary dependencies\n"
"                       (-ss includes explicitly installed dependencies)\n"
msgstr ""
"  -s, --recursive      rimuove le dipendenze non necessarie\n"
"                       (-ss include le dipendenze installate "
"esplicitamente)\n"

#: src/pacman/pacman.c:129
#, c-format
msgid "  -u, --unneeded       remove unneeded packages\n"
msgstr "  -u, --unneeded       rimuove i pacchetti non necessari\n"

#: src/pacman/pacman.c:132 src/pacman/pacman.c:166
#, c-format
msgid "      --needed         do not reinstall up to date packages\n"
msgstr "      --needed         non reinstalla i pacchetti aggiornati\n"

#: src/pacman/pacman.c:137
#, c-format
msgid "  -c, --changelog      view the changelog of a package\n"
msgstr "  -c, --changelog      mostra il changelog di un pacchetto\n"

#: src/pacman/pacman.c:138
#, c-format
msgid ""
"  -d, --deps           list packages installed as dependencies [filter]\n"
msgstr ""
"  -d, --deps           elenca i pacchetti installati come dipendenze "
"[filtro]\n"

#: src/pacman/pacman.c:139
#, c-format
msgid "  -e, --explicit       list packages explicitly installed [filter]\n"
msgstr ""
"  -e, --explicit       elenca i pacchetti installati esplicitamente "
"[filtro]\n"

#: src/pacman/pacman.c:140
#, c-format
msgid "  -g, --groups         view all members of a package group\n"
msgstr "  -g, --groups         mostra tutti i pacchetti di un gruppo\n"

#: src/pacman/pacman.c:141
#, c-format
msgid ""
"  -i, --info           view package information (-ii for backup files)\n"
msgstr ""
"  -i, --info           mostra le informazioni del pacchetto (-ii per i file "
"di backup)\n"

#: src/pacman/pacman.c:142
#, c-format
msgid ""
"  -k, --check          check that package files exist (-kk for file "
"properties)\n"
msgstr ""
"  -k, --check          controlla che i file del pacchetto esistono (-kk per "
"le proprietà dei file)\n"

#: src/pacman/pacman.c:143 src/pacman/pacman.c:180
#, c-format
msgid "  -l, --list           list the files owned by the queried package\n"
msgstr "  -l, --list           elenca i file appartenenti al pacchetto\n"

#: src/pacman/pacman.c:144
#, c-format
msgid ""
"  -m, --foreign        list installed packages not found in sync db(s) "
"[filter]\n"
msgstr ""
"  -m, --foreign        elenca i pacchetti installati ma non trovati nei "
"database [filtro]\n"

#: src/pacman/pacman.c:145
#, c-format
msgid ""
"  -n, --native         list installed packages only found in sync db(s) "
"[filter]\n"
msgstr ""
"  -n, --native         elenca solo i pacchetti installati presenti nei db(s) "
"[filtro]\n"

#: src/pacman/pacman.c:146
#, c-format
msgid "  -o, --owns <file>    query the package that owns <file>\n"
msgstr "  -o, --owns <file>    interroga il pacchetto che contiene il <file>\n"

#: src/pacman/pacman.c:147
#, c-format
msgid "  -p, --file <package> query a package file instead of the database\n"
msgstr ""
"  -p, --file <package> interroga un file del pacchetto invece del database\n"

#: src/pacman/pacman.c:148 src/pacman/pacman.c:161 src/pacman/pacman.c:181
#, c-format
msgid "  -q, --quiet          show less information for query and search\n"
msgstr ""
"  -q, --quiet          mostra meno informazioni per la query e per la "
"ricerca\n"

#: src/pacman/pacman.c:149
#, c-format
msgid ""
"  -s, --search <regex> search locally-installed packages for matching "
"strings\n"
msgstr ""
"  -s, --search <regex> cerca nei pacchetti installati le stringhe "
"corrispondenti\n"

#: src/pacman/pacman.c:150
#, c-format
msgid ""
"  -t, --unrequired     list packages not (optionally) required by any\n"
"                       package (-tt to ignore optdepends) [filter]\n"
msgstr ""
"  -t, --unrequired     visualizza i pacchetti non (opzionalmente) richiesti "
"da alcun pacchetto\n"
"                       (-tt per ignorare le dipendenze opzionali) [filtro]\n"

#: src/pacman/pacman.c:152
#, c-format
msgid "  -u, --upgrades       list outdated packages [filter]\n"
msgstr "  -u, --upgrades       elenca i pacchetti non aggiornati [filtro]\n"

#: src/pacman/pacman.c:156
#, c-format
msgid ""
"  -c, --clean          remove old packages from cache directory (-cc for "
"all)\n"
msgstr ""
"  -c, --clean          rimuove i vecchi pacchetti dalla cache\n"
"                       (usa -cc per rimuoverli tutti)\n"

#: src/pacman/pacman.c:157
#, c-format
msgid ""
"  -g, --groups         view all members of a package group\n"
"                       (-gg to view all groups and members)\n"
msgstr ""
"  -g, --groups         visualizza tutti i pacchetti appartenenti ad un "
"gruppo\n"
"                       (-gg per visualizzare tutti i gruppi e tutti i "
"pacchetti)\n"

#: src/pacman/pacman.c:159
#, c-format
msgid ""
"  -i, --info           view package information (-ii for extended "
"information)\n"
msgstr ""
"  -i, --info           visualizza le informazioni di un pacchetto (-ii per "
"informazioni estese)\n"

#: src/pacman/pacman.c:160
#, c-format
msgid "  -l, --list <repo>    view a list of packages in a repo\n"
msgstr ""
"  -l, --list <repo>    mostra la lista dei pacchetti di un repository\n"

#: src/pacman/pacman.c:162
#, c-format
msgid ""
"  -s, --search <regex> search remote repositories for matching strings\n"
msgstr ""
"  -s, --search <regex> cerca le stringhe corrispondenti nei repository "
"remoti\n"

#: src/pacman/pacman.c:163
#, c-format
msgid ""
"  -u, --sysupgrade     upgrade installed packages (-uu enables downgrades)\n"
msgstr ""
"  -u, --sysupgrade     aggiorna i pacchetti installati (-uu abilita i "
"downgrade)\n"

#: src/pacman/pacman.c:164 src/pacman/pacman.c:183
#, c-format
msgid ""
"  -y, --refresh        download fresh package databases from the server\n"
"                       (-yy to force a refresh even if up to date)\n"
msgstr ""
"  -y --refresh        scarica il database aggiornato dei pacchetti dal "
"server\n"
"                       (-yy per forzare un aggiornamento anche se il "
"database è già aggiornato)\n"

#: src/pacman/pacman.c:170
#, c-format
msgid "      --asdeps         mark packages as non-explicitly installed\n"
msgstr ""
"      --asdeps         marca i pacchetti come non esplicitamente installati\n"

#: src/pacman/pacman.c:171
#, c-format
msgid "      --asexplicit     mark packages as explicitly installed\n"
msgstr ""
"      --asexplicit     marca i pacchetti come esplicitamente installati\n"

#: src/pacman/pacman.c:172
#, c-format
msgid ""
"  -k, --check          test local database for validity (-kk for sync "
"databases)\n"
msgstr ""
"-k, --check controlla la validità del database locale (-kk per sincronizzare "
"i database)\n"

#: src/pacman/pacman.c:173
#, c-format
msgid "  -q, --quiet          suppress output of success messages\n"
msgstr ""
"  -q, --quiet          ometti l'output dei messaggi per le operazioni "
"riuscite\n"

#: src/pacman/pacman.c:182
#, c-format
msgid "  -x, --regex          enable searching using regular expressions\n"
msgstr ""
"-x, --regex abilita la ricerca all'utilizzo delle espressioni regolari\n"

#: src/pacman/pacman.c:185
#, c-format
msgid ""
"      --machinereadable\n"
"                       produce machine-readable output\n"
msgstr ""
"--machinereadable\n"
"fornisce l'output di machine-readable\n"

#: src/pacman/pacman.c:191
#, c-format
msgid ""
"  -w, --downloadonly   download packages but do not install/upgrade "
"anything\n"
msgstr ""
"  -w, --downloadonly   scarica i pacchetti senza installarli/aggiornarli\n"

#: src/pacman/pacman.c:192
#, c-format
msgid ""
"      --overwrite <glob>\n"
"                       overwrite conflicting files (can be used more than "
"once)\n"
msgstr ""
"      --overwrite <glob>\n"
"                       sovrascrive i file in conflitto (può essere "
"utilizzato più di una volta)\n"

#: src/pacman/pacman.c:194
#, c-format
msgid "      --asdeps         install packages as non-explicitly installed\n"
msgstr ""
"      --asdeps         installa i pacchetti come non esplicitamente "
"installati\n"

#: src/pacman/pacman.c:195
#, c-format
msgid "      --asexplicit     install packages as explicitly installed\n"
msgstr ""
"      --asexplicit     installa i pacchetti come esplicitamente installati\n"

#: src/pacman/pacman.c:196
#, c-format
msgid ""
"      --ignore <pkg>   ignore a package upgrade (can be used more than "
"once)\n"
msgstr ""
"      --ignore <pkg>   ignora l'aggiornamento di un pacchetto (può essere "
"usato più volte)\n"

#: src/pacman/pacman.c:197
#, c-format
msgid ""
"      --ignoregroup <grp>\n"
"                       ignore a group upgrade (can be used more than once)\n"
msgstr ""
"      --ignoregroup <grp>\n"
"                       ignora l'aggiornamento di un gruppo (può essere usato "
"più volte)\n"

#: src/pacman/pacman.c:201
#, c-format
msgid ""
"  -d, --nodeps         skip dependency version checks (-dd to skip all "
"checks)\n"
msgstr ""
"  -d, --nodeps         salta il controllo delle versioni delle dipendenze\n"
"                       (-dd salta tutti i controlli)\n"

#: src/pacman/pacman.c:202
#, c-format
msgid ""
"      --assume-installed <package=version>\n"
"                       add a virtual package to satisfy dependencies\n"
msgstr ""
"      --assume-installed <package=version>\n"
"aggiunge un pacchetto virtuale per soddisfare le dipendenze\n"

#: src/pacman/pacman.c:204
#, c-format
msgid ""
"      --dbonly         only modify database entries, not package files\n"
msgstr ""
"      --dbonly         modifica solo le voci del database, non i file del "
"pacchetto\n"

#: src/pacman/pacman.c:205
#, c-format
msgid ""
"      --noprogressbar  do not show a progress bar when downloading files\n"
msgstr ""
"      --noprogressbar  non mostra la barra di avanzamento durante il "
"download dei file\n"

#: src/pacman/pacman.c:206
#, c-format
msgid ""
"      --noscriptlet    do not execute the install scriptlet if one exists\n"
msgstr "      --noscriptlet    non esegue un eventuale script di install\n"

#: src/pacman/pacman.c:207
#, c-format
msgid ""
"  -p, --print          print the targets instead of performing the "
"operation\n"
msgstr ""
"  -p, --print          visualizza i pacchetti invece di effettuare "
"l'operazione\n"

#: src/pacman/pacman.c:208
#, c-format
msgid ""
"      --print-format <string>\n"
"                       specify how the targets should be printed\n"
msgstr ""
"      --print-format <string>\n"
"                       specifica come i pacchetti dovrebbero essere "
"elencati\n"

#: src/pacman/pacman.c:213
#, c-format
msgid "  -b, --dbpath <path>  set an alternate database location\n"
msgstr ""
"  -b, --dbpath <path>  imposta un percorso alternativo per il database\n"

#: src/pacman/pacman.c:214
#, c-format
msgid "  -r, --root <path>    set an alternate installation root\n"
msgstr ""
"  -r, --root <path>    imposta una root alternativa per l'installazione\n"

#: src/pacman/pacman.c:215
#, c-format
msgid "  -v, --verbose        be verbose\n"
msgstr "  -v, --verbose        mostra maggiori informazioni\n"

#: src/pacman/pacman.c:216
#, c-format
msgid "      --arch <arch>    set an alternate architecture\n"
msgstr "      --arch <arch>    imposta una architettura alternativa\n"

#: src/pacman/pacman.c:217
#, c-format
msgid "      --sysroot        operate on a mounted guest system (root-only)\n"
msgstr ""
"      --sysroot        opera su un sistema guest montato (operazione "
"eseguibile solo da root)\n"

#: src/pacman/pacman.c:218
#, c-format
msgid "      --cachedir <dir> set an alternate package cache location\n"
msgstr "      --cachedir <dir> imposta un percorso alternativo per la cache\n"

#: src/pacman/pacman.c:219
#, c-format
msgid "      --hookdir <dir>  set an alternate hook location\n"
msgstr "      --hookdir <dir>  imposta una locazione alternativa per l'hook\n"

#: src/pacman/pacman.c:220
#, c-format
msgid "      --color <when>   colorize the output\n"
msgstr "      --color <when>   colora l'output\n"

#: src/pacman/pacman.c:221
#, c-format
msgid "      --config <path>  set an alternate configuration file\n"
msgstr "      --config <path>  imposta un file di configurazione alternativo\n"

#: src/pacman/pacman.c:222
#, c-format
msgid "      --debug          display debug messages\n"
msgstr "      --debug          mostra i messaggi di debug\n"

#: src/pacman/pacman.c:223
#, c-format
msgid "      --gpgdir <path>  set an alternate home directory for GnuPG\n"
msgstr "      --gpgdir <path>  imposta un percorso alternativo per GnuPG\n"

#: src/pacman/pacman.c:224
#, c-format
msgid "      --logfile <path> set an alternate log file\n"
msgstr "      --logfile <path> imposta un file di log alternativo\n"

#: src/pacman/pacman.c:225
#, c-format
msgid "      --noconfirm      do not ask for any confirmation\n"
msgstr "      --noconfirm      non chiede nessuna conferma\n"

#: src/pacman/pacman.c:226
#, c-format
msgid "      --confirm        always ask for confirmation\n"
msgstr "      --confirm        chiede sempre una conferma\n"

#: src/pacman/pacman.c:227
#, c-format
msgid ""
"      --disable-download-timeout\n"
"                       use relaxed timeouts for download\n"
msgstr ""
"      --disable-download-timeout\n"
"                       usa dei timeout meno restrittivi per i download\n"

#: src/pacman/pacman.c:247
#, c-format
msgid ""
"                       This program may be freely redistributed under\n"
"                       the terms of the GNU General Public License.\n"
msgstr ""
"                       Questo programma può essere liberamente "
"ridistribuito\n"
"                       sotto i termini della GNU General Public License.\n"

#: src/pacman/pacman.c:280
#, c-format
msgid "HTTP_USER_AGENT truncated\n"
msgstr "HTTP_USER_AGENT troncato\n"

#: src/pacman/pacman.c:313
#, c-format
msgid "invalid option: '%s' and '%s' may not be used together\n"
msgstr "opzione non valida: '%s' e '%s' non dovrebbero essere usati insieme\n"

#: src/pacman/pacman.c:414
#, c-format
msgid "invalid argument '%s' for %s\n"
msgstr "l'argomento '%s' non è valido per %s\n"

#: src/pacman/pacman.c:436 src/pacman/pacman.c:449
#, c-format
msgid "'%s' is not a valid debug level\n"
msgstr "'%s' non è un livello di debug valido\n"

#: src/pacman/pacman.c:994
#, c-format
msgid "only one operation may be used at a time\n"
msgstr "è consentito eseguire solo un'operazione per volta\n"

#: src/pacman/pacman.c:1053
#, c-format
msgid "invalid option '-%c'\n"
msgstr "opzione non valida '-%c'\n"

#: src/pacman/pacman.c:1055
#, c-format
msgid "invalid option '--%s'\n"
msgstr "opzione non valida '--%s'\n"

#: src/pacman/pacman.c:1166
#, c-format
msgid "you cannot perform this operation unless you are root.\n"
msgstr "questa operazione è possibile solo da root.\n"

#: src/pacman/pacman.c:1200
#, c-format
msgid "failed to read arguments from stdin: (%s)\n"
msgstr "impossibile leggere gli argomenti da stdin: (%s)\n"

#: src/pacman/pacman.c:1205
#, c-format
msgid "failed to reopen stdin for reading: (%s)\n"
msgstr "impossibile riaprire stdin per la lettura: (%s)\n"

#: src/pacman/pacman.c:1210
#, c-format
msgid "argument '-' specified with empty stdin\n"
msgstr "argomento '-' specificato con stdin vuoto\n"

#: src/pacman/pacman.c:1215
#, c-format
msgid "argument '-' specified without input on stdin\n"
msgstr "l'argomento '-' è stato specificato senza un input su stdin\n"

#: src/pacman/pacman.c:1292
#, c-format
msgid "no operation specified (use -h for help)\n"
msgstr "non è stata specificata nessuna operazione (usa -h per un aiuto)\n"

#: src/pacman/query.c:87
#, c-format
msgid "%s is owned by %s%s %s%s%s\n"
msgstr "%s è contenuto in %s%s %s%s%s\n"

#: src/pacman/query.c:149
#, c-format
msgid "no file was specified for --owns\n"
msgstr "non è stato specificato nessun file per --owns\n"

#: src/pacman/query.c:170
#, c-format
msgid "empty string passed to file owner query\n"
<<<<<<< HEAD
msgstr "stringa vuota passata alla query del proprietario del file\n"
=======
msgstr ""
"è stata passata una stringa vuota alla query del proprietario del file\n"
>>>>>>> e3dc296b

#: src/pacman/query.c:197 src/pacman/query.c:219
#, c-format
msgid "No package owns %s\n"
msgstr "Nessun pacchetto contiene %s\n"

#: src/pacman/query.c:206
#, c-format
msgid "path too long: %s/\n"
msgstr "percorso troppo lungo: %s/\n"

#: src/pacman/query.c:340
#, c-format
msgid "[ignored]"
msgstr "[ignorato]"

#: src/pacman/query.c:391
#, c-format
msgid "group '%s' was not found\n"
msgstr "impossibile trovare il gruppo '%s'\n"

#: src/pacman/query.c:472
#, c-format
msgid "could not load package '%s': %s\n"
msgstr "impossibile caricare il pacchetto '%s': %s\n"

#: src/pacman/query.c:491
#, c-format
msgid "'%s' is a file, you might want to use %s.\n"
msgstr "'%s' è un file, potresti usare %s.\n"

#: src/pacman/remove.c:57 src/pacman/sync.c:574
#, c-format
msgid "target not found: %s\n"
msgstr "il seguente pacchetto non è stato trovato: %s\n"

#: src/pacman/remove.c:112 src/pacman/sync.c:770
#, c-format
msgid "failed to prepare transaction (%s)\n"
msgstr "impossibile eseguire l'operazione richiesta (%s)\n"

#: src/pacman/remove.c:119 src/pacman/sync.c:756
#, c-format
msgid "removing %s breaks dependency '%s' required by %s\n"
msgstr "la rimozione di %s interrompe la dipendenza '%s' richiesta da %s\n"

#: src/pacman/remove.c:138
#, c-format
msgid "%s is designated as a HoldPkg.\n"
msgstr "%s è presente in HoldPkg.\n"

#: src/pacman/remove.c:143
#, c-format
msgid "HoldPkg was found in target list. Do you want to continue?"
msgstr "È stato trovato HoldPkg nella lista dei pacchetti. Vuoi continuare?"

#: src/pacman/remove.c:151 src/pacman/sync.c:820
#, c-format
msgid " there is nothing to do\n"
msgstr " Nessun aggiornamento disponibile\n"

#: src/pacman/remove.c:163
#, c-format
msgid "Do you want to remove these packages?"
msgstr "Vuoi rimuovere questi pacchetti?"

#: src/pacman/remove.c:169 src/pacman/sync.c:848
#, c-format
msgid "failed to commit transaction (%s)\n"
msgstr "impossibile eseguire l'operazione richiesta (%s)\n"

#: src/pacman/sync.c:48 src/pacman/sync.c:94 src/pacman/sync.c:99
#, c-format
msgid "could not remove %s: %s\n"
msgstr "impossibile rimuovere %s: %s\n"

#: src/pacman/sync.c:64
#, c-format
msgid "could not access database directory\n"
msgstr "impossibile accedere alla directory del database\n"

#: src/pacman/sync.c:88
#, c-format
msgid "could not remove %s%s: path exceeds PATH_MAX\n"
msgstr "impossibile rimuovere %s%s: il path eccede PATH_MAX\n"

#: src/pacman/sync.c:142
#, c-format
msgid "Database directory: %s\n"
msgstr "Directory del database: %s\n"

#: src/pacman/sync.c:143
#, c-format
msgid "Do you want to remove unused repositories?"
msgstr "Vuoi rimuovere i repository inutilizzati?"

#: src/pacman/sync.c:146
#, c-format
msgid "removing unused sync repositories...\n"
msgstr "rimozione dei repository inutilizzati in corso...\n"

#: src/pacman/sync.c:172
#, c-format
msgid "Packages to keep:\n"
msgstr "Pacchetti da mantenere:\n"

#: src/pacman/sync.c:174
#, c-format
msgid "  All locally installed packages\n"
msgstr "  Tutti i pacchetti installati localmente\n"

#: src/pacman/sync.c:177
#, c-format
msgid "  All current sync database packages\n"
msgstr "  Tutti i pacchetti dell'attuale database sincronizzato\n"

#: src/pacman/sync.c:187
#, c-format
msgid "Cache directory: %s\n"
msgstr "Directory della cache: %s\n"

#: src/pacman/sync.c:190
#, c-format
msgid "Do you want to remove all other packages from cache?"
msgstr "Vuoi rimuovere tutti gli altri pacchetti dalla cache?"

#: src/pacman/sync.c:194
#, c-format
msgid "removing old packages from cache...\n"
msgstr "rimozione dei vecchi pacchetti dalla cache in corso...\n"

#: src/pacman/sync.c:196
#, c-format
msgid "Do you want to remove ALL files from cache?"
msgstr "Vuoi rimuovere TUTTI i file dalla cache?"

#: src/pacman/sync.c:200
#, c-format
msgid "removing all files from cache...\n"
msgstr "rimozione di tutti i file dalla cache in corso...\n"

#: src/pacman/sync.c:206
#, c-format
msgid "could not access cache directory %s\n"
msgstr "impossibile accedere alla directory della cache %s\n"

#: src/pacman/sync.c:249
#, c-format
msgid "skipping %s%s: path exceeds PATH_MAX\n"
msgstr "sto ignorando %s%s: il path eccede PATH_MAX\n"

#: src/pacman/sync.c:441
#, c-format
msgid "repository '%s' does not exist\n"
msgstr "il repository '%s' non esiste\n"

#: src/pacman/sync.c:487
#, c-format
msgid "repository \"%s\" was not found.\n"
msgstr "impossibile trovare il repository \"%s\".\n"

#: src/pacman/sync.c:589
#, c-format
msgid "There is %d member in group %s%s%s:\n"
msgid_plural "There are %d members in group %s%s%s:\n"
msgstr[0] "C'è %d membro nel gruppo %s%s%s:\n"
msgstr[1] "Ci sono %d membri nel gruppo %s%s%s:\n"
msgstr[2] "Ci sono %d membri nel gruppo %s%s%s:\n"

#: src/pacman/sync.c:639
#, c-format
msgid "skipping target: %s\n"
msgstr "sto ignorando il pacchetto: %s\n"

#: src/pacman/sync.c:668
#, c-format
msgid "database not found: %s\n"
msgstr "il seguente database non è stato trovato: %s\n"

#: src/pacman/sync.c:696
#, c-format
msgid "'%s' is a file, did you mean %s instead of %s?\n"
msgstr "'%s' è un file, forse intendevi %s invece di %s?\n"

#: src/pacman/sync.c:727
#, c-format
msgid "Starting full system upgrade...\n"
msgstr "Aggiornamento del sistema in corso...\n"

#: src/pacman/sync.c:748
#, c-format
msgid "unable to satisfy dependency '%s' required by %s\n"
msgstr "impossibile soddisfare la dipendenza '%s' richiesta da %s\n"

#: src/pacman/sync.c:752
#, c-format
msgid "installing %s (%s) breaks dependency '%s' required by %s\n"
msgstr ""
"l'installazione di %s (%s) interrompe la dipendenza '%s' richiesta da %s\n"

#: src/pacman/sync.c:776
#, c-format
msgid "package %s does not have a valid architecture\n"
msgstr "il pacchetto %s non presenta una architettura valida\n"

#: src/pacman/sync.c:791
#, c-format
msgid "%s-%s and %s-%s are in conflict\n"
msgstr "%s-%s e %s-%s vanno in conflitto\n"

#: src/pacman/sync.c:798
#, c-format
msgid "%s-%s and %s-%s are in conflict (%s)\n"
msgstr "%s-%s e %s-%s vanno in conflitto (%s)\n"

#: src/pacman/sync.c:836
#, c-format
msgid "Proceed with download?"
msgstr "Vuoi procedere con il download?"

#: src/pacman/sync.c:838
#, c-format
msgid "Proceed with installation?"
msgstr "Vuoi procedere con l'installazione?"

#: src/pacman/sync.c:856
#, c-format
msgid "%s exists in both '%s' and '%s'\n"
msgstr "%s è già presente in '%s' e in '%s'\n"

#: src/pacman/sync.c:861
#, c-format
msgid "%s: %s exists in filesystem (owned by %s)\n"
msgstr "%s: %s è già presente nel filesystem (appartiene a %s)\n"

#: src/pacman/sync.c:864
#, c-format
msgid "%s: %s exists in filesystem\n"
msgstr "%s: %s è già presente nel filesystem\n"

#: src/pacman/sync.c:877
#, c-format
msgid "%s is invalid or corrupted\n"
msgstr "%s non è valido oppure è corrotto\n"

#: src/pacman/sync.c:885
#, c-format
msgid "Errors occurred, no packages were upgraded.\n"
msgstr ""
"Si sono verificati degli errori, nessun pacchetto è stato aggiornato.\n"

#: src/pacman/upgrade.c:103
#, c-format
msgid "loading packages...\n"
msgstr "caricamento dei pacchetti in corso...\n"

#: src/pacman/util.c:100
#, c-format
msgid "failed to init transaction (%s)\n"
msgstr "inizializzazione non riuscita (%s)\n"

#: src/pacman/util.c:104
#, c-format
msgid "could not lock database: %s\n"
msgstr "impossibile bloccare il database: %s\n"

#: src/pacman/util.c:107
#, c-format
msgid ""
"  if you're sure a package manager is not already\n"
"  running, you can remove %s\n"
msgstr ""
"  se sei sicuro che il gestore dei pacchetti non sia già\n"
"  in esecuzione, puoi rimuovere %s\n"

#: src/pacman/util.c:116
#, c-format
msgid "failed to release transaction (%s)\n"
msgstr "impossibile annullare l'operazione richiesta (%s)\n"

#: src/pacman/util.c:149
#, c-format
msgid "no usable package repositories configured.\n"
msgstr "non è stato configurato nessun repository di pacchetti valido.\n"

#: src/pacman/util.c:158
#, c-format
msgid "database '%s' is not valid (%s)\n"
msgstr "il database '%s' non è valido (%s)\n"

#: src/pacman/util.c:175
#, c-format
msgid "failed to synchronize all databases (%s)\n"
msgstr "impossibile sincronizzare tutti i database (%s)\n"

#: src/pacman/util.c:709
#, c-format
msgid "insufficient columns available for table display\n"
msgstr "colonne disponibili insufficienti per visualizzare la tabella\n"

#: src/pacman/util.c:830
#, c-format
msgid "Valid"
msgstr "Valida"

#: src/pacman/util.c:833
#, c-format
msgid "Key expired"
msgstr "Chiave scaduta"

#: src/pacman/util.c:836
#, c-format
msgid "Expired"
msgstr "Scaduta"

#: src/pacman/util.c:839
#, c-format
msgid "Invalid"
msgstr "Non valida"

#: src/pacman/util.c:842
#, c-format
msgid "Key unknown"
msgstr "Chiave sconosciuta"

#: src/pacman/util.c:845
#, c-format
msgid "Key disabled"
msgstr "La chiave è disabilitata"

#: src/pacman/util.c:848
#, c-format
msgid "Signature error"
msgstr "Errore della firma"

#: src/pacman/util.c:853
#, c-format
msgid "full trust"
msgstr "piena attendibilità"

#: src/pacman/util.c:856
#, c-format
msgid "marginal trust"
msgstr "attendibilità marginale"

#: src/pacman/util.c:859
#, c-format
msgid "never trust"
msgstr "mai attendibile"

#: src/pacman/util.c:863
#, c-format
msgid "unknown trust"
msgstr "attendibilità sconosciuta"

#: src/pacman/util.c:867
#, c-format
msgid "%s, %s from \"%s\""
msgstr "%s, %s da \"%s\""

#: src/pacman/util.c:885
#, c-format
msgid "Package"
msgstr "Pacchetto"

#: src/pacman/util.c:888
#, c-format
msgid "Old Version"
msgstr "Vecchia versione"

#: src/pacman/util.c:889
#, c-format
msgid "New Version"
msgstr "Nuova versione"

#: src/pacman/util.c:890
#, c-format
msgid "Net Change"
msgstr "Variazione netta"

#: src/pacman/util.c:988
#, c-format
msgid "removal"
msgstr "rimozione"

#: src/pacman/util.c:994
#, c-format
msgid "Packages"
msgstr "Pacchetti"

#: src/pacman/util.c:1015
#, c-format
msgid "Total Download Size:"
msgstr "Dimensione totale dei pacchetti da scaricare:"

#: src/pacman/util.c:1019
#, c-format
msgid "Total Installed Size:"
msgstr "Dimensione totale dei pacchetti da installare:"

#: src/pacman/util.c:1022
#, c-format
msgid "Total Removed Size:"
msgstr "Dimensione totale dei pacchetti rimossi:"

#: src/pacman/util.c:1026
#, c-format
msgid "Net Upgrade Size:"
msgstr "Dimensione netta dell'aggiornamento:"

#: src/pacman/util.c:1348
#, c-format
msgid " [pending]"
msgstr "[in attesa]"

#: src/pacman/util.c:1372
#, c-format
msgid "New optional dependencies for %s\n"
msgstr "Nuove dipendenze opzionali di %s\n"

#: src/pacman/util.c:1394
#, c-format
msgid "Optional dependencies for %s\n"
msgstr "Dipendenze opzionali di %s\n"

#: src/pacman/util.c:1408
#, c-format
msgid "Repository %s%s\n"
msgstr "Repository %s%s\n"

#: src/pacman/util.c:1449
#, c-format
msgid "invalid value: %d is not between %d and %d\n"
msgstr "il valore non è valido: %d non è compreso tra %d e %d\n"

#: src/pacman/util.c:1456
#, c-format
msgid "invalid number: %s\n"
msgstr "il numero non è valido: %s\n"

#: src/pacman/util.c:1573
#, c-format
msgid "Enter a selection (default=all)"
msgstr "Digita una selezione (default=tutto)"

#: src/pacman/util.c:1640
#, c-format
msgid "Enter a number (default=%d)"
msgstr "Digita un numero (default=%d)"

#: src/pacman/util.c:1724
#, c-format
msgid "[Y/n]"
msgstr "[S/n]"

#: src/pacman/util.c:1726
#, c-format
msgid "[y/N]"
msgstr "[s/N]"

#: src/pacman/util.c:1751
#, c-format
msgid "Y"
msgstr "S"

#: src/pacman/util.c:1751
#, c-format
msgid "YES"
msgstr "SI"

#: src/pacman/util.c:1753
#, c-format
msgid "N"
msgstr "N"

#: src/pacman/util.c:1753
#, c-format
msgid "NO"
msgstr "NO"

#: src/pacman/util.c:1820
#, c-format
msgid "failed to allocate string\n"
msgstr "impossibile allocare la stringa\n"

#: src/pacman/util.c:1857 src/pacman/util.c:1907 src/util/testpkg.c:35
#, c-format
msgid "error: "
msgstr "errore: "

#: src/pacman/util.c:1861 src/pacman/util.c:1911 src/util/testpkg.c:36
#, c-format
msgid "warning: "
msgstr "attenzione: "

#: src/pacman/pacman-conf.c:41
#, c-format
msgid "pacman-conf - query pacman's configuration file\n"
msgstr "pacman-conf - interroga il file di configurazione di pacman\n"

#: src/pacman/pacman-conf.c:42
#, c-format
msgid "usage:  pacman-conf [options] [<directive>...]\n"
<<<<<<< HEAD
msgstr "usage:  pacman-conf [opzioni] [<directive>...]\n"
=======
msgstr "uso: pacman-conf [opzioni] [<directive>...]\n"
>>>>>>> e3dc296b

#: src/pacman/pacman-conf.c:43
#, c-format
msgid "        pacman-conf (--repo-list|--help|--version)\n"
msgstr "        pacman-conf (--repo-list|--help|--version)\n"

#: src/pacman/pacman-conf.c:44
#, c-format
msgid "options:\n"
msgstr "opzioni:\n"

#: src/pacman/pacman-conf.c:45
#, c-format
msgid "  -c, --config=<path>  set an alternate configuration file\n"
msgstr "  -c, --config=<path>  imposta un file di configurazione alternativo\n"

#: src/pacman/pacman-conf.c:46
#, c-format
msgid "  -R, --rootdir=<path> set an alternate installation root\n"
msgstr "  -R, --rootdir=<path> imposta una root di installazione alternativa\n"

#: src/pacman/pacman-conf.c:47
#, c-format
msgid "  -S, --sysroot=<path> set an alternate system root\n"
msgstr "  -S, --sysroot=<path> imposta una root di sistema alternativa\n"

#: src/pacman/pacman-conf.c:48
#, c-format
msgid "  -r, --repo=<remote>  query options for a specific repo\n"
msgstr ""
"  -r, --repo=<remote>  ricerca le opzioni per un repository specifico\n"

#: src/pacman/pacman-conf.c:49
#, c-format
msgid "  -v, --verbose        always show directive names\n"
msgstr "  -v, --verbose        mostra sempre i nomi delle direttive\n"

#: src/pacman/pacman-conf.c:50
#, c-format
msgid "  -l, --repo-list      list configured repositories\n"
msgstr "  -l, --repo-list      elenca i repository configurati\n"

#: src/pacman/pacman-conf.c:51
#, c-format
msgid "  -h, --help           display this help information\n"
msgstr "  -h, --help           mostra questo messaggio di aiuto\n"

#: src/pacman/pacman-conf.c:52
#, c-format
msgid "  -V, --version        display version information\n"
msgstr "  -V, --version        mostra le informazioni sulla versione\n"

#: src/pacman/pacman-conf.c:83
#, c-format
msgid "error setting rootdir '%s': out of memory\n"
msgstr ""
"errore durante l'impostazione della directory root '%s': memoria esaurita\n"

#: src/pacman/pacman-conf.c:91
#, c-format
msgid "error setting sysroot '%s': out of memory\n"
msgstr ""
"si è verificato un errore durante l'impostazione di sysroot '%s': memoria "
"esaurita\n"

#: src/pacman/pacman-conf.c:121
#, c-format
msgid "error parsing '%s'\n"
msgstr "si è verificato un errore durante l'analisi di '%s'\n"

#: src/pacman/pacman-conf.c:312
#, c-format
msgid "error: repo '%s' not configured\n"
msgstr "errore: il repository '%s' non è stato configurato\n"

#: src/pacman/pacman-conf.c:331 src/pacman/pacman-conf.c:412
#, c-format
msgid "warning: '%s' directives cannot be queried\n"
msgstr "attenzione: le direttive '%s' non possono essere ricercate\n"

#: src/pacman/pacman-conf.c:334 src/pacman/pacman-conf.c:415
#, c-format
msgid "warning: unknown directive '%s'\n"
<<<<<<< HEAD
msgstr "attenzione: la direttiva '%s' risulta essere sconosciuta\n"
=======
msgstr "attenzione: la direttiva '%s' è sconosciuta\n"
>>>>>>> e3dc296b

#: src/pacman/pacman-conf.c:452
#, c-format
msgid "error: directives may not be specified with %s\n"
msgstr "errore: le direttive non possono essere specificate con %s\n"

#: src/util/testpkg.c:56
#, c-format
msgid ""
"Test a pacman package for validity.\n"
"\n"
msgstr ""
<<<<<<< HEAD
"Controlla la validità di un pacchetto.\n"
=======
"Controlla la validità di un pacchetto di pacman.\n"
>>>>>>> e3dc296b
"\n"

#: src/util/testpkg.c:57
#, c-format
msgid "Usage: testpkg <package file>\n"
msgstr "Uso: testpkg <package file>\n"

#: src/util/testpkg.c:63
#, c-format
msgid "cannot initialize alpm: %s\n"
msgstr "impossibile inizializzare alpm: %s\n"

#: src/util/testpkg.c:78
#, c-format
msgid "Cannot find the given file.\n"
msgstr "Impossibile trovare il file specificato.\n"

#: src/util/testpkg.c:81
#, c-format
msgid "Cannot open the given file.\n"
msgstr "Impossibile aprire il file specificato.\n"

#: src/util/testpkg.c:85
#, c-format
msgid "Package is invalid.\n"
msgstr "Il pacchetto non è valido.\n"

#: src/util/testpkg.c:88
#, c-format
msgid "libalpm error: %s\n"
msgstr "errore di libalpm: %s\n"

#: src/util/testpkg.c:94
#, c-format
msgid "Package is valid.\n"
msgstr "Il pacchetto è valido.\n"

#: src/util/testpkg.c:99
#, c-format
msgid "error releasing alpm\n"
msgstr "errore durante il rilascio di alpm\n"<|MERGE_RESOLUTION|>--- conflicted
+++ resolved
@@ -9,11 +9,7 @@
 # d574d4bb40c84861791a694a999cce69_9aabecb <ec34fbc10d74f76d8160c2aae04a84b4_6702>, 2014
 # d574d4bb40c84861791a694a999cce69_9aabecb <ec34fbc10d74f76d8160c2aae04a84b4_6702>, 2014
 # Giovanni Scafora <scafora.giovanni@gmail.com>, 2011-2013,2015,2022
-<<<<<<< HEAD
-# Giovanni Scafora <scafora.giovanni@gmail.com>, 2022
-=======
 # Giovanni Scafora <scafora.giovanni@gmail.com>, 2022-2024
->>>>>>> e3dc296b
 # Massimiliano Torromeo <massimiliano.torromeo@gmail.com>, 2016
 # Pietro Lombardo <pietrolombardo1979@gmail.com>, 2015
 # Saverio <saverio.brancaccio@gmail.com>, 2016
@@ -22,17 +18,10 @@
 msgstr ""
 "Project-Id-Version: Arch Linux Pacman package manager\n"
 "Report-Msgid-Bugs-To: http://bugs.archlinux.org/index.php?project=3\n"
-<<<<<<< HEAD
-"POT-Creation-Date: 2022-09-26 21:09+1000\n"
-"PO-Revision-Date: 2010-11-29 23:17+0000\n"
-"Last-Translator: Giovanni Scafora <scafora.giovanni@gmail.com>, 2022\n"
-"Language-Team: Italian (http://www.transifex.com/toofishes/archlinux-pacman/"
-=======
 "POT-Creation-Date: 2024-03-04 11:45+1000\n"
 "PO-Revision-Date: 2010-11-29 23:17+0000\n"
 "Last-Translator: Giovanni Scafora <scafora.giovanni@gmail.com>, 2022-2024\n"
 "Language-Team: Italian (http://app.transifex.com/toofishes/archlinux-pacman/"
->>>>>>> e3dc296b
 "language/it/)\n"
 "Language: it\n"
 "MIME-Version: 1.0\n"
@@ -383,7 +372,7 @@
 #: src/pacman/check.c:355
 #, c-format
 msgid "path too long: %slocal/%s-%s/%s\n"
-msgstr "il percorso è troppo lungo: %slocal/%s-%s/%s\n"
+msgstr "percorso troppo lungo: %slocal/%s-%s/%s\n"
 
 #: src/pacman/check.c:382
 #, c-format
@@ -1393,12 +1382,8 @@
 #: src/pacman/query.c:170
 #, c-format
 msgid "empty string passed to file owner query\n"
-<<<<<<< HEAD
-msgstr "stringa vuota passata alla query del proprietario del file\n"
-=======
 msgstr ""
 "è stata passata una stringa vuota alla query del proprietario del file\n"
->>>>>>> e3dc296b
 
 #: src/pacman/query.c:197 src/pacman/query.c:219
 #, c-format
@@ -1458,7 +1443,7 @@
 #: src/pacman/remove.c:151 src/pacman/sync.c:820
 #, c-format
 msgid " there is nothing to do\n"
-msgstr " Nessun aggiornamento disponibile\n"
+msgstr " non ci sono aggiornamenti disponibili\n"
 
 #: src/pacman/remove.c:163
 #, c-format
@@ -1897,16 +1882,12 @@
 #: src/pacman/pacman-conf.c:41
 #, c-format
 msgid "pacman-conf - query pacman's configuration file\n"
-msgstr "pacman-conf - interroga il file di configurazione di pacman\n"
+msgstr "pacman-conf - interroga i file di configurazione di pacman\n"
 
 #: src/pacman/pacman-conf.c:42
 #, c-format
 msgid "usage:  pacman-conf [options] [<directive>...]\n"
-<<<<<<< HEAD
-msgstr "usage:  pacman-conf [opzioni] [<directive>...]\n"
-=======
 msgstr "uso: pacman-conf [opzioni] [<directive>...]\n"
->>>>>>> e3dc296b
 
 #: src/pacman/pacman-conf.c:43
 #, c-format
@@ -1990,11 +1971,7 @@
 #: src/pacman/pacman-conf.c:334 src/pacman/pacman-conf.c:415
 #, c-format
 msgid "warning: unknown directive '%s'\n"
-<<<<<<< HEAD
-msgstr "attenzione: la direttiva '%s' risulta essere sconosciuta\n"
-=======
 msgstr "attenzione: la direttiva '%s' è sconosciuta\n"
->>>>>>> e3dc296b
 
 #: src/pacman/pacman-conf.c:452
 #, c-format
@@ -2007,11 +1984,7 @@
 "Test a pacman package for validity.\n"
 "\n"
 msgstr ""
-<<<<<<< HEAD
-"Controlla la validità di un pacchetto.\n"
-=======
 "Controlla la validità di un pacchetto di pacman.\n"
->>>>>>> e3dc296b
 "\n"
 
 #: src/util/testpkg.c:57
