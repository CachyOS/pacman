--- conflicted
+++ resolved
@@ -1,6 +1,6 @@
 # SOME DESCRIPTIVE TITLE.
-# Copyright (C) YEAR "Pacman Development Team <pacman-dev@archlinux.org>"
-# This file is distributed under the same license as the pacman package.
+# Copyright (C) YEAR Pacman Development Team <pacman-dev@archlinux.org>
+# This file is distributed under the same license as the PACKAGE package.
 #
 # Translators:
 # kraim <biskraim@gmail.com>, 2013
@@ -10,22 +10,16 @@
 # kraim <biskraim@gmail.com>, 2013
 # Mosaab Alzoubi <moceap@hotmail.com>, 2013
 # Mosaab Alzoubi <moceap@hotmail.com>, 2013
-# Mutaz ismail <egypsy79@gmail.com>, 2015
-# Mutaz ismail <egypsy79@gmail.com>, 2015
+# Mutaz ismail <mutaz@gmx.net>, 2015
+# Mutaz ismail <mutaz@gmx.net>, 2015
 # صفا الفليج <safaalfulaij@hotmail.com>, 2015
 msgid ""
 msgstr ""
 "Project-Id-Version: Arch Linux Pacman package manager\n"
 "Report-Msgid-Bugs-To: http://bugs.archlinux.org/index.php?project=3\n"
-<<<<<<< HEAD
-"POT-Creation-Date: 2022-09-26 21:09+1000\n"
-"PO-Revision-Date: 2010-11-29 23:17+0000\n"
-"Last-Translator: صفا الفليج <safaalfulaij@hotmail.com>, 2015\n"
-=======
 "POT-Creation-Date: 2024-03-04 11:45+1000\n"
 "PO-Revision-Date: 2019-10-13 23:47+0000\n"
 "Last-Translator: Allan McRae <allan@archlinux.org>\n"
->>>>>>> e3dc296b
 "Language-Team: Arabic (http://www.transifex.com/toofishes/archlinux-pacman/"
 "language/ar/)\n"
 "Language: ar\n"
@@ -269,25 +263,15 @@
 msgid "Total"
 msgstr ""
 
-<<<<<<< HEAD
-#: src/pacman/callback.c:884
-#, c-format
-=======
 #: src/pacman/callback.c:885
 #, fuzzy, c-format
->>>>>>> e3dc296b
 msgid " %s downloading...\n"
-msgstr ""
-
-<<<<<<< HEAD
-#: src/pacman/callback.c:1051
-#, c-format
-=======
+msgstr "ينزّل %s...\n"
+
 #: src/pacman/callback.c:1054
 #, fuzzy, c-format
->>>>>>> e3dc296b
 msgid " %s is up to date"
-msgstr ""
+msgstr "%s تم تحديثه\n"
 
 #: src/pacman/callback.c:1080
 #, c-format
@@ -466,25 +450,15 @@
 "config file %s, line %d: directive '%s' in section '%s' not recognized.\n"
 msgstr "ملفّ الضّبط %s، السّطر %d: تعذّر التّعرّف على التّعليمة '%s' في القسم '%s'.\n"
 
-<<<<<<< HEAD
-#: src/pacman/conf.c:734
-#, c-format
-=======
 #: src/pacman/conf.c:736
 #, fuzzy, c-format
->>>>>>> e3dc296b
 msgid "config file %s, line %d: value for '%s' has to be positive : '%s'\n"
-msgstr ""
-
-<<<<<<< HEAD
-#: src/pacman/conf.c:741
-#, c-format
-=======
+msgstr "ملفّ الضّبط %s، السّطر %d: قيمة غير صالحة لِـ '%s':‏ '%s'\n"
+
 #: src/pacman/conf.c:743
 #, fuzzy, c-format
->>>>>>> e3dc296b
 msgid "config file %s, line %d: value for '%s' is too large : '%s'\n"
-msgstr ""
+msgstr "ملفّ الضّبط %s، السّطر %d: قيمة غير صالحة لِـ '%s':‏ '%s'\n"
 
 #: src/pacman/conf.c:763
 #, c-format
@@ -496,9 +470,6 @@
 msgid "could not register '%s' database (%s)\n"
 msgstr "تعذّر تسجيل قاعدة البيانات '%s' ‏(%s)\n"
 
-<<<<<<< HEAD
-#: src/pacman/conf.c:839
-=======
 #: src/pacman/conf.c:821
 #, fuzzy, c-format
 msgid "could not add cache server URL to database '%s': %s (%s)\n"
@@ -510,7 +481,6 @@
 msgstr "تعذّرت إضافة عنوان الخادوم إلى قاعدة البيانات '%s': ‏%s ‏(%s)\n"
 
 #: src/pacman/conf.c:857
->>>>>>> e3dc296b
 #, c-format
 msgid ""
 "failed to initialize alpm library:\n"
@@ -610,9 +580,9 @@
 msgstr ""
 
 #: src/pacman/files.c:129
-#, c-format
+#, fuzzy, c-format
 msgid "invalid regular expression '%s'\n"
-msgstr ""
+msgstr "خيار غير صالح '--%s'\n"
 
 #: src/pacman/files.c:253
 #, c-format
@@ -1090,12 +1060,14 @@
 msgstr "-w, --downloadonly حمل الحزم ولكن لا تثبتها او ترقي اي شي\n"
 
 #: src/pacman/pacman.c:192
-#, c-format
+#, fuzzy, c-format
 msgid ""
 "      --overwrite <glob>\n"
 "                       overwrite conflicting files (can be used more than "
 "once)\n"
 msgstr ""
+"--ignoregroup <grp>\n"
+"تجاهل ترقية المجموعة (ممكن ان يستخدم اكثر من مرة)\n"
 
 #: src/pacman/pacman.c:194
 #, c-format
@@ -1633,11 +1605,7 @@
 msgid "database '%s' is not valid (%s)\n"
 msgstr "قاعدة البيانات '%s' غير صالحة (%s)\n"
 
-<<<<<<< HEAD
-#: src/pacman/util.c:159
-=======
 #: src/pacman/util.c:175
->>>>>>> e3dc296b
 #, c-format
 msgid "failed to synchronize all databases (%s)\n"
 msgstr ""
@@ -1982,9 +1950,6 @@
 #: src/util/testpkg.c:99
 #, c-format
 msgid "error releasing alpm\n"
-<<<<<<< HEAD
-msgstr ""
-=======
 msgstr ""
 
 #, c-format
@@ -1993,5 +1958,4 @@
 
 #, c-format
 #~ msgid "memory exhausted\n"
-#~ msgstr "استنفذت الذاكرة\n"
->>>>>>> e3dc296b
+#~ msgstr "استنفذت الذاكرة\n"