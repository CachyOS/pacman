--- conflicted
+++ resolved
@@ -256,14 +256,8 @@
 		 * Quiet  : '<root><filepath>\n'
 		 */
 		if(!quiet) {
-<<<<<<< HEAD
 			fputs(pkgname, stdout);
 			putchar(' ');
-=======
-			printf("%s %s%s\n", pkgname, root, file->name);
-		} else {
-			printf("%s%s\n", root, file->name);
->>>>>>> d6e3446e
 		}
 		fputs(root, stdout);
 		fputs(file->name, stdout);
