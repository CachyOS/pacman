/*
 *  callback.c
 *
 *  Copyright (c) 2002-2007 by Judd Vinet <jvinet@zeroflux.org>
 *
 *  This program is free software; you can redistribute it and/or modify
 *  it under the terms of the GNU General Public License as published by
 *  the Free Software Foundation; either version 2 of the License, or
 *  (at your option) any later version.
 *
 *  This program is distributed in the hope that it will be useful,
 *  but WITHOUT ANY WARRANTY; without even the implied warranty of
 *  MERCHANTABILITY or FITNESS FOR A PARTICULAR PURPOSE.  See the
 *  GNU General Public License for more details.
 *
 *  You should have received a copy of the GNU General Public License
 *  along with this program.  If not, see <http://www.gnu.org/licenses/>.
 */

#include "config.h"

#include <stdio.h>
#include <stdlib.h>
#include <string.h>
#include <sys/time.h>
#include <unistd.h>
#include <dirent.h>
#include <wchar.h>

#include <alpm.h>

/* pacman */
#include "callback.h"
#include "util.h"
#include "conf.h"

<<<<<<< HEAD
#define FILENAME_TRIM_LEN 23
=======
/* TODO this should not have to be defined twice- trans.c & log.c */
#define LOG_STR_LEN 256
>>>>>>> 96f7613d

/* download progress bar */
static float rate_last;
static int xfered_last;
static struct timeval initial_time;

/* transaction progress bar */
static int prevpercent = 0; /* for less progressbar output */

/* delayed output during progress bar */
static int on_progress = 0;
static alpm_list_t *output = NULL;

/* Silly little helper function, determines if the caller needs a visual update
 * since the last time this function was called.
 * This is made for the two progress bar functions, to prevent flicker
 *
 * first_call indicates if this is the first time it is called, for
 * initialization purposes */
static float get_update_timediff(int first_call)
{
	float retval = 0.0;
	static struct timeval last_time = {0, 0};

	/* on first call, simply set the last time and return */
	if(first_call) {
		gettimeofday(&last_time, NULL);
	} else {
		struct timeval this_time;
		float diff_sec, diff_usec;

		gettimeofday(&this_time, NULL);
		diff_sec = this_time.tv_sec - last_time.tv_sec;
		diff_usec = this_time.tv_usec - last_time.tv_usec;

		retval = diff_sec + (diff_usec / 1000000.0);

		/* return 0 and do not update last_time if interval was too short */
		if(retval < UPDATE_SPEED_SEC) {
			retval = 0.0;
		} else {
			last_time = this_time;
			/* printf("\nupdate retval: %f\n", retval); DEBUG*/
		}
	}

	return(retval);
}

/* refactored from cb_trans_progress */
static void fill_progress(const int graph_percent, const int display_percent,
		const int proglen)
{
	const unsigned int hashlen = proglen - 8;
	const unsigned int hash = graph_percent * hashlen / 100;
	static unsigned int lasthash = 0, mouth = 0;
	unsigned int i;

	/* printf("\ndebug: proglen: %i\n", proglen); DEBUG*/

	if(graph_percent == 0) {
		lasthash = 0;
		mouth = 0;
	}

	/* magic numbers, how I loathe thee */
	if(proglen > 8) {
		printf(" [");
		for(i = hashlen; i > 1; --i) {
			/* if special progress bar enabled */
			if(config->chomp) {
				if(i > hashlen - hash) {
					printf("-");
				} else if(i == hashlen - hash) {
					if(lasthash == hash) {
						if(mouth) {
							printf("\033[1;33mC\033[m");
						} else {
							printf("\033[1;33mc\033[m");
						}
					} else {
						lasthash = hash;
						mouth = mouth == 1 ? 0 : 1;
						if(mouth) {
							printf("\033[1;33mC\033[m");
						} else {
							printf("\033[1;33mc\033[m");
						}
					}
				} else if(i%3 == 0) {
					printf("\033[0;37mo\033[m");
				} else {
					printf("\033[0;37m \033[m");
				}
			} /* else regular progress bar */
			else if(i > hashlen - hash) {
				printf("#");
			} else {
				printf("-");
			}
		}
		printf("]");
	}
	/* print percent after progress bar */
	if(proglen > 5) {
		printf(" %3d%%", display_percent);
	}

	if(graph_percent == 100) {
		printf("\n");
	} else {
		printf("\r");
	}
	fflush(stdout);
}



/* callback to handle messages/notifications from libalpm transactions */
void cb_trans_evt(pmtransevt_t event, void *data1, void *data2)
{
	switch(event) {
		case PM_TRANS_EVT_CHECKDEPS_START:
		  printf(_("checking dependencies...\n"));
			break;
		case PM_TRANS_EVT_FILECONFLICTS_START:
			if(config->noprogressbar) {
			printf(_("checking for file conflicts...\n"));
			}
			break;
		case PM_TRANS_EVT_RESOLVEDEPS_START:
			printf(_("resolving dependencies...\n"));
			break;
		case PM_TRANS_EVT_INTERCONFLICTS_START:
			printf(_("looking for inter-conflicts...\n"));
			break;
		case PM_TRANS_EVT_ADD_START:
			if(config->noprogressbar) {
				printf(_("installing %s...\n"), alpm_pkg_get_name(data1));
			}
			break;
		case PM_TRANS_EVT_ADD_DONE:
			alpm_logaction("installed %s (%s)\n",
			         alpm_pkg_get_name(data1),
			         alpm_pkg_get_version(data1));
			break;
		case PM_TRANS_EVT_REMOVE_START:
			if(config->noprogressbar) {
			printf(_("removing %s...\n"), alpm_pkg_get_name(data1));
			}
			break;
		case PM_TRANS_EVT_REMOVE_DONE:
			alpm_logaction("removed %s (%s)\n",
			         alpm_pkg_get_name(data1),
			         alpm_pkg_get_version(data1));
			break;
		case PM_TRANS_EVT_UPGRADE_START:
			if(config->noprogressbar) {
				printf(_("upgrading %s...\n"), alpm_pkg_get_name(data1));
			}
			break;
		case PM_TRANS_EVT_UPGRADE_DONE:
			alpm_logaction("upgraded %s (%s -> %s)\n",
			         (char *)alpm_pkg_get_name(data1),
			         (char *)alpm_pkg_get_version(data2),
			         (char *)alpm_pkg_get_version(data1));
			break;
		case PM_TRANS_EVT_INTEGRITY_START:
			printf(_("checking package integrity...\n"));
			break;
		case PM_TRANS_EVT_DELTA_INTEGRITY_START:
			printf(_("checking delta integrity...\n"));
			break;
		case PM_TRANS_EVT_DELTA_PATCHES_START:
			printf(_("applying deltas...\n"));
			break;
		case PM_TRANS_EVT_DELTA_PATCH_START:
			printf(_("generating %s with %s... "), (char *)data1, (char *)data2);
			break;
		case PM_TRANS_EVT_DELTA_PATCH_DONE:
			printf(_("success!\n"));
			break;
		case PM_TRANS_EVT_DELTA_PATCH_FAILED:
			printf(_("failed.\n"));
			break;
		case PM_TRANS_EVT_SCRIPTLET_INFO:
			printf("%s", (char*)data1);
			break;
		case PM_TRANS_EVT_PRINTURI:
			printf("%s/%s\n", (char*)data1, (char*)data2);
			break;
		case PM_TRANS_EVT_RETRIEVE_START:
			printf(_(":: Retrieving packages from %s...\n"), (char*)data1);
			break;
		/* all the simple done events, with fallthrough for each */
		case PM_TRANS_EVT_FILECONFLICTS_DONE:
		case PM_TRANS_EVT_EXTRACT_DONE:
		case PM_TRANS_EVT_CHECKDEPS_DONE:
		case PM_TRANS_EVT_RESOLVEDEPS_DONE:
		case PM_TRANS_EVT_INTERCONFLICTS_DONE:
		case PM_TRANS_EVT_INTEGRITY_DONE:
		case PM_TRANS_EVT_DELTA_INTEGRITY_DONE:
		case PM_TRANS_EVT_DELTA_PATCHES_DONE:
			/* nothing */
			break;
	}
	fflush(stdout);
}

/* callback to handle questions from libalpm transactions (yes/no) */
/* TODO this is one of the worst ever functions written. void *data ? wtf */
void cb_trans_conv(pmtransconv_t event, void *data1, void *data2,
                   void *data3, int *response)
{
	switch(event) {
		case PM_TRANS_CONV_INSTALL_IGNOREPKG:
			if(data2) {
				/* TODO we take this route based on data2 being not null? WTF */
				*response = yesno(_(":: %s requires installing %s from IgnorePkg/IgnoreGroup. Install anyway? [Y/n] "),
						alpm_pkg_get_name(data1),
						alpm_pkg_get_name(data2));
			} else {
				*response = yesno(_(":: %s is in IgnorePkg/IgnoreGroup. Install anyway? [Y/n] "),
						alpm_pkg_get_name(data1));
			}
			break;
		case PM_TRANS_CONV_REMOVE_HOLDPKG:
			*response = yesno(_(":: %s is designated as a HoldPkg. Remove anyway? [Y/n] "),
					alpm_pkg_get_name(data1));
			break;
		case PM_TRANS_CONV_REPLACE_PKG:
			if(!config->noconfirm) {
				*response = yesno(_(":: Replace %s with %s/%s? [Y/n] "),
						alpm_pkg_get_name(data1),
						(char *)data3,
						alpm_pkg_get_name(data2));
			} else {
				printf(_("Replacing %s with %s/%s\n"),
						alpm_pkg_get_name(data1),
						(char *)data3,
						alpm_pkg_get_name(data2));
				*response = 1;
			}
			break;
		case PM_TRANS_CONV_CONFLICT_PKG:
			*response = yesno(_(":: %s conflicts with %s. Remove %s? [Y/n] "),
					(char *)data1,
					(char *)data2,
					(char *)data2);
			break;
		case PM_TRANS_CONV_LOCAL_NEWER:
			if(!config->op_s_downloadonly) {
				*response = yesno(_(":: %s-%s: local version is newer. Upgrade anyway? [Y/n] "),
						alpm_pkg_get_name(data1),
						alpm_pkg_get_version(data1));
			} else {
				*response = 1;
			}
			break;
		case PM_TRANS_CONV_CORRUPTED_PKG:
			if(!config->noconfirm) {
				*response = yesno(_(":: File %s is corrupted. Do you want to delete it? [Y/n] "),
						(char *)data1);
			} else {
				*response = 1;
			}
			break;
	}
}

/* callback to handle display of transaction progress */
void cb_trans_progress(pmtransprog_t event, const char *pkgname, int percent,
                       int howmany, int remain)
{
	float timediff;

	/* size of line to allocate for text printing (e.g. not progressbar) */
	const int infolen = 50;
	int tmp, digits, textlen;
	char *opr = NULL;
	/* used for wide character width determination and printing */
	int len, wclen, wcwid, padwid;
	wchar_t *wcstr;

	if(config->noprogressbar) {
		return;
	}

	if(percent == 0) {
		timediff = get_update_timediff(1);
	} else {
		timediff = get_update_timediff(0);
	}

	if(percent > 0 && percent < 100 && !timediff) {
		/* only update the progress bar when
		 * a) we first start
		 * b) we end the progress
		 * c) it has been long enough since the last call
		 */
		return;
	}

	/* if no pkgname, percent is too high or unchanged, then return */
	if(!pkgname || percent == prevpercent) {
		return;
	}

	prevpercent=percent;
	/* set text of message to display */
	switch (event) {
		case PM_TRANS_PROGRESS_ADD_START:
			opr = _("installing");
			break;
		case PM_TRANS_PROGRESS_UPGRADE_START:
			opr = _("upgrading");
			break;
		case PM_TRANS_PROGRESS_REMOVE_START:
			opr = _("removing");
			break;
		case PM_TRANS_PROGRESS_CONFLICTS_START:
			opr = _("checking for file conflicts");
			break;
	}

	/* find # of digits in package counts to scale output */
	digits = 1;
	tmp = howmany;
	while((tmp /= 10)) {
		++digits;
	}
	/* determine room left for non-digits text [not ( 1/12) part] */
	textlen = infolen - 3 - (2 * digits);

	/* In order to deal with characters from all locales, we have to worry
	 * about wide characters and their column widths. A lot of stuff is
	 * done here to figure out the actual number of screen columns used
	 * by the output, and then pad it accordingly so we fill the terminal.
	 */
	/* len = opr len + pkgname len (if available) + space  + null */
	len = strlen(opr) + ((pkgname) ? strlen(pkgname) : 0) + 2;
	wcstr = calloc(len, sizeof(wchar_t));
	/* print our strings to the alloc'ed memory */
	wclen = swprintf(wcstr, len, L"%s %s", opr, pkgname);
	wcwid = wcswidth(wcstr, wclen);
	padwid = textlen - wcwid;
	/* if padwid is < 0, we need to trim the string so padwid = 0 */
	if(padwid < 0) {
		int i = textlen - 3;
		wchar_t *p = wcstr;
		/* grab the max number of char columns we can fill */
		while(i > 0 && wcwidth(*p) < i) {
			i -= wcwidth(*p);
			p++;
		}
		/* then add the ellipsis and fill out any extra padding */
		wcscpy(p, L"...");
		padwid = i;

	}

	printf("(%*d/%*d) %ls%-*s", digits, remain, digits, howmany,
			wcstr, padwid, "");

	free(wcstr);

	/* call refactored fill progress function */
	fill_progress(percent, percent, getcols() - infolen);

	if(percent == 100) {
		alpm_list_t *i = NULL;
		on_progress = 0;
		for(i = output; i; i = i->next) {
			printf("%s", (char *)i->data);
		}
		fflush(stdout);
		FREELIST(output);
	} else {
		on_progress = 1;
	}
}

/* callback to handle display of download progress */
void cb_dl_progress(const char *filename, int file_xfered, int file_total,
		int list_xfered, int list_total)
{
	const int infolen = 50;
	const int filenamelen = infolen - 27;
	char *fname, *p;
	/* used for wide character width determination and printing */
	int len, wclen, wcwid, padwid;
	wchar_t *wcfname;

	float rate = 0.0, timediff = 0.0, f_xfered = 0.0;
	unsigned int eta_h = 0, eta_m = 0, eta_s = 0;
	int graph_percent = 0, display_percent = 0;
	char rate_size = 'K', xfered_size = 'K';
	int xfered = 0, total = 0;

	/* Need this variable when TotalDownload is set to know if we should
	 * reset xfered_last and rate_last. */
	static int has_init = 0;

	if(config->noprogressbar) {
		return;
	}

	/* Choose how to display the amount downloaded, rate, ETA, and
	 * percentage depending on the TotalDownload option. */
	if (config->totaldownload && list_total > 0) {
		xfered = list_xfered;
		total = list_total;
	} else {
		xfered = file_xfered;
		total = file_total;
	}

	/* this is basically a switch on file_xferred: 0, file_total, and
	 * anything else */
	if(file_xfered == 0) {
		/* set default starting values, but only once for TotalDownload */
		if (!(config->totaldownload && list_total > 0) ||
				(config->totaldownload && list_total > 0 && !has_init)) {
			gettimeofday(&initial_time, NULL);
			timediff = get_update_timediff(1);
			xfered_last = 0;
			rate_last = 0.0;
			has_init = 1;
		}
		rate = 0.0;
		eta_s = 0;
	} else if(file_xfered == file_total) {
		/* compute final values */
		struct timeval current_time;
		float diff_sec, diff_usec;

		gettimeofday(&current_time, NULL);
		diff_sec = current_time.tv_sec - initial_time.tv_sec;
		diff_usec = current_time.tv_usec - initial_time.tv_usec;
		timediff = diff_sec + (diff_usec / 1000000.0);
		rate = xfered / (timediff * 1024.0);

		/* round elapsed time to the nearest second */
		eta_s = (int)(timediff + 0.5);
	} else {
		/* compute current average values */
		timediff = get_update_timediff(0);

		if(timediff < UPDATE_SPEED_SEC) {
			/* return if the calling interval was too short */
			return;
		}
		rate = (xfered - xfered_last) / (timediff * 1024.0);
		/* average rate to reduce jumpiness */
		rate = (rate + 2*rate_last) / 3;
		eta_s = (total - xfered) / (rate * 1024.0);
		rate_last = rate;
		xfered_last = xfered;
	}

	/* fix up time for display */
	eta_h = eta_s / 3600;
	eta_s -= eta_h * 3600;
	eta_m = eta_s / 60;
	eta_s -= eta_m * 60;

	fname = strdup(filename);
	/* strip package or DB extension for cleaner look */
	if((p = strstr(fname, PKGEXT)) || (p = strstr(fname, DBEXT))) {
			*p = '\0';
	}
	/* In order to deal with characters from all locales, we have to worry
	 * about wide characters and their column widths. A lot of stuff is
	 * done here to figure out the actual number of screen columns used
	 * by the output, and then pad it accordingly so we fill the terminal.
	 */
	/* len = filename len + null */
	len = strlen(filename) + 1;
	wcfname = calloc(len, sizeof(wchar_t));
	wclen = mbstowcs(wcfname, fname, len);
	wcwid = wcswidth(wcfname, wclen);
	padwid = filenamelen - wcwid;
	/* if padwid is < 0, we need to trim the string so padwid = 0 */
	if(padwid < 0) {
		int i = filenamelen - 3;
		wchar_t *p = wcfname;
		/* grab the max number of char columns we can fill */
		while(i > 0 && wcwidth(*p) < i) {
			i -= wcwidth(*p);
			p++;
		}
		/* then add the ellipsis and fill out any extra padding */
		wcscpy(p, L"...");
		padwid = i;

	}

	/* Awesome formatting for progress bar.  We need a mess of Kb->Mb->Gb stuff
	 * here. We'll use limit of 2048 for each until we get some empirical */
	/* rate_size = 'K'; was set above */
	if(rate > 2048.0) {
		rate /= 1024.0;
		rate_size = 'M';
		if(rate > 2048.0) {
			rate /= 1024.0;
			rate_size = 'G';
			/* we should not go higher than this for a few years (9999.9 Gb/s?)*/
		}
	}

	f_xfered = xfered / 1024.0; /* convert to K by default */
	/* xfered_size = 'K'; was set above */
	if(f_xfered > 2048.0) {
		f_xfered /= 1024.0;
		xfered_size = 'M';
		if(f_xfered > 2048.0) {
			f_xfered /= 1024.0;
			xfered_size = 'G';
			/* I should seriously hope that archlinux packages never break
			 * the 9999.9GB mark... we'd have more serious problems than the progress
			 * bar in pacman */
		}
	}

	printf(" %ls%-*s %6.1f%c %#6.1f%c/s %02u:%02u:%02u", wcfname,
			padwid, "", f_xfered, xfered_size,
			rate, rate_size, eta_h, eta_m, eta_s);

	free(fname);
	free(wcfname);

	/* The progress bar is based on the file percent regardless of the
	 * TotalDownload option. */
	graph_percent = (int)((float)file_xfered) / ((float)file_total) * 100;
	display_percent = (int)((float)xfered) / ((float)total) * 100;
	fill_progress(graph_percent, display_percent, getcols() - infolen);
	return;
}

/* Callback to handle notifications from the library */
void cb_log(pmloglevel_t level, char *fmt, va_list args)
{
	if(!fmt || strlen(fmt) == 0) {
		return;
	}

	if(on_progress) {
		char *string = NULL;
		pm_vasprintf(&string, level, fmt, args);
		if(string != NULL) {
			output = alpm_list_add(output, string);
		}
	} else {
		pm_vfprintf(stdout, level, fmt, args);
	}
}

/* vim: set ts=2 sw=2 noet: */<|MERGE_RESOLUTION|>--- conflicted
+++ resolved
@@ -33,13 +33,6 @@
 #include "callback.h"
 #include "util.h"
 #include "conf.h"
-
-<<<<<<< HEAD
-#define FILENAME_TRIM_LEN 23
-=======
-/* TODO this should not have to be defined twice- trans.c & log.c */
-#define LOG_STR_LEN 256
->>>>>>> 96f7613d
 
 /* download progress bar */
 static float rate_last;
