/*
 *  callback.c
 *
 *  Copyright (c) 2006-2011 Pacman Development Team <pacman-dev@archlinux.org>
 *  Copyright (c) 2002-2006 by Judd Vinet <jvinet@zeroflux.org>
 *
 *  This program is free software; you can redistribute it and/or modify
 *  it under the terms of the GNU General Public License as published by
 *  the Free Software Foundation; either version 2 of the License, or
 *  (at your option) any later version.
 *
 *  This program is distributed in the hope that it will be useful,
 *  but WITHOUT ANY WARRANTY; without even the implied warranty of
 *  MERCHANTABILITY or FITNESS FOR A PARTICULAR PURPOSE.  See the
 *  GNU General Public License for more details.
 *
 *  You should have received a copy of the GNU General Public License
 *  along with this program.  If not, see <http://www.gnu.org/licenses/>.
 */

#include "config.h"

#include <stdio.h>
#include <stdlib.h>
#include <string.h>
#include <sys/time.h>
#include <sys/types.h> /* off_t */
#include <unistd.h>
#include <wchar.h>

#include <alpm.h>

/* pacman */
#include "callback.h"
#include "util.h"
#include "conf.h"

/* download progress bar */
static double rate_last;
static off_t xfered_last;
static off_t list_xfered = 0.0;
static off_t list_total = 0.0;
static struct timeval initial_time;

/* transaction progress bar */
static int prevpercent = 0; /* for less progressbar output */

/* delayed output during progress bar */
static int on_progress = 0;
static alpm_list_t *output = NULL;

/* Silly little helper function, determines if the caller needs a visual update
 * since the last time this function was called.
 * This is made for the two progress bar functions, to prevent flicker
 *
 * first_call indicates if this is the first time it is called, for
 * initialization purposes */
static double get_update_timediff(int first_call)
{
	double retval = 0.0;
	static struct timeval last_time = {0, 0};

	/* on first call, simply set the last time and return */
	if(first_call) {
		gettimeofday(&last_time, NULL);
	} else {
		struct timeval this_time;
		double diff_sec, diff_usec;

		gettimeofday(&this_time, NULL);
		diff_sec = this_time.tv_sec - last_time.tv_sec;
		diff_usec = this_time.tv_usec - last_time.tv_usec;

		retval = diff_sec + (diff_usec / 1000000.0);

		/* return 0 and do not update last_time if interval was too short */
		if(retval < UPDATE_SPEED_SEC) {
			retval = 0.0;
		} else {
			last_time = this_time;
		}
	}

	return retval;
}

/* refactored from cb_trans_progress */
static void fill_progress(const int bar_percent, const int disp_percent,
		const int proglen)
{
	/* 8 = 1 space + 1 [ + 1 ] + 5 for percent */
	const int hashlen = proglen - 8;
	const int hash = bar_percent * hashlen / 100;
	static int lasthash = 0, mouth = 0;
	int i;

	if(bar_percent == 0) {
		lasthash = 0;
		mouth = 0;
	}

	if(hashlen > 0) {
		printf(" [");
		for(i = hashlen; i > 0; --i) {
			/* if special progress bar enabled */
			if(config->chomp) {
				if(i > hashlen - hash) {
					printf("-");
				} else if(i == hashlen - hash) {
					if(lasthash == hash) {
						if(mouth) {
							printf("\033[1;33mC\033[m");
						} else {
							printf("\033[1;33mc\033[m");
						}
					} else {
						lasthash = hash;
						mouth = mouth == 1 ? 0 : 1;
						if(mouth) {
							printf("\033[1;33mC\033[m");
						} else {
							printf("\033[1;33mc\033[m");
						}
					}
				} else if(i%3 == 0) {
					printf("\033[0;37mo\033[m");
				} else {
					printf("\033[0;37m \033[m");
				}
			} /* else regular progress bar */
			else if(i > hashlen - hash) {
				printf("#");
			} else {
				printf("-");
			}
		}
		printf("]");
	}
	/* print display percent after progress bar */
	/* 5 = 1 space + 3 digits + 1 % */
	if(proglen >= 5) {
		printf(" %3d%%", disp_percent);
	}

	if(bar_percent == 100) {
		printf("\n");
	} else {
		printf("\r");
	}
	fflush(stdout);
}



/* callback to handle messages/notifications from libalpm transactions */
void cb_trans_evt(pmtransevt_t event, void *data1, void *data2)
{
	switch(event) {
		case PM_TRANS_EVT_CHECKDEPS_START:
		  printf(_("checking dependencies...\n"));
			break;
		case PM_TRANS_EVT_FILECONFLICTS_START:
			if(config->noprogressbar) {
				printf(_("checking for file conflicts...\n"));
			}
			break;
		case PM_TRANS_EVT_RESOLVEDEPS_START:
			printf(_("resolving dependencies...\n"));
			break;
		case PM_TRANS_EVT_INTERCONFLICTS_START:
			printf(_("looking for inter-conflicts...\n"));
			break;
		case PM_TRANS_EVT_ADD_START:
			if(config->noprogressbar) {
				printf(_("installing %s...\n"), alpm_pkg_get_name(data1));
			}
			break;
		case PM_TRANS_EVT_ADD_DONE:
			alpm_logaction("installed %s (%s)\n",
			         alpm_pkg_get_name(data1),
			         alpm_pkg_get_version(data1));
			display_optdepends(data1);
			break;
		case PM_TRANS_EVT_REMOVE_START:
			if(config->noprogressbar) {
			printf(_("removing %s...\n"), alpm_pkg_get_name(data1));
			}
			break;
		case PM_TRANS_EVT_REMOVE_DONE:
			alpm_logaction("removed %s (%s)\n",
			         alpm_pkg_get_name(data1),
			         alpm_pkg_get_version(data1));
			break;
		case PM_TRANS_EVT_UPGRADE_START:
			if(config->noprogressbar) {
				printf(_("upgrading %s...\n"), alpm_pkg_get_name(data1));
			}
			break;
		case PM_TRANS_EVT_UPGRADE_DONE:
			alpm_logaction("upgraded %s (%s -> %s)\n",
			         (char *)alpm_pkg_get_name(data1),
			         (char *)alpm_pkg_get_version(data2),
			         (char *)alpm_pkg_get_version(data1));
			display_new_optdepends(data2,data1);
			break;
		case PM_TRANS_EVT_INTEGRITY_START:
			if(config->noprogressbar) {
				printf(_("checking package integrity...\n"));
			}
			break;
		case PM_TRANS_EVT_DELTA_INTEGRITY_START:
			printf(_("checking delta integrity...\n"));
			break;
		case PM_TRANS_EVT_DELTA_PATCHES_START:
			printf(_("applying deltas...\n"));
			break;
		case PM_TRANS_EVT_DELTA_PATCH_START:
			printf(_("generating %s with %s... "), (char *)data1, (char *)data2);
			break;
		case PM_TRANS_EVT_DELTA_PATCH_DONE:
			printf(_("success!\n"));
			break;
		case PM_TRANS_EVT_DELTA_PATCH_FAILED:
			printf(_("failed.\n"));
			break;
		case PM_TRANS_EVT_SCRIPTLET_INFO:
			printf("%s", (char *)data1);
			break;
		case PM_TRANS_EVT_RETRIEVE_START:
			printf(_(":: Retrieving packages from %s...\n"), (char *)data1);
			break;
		case PM_TRANS_EVT_DISKSPACE_START:
			if(config->noprogressbar) {
				printf(_("checking available disk space...\n"));
			}
			break;
		/* all the simple done events, with fallthrough for each */
		case PM_TRANS_EVT_FILECONFLICTS_DONE:
		case PM_TRANS_EVT_CHECKDEPS_DONE:
		case PM_TRANS_EVT_RESOLVEDEPS_DONE:
		case PM_TRANS_EVT_INTERCONFLICTS_DONE:
		case PM_TRANS_EVT_INTEGRITY_DONE:
		case PM_TRANS_EVT_DELTA_INTEGRITY_DONE:
		case PM_TRANS_EVT_DELTA_PATCHES_DONE:
		case PM_TRANS_EVT_DISKSPACE_DONE:
			/* nothing */
			break;
	}
	fflush(stdout);
}

/* callback to handle questions from libalpm transactions (yes/no) */
/* TODO this is one of the worst ever functions written. void *data ? wtf */
void cb_trans_conv(pmtransconv_t event, void *data1, void *data2,
                   void *data3, int *response)
{
	switch(event) {
		case PM_TRANS_CONV_INSTALL_IGNOREPKG:
			*response = yesno(_(":: %s is in IgnorePkg/IgnoreGroup. Install anyway?"),
							  alpm_pkg_get_name(data1));
			break;
		case PM_TRANS_CONV_REPLACE_PKG:
			*response = yesno(_(":: Replace %s with %s/%s?"),
					alpm_pkg_get_name(data1),
					(char *)data3,
					alpm_pkg_get_name(data2));
			break;
		case PM_TRANS_CONV_CONFLICT_PKG:
			/* data parameters: target package, local package, conflict (strings) */
			/* print conflict only if it contains new information */
			if(strcmp(data1, data3) == 0 || strcmp(data2, data3) == 0) {
				*response = noyes(_(":: %s and %s are in conflict. Remove %s?"),
						(char *)data1,
						(char *)data2,
						(char *)data2);
			} else {
				*response = noyes(_(":: %s and %s are in conflict (%s). Remove %s?"),
						(char *)data1,
						(char *)data2,
						(char *)data3,
						(char *)data2);
			}
			break;
		case PM_TRANS_CONV_REMOVE_PKGS:
			{
				alpm_list_t *unresolved = (alpm_list_t *) data1;
				alpm_list_t *namelist = NULL, *i;
				size_t count = 0;
				for (i = unresolved; i; i = i->next) {
					namelist = alpm_list_add(namelist,
							(char *)alpm_pkg_get_name(i->data));
					count++;
				}
				printf(_n(
							":: The following package cannot be upgraded due to unresolvable dependencies:\n",
							":: The following packages cannot be upgraded due to unresolvable dependencies:\n",
							count));
				list_display("     ", namelist);
				printf("\n");
				*response = noyes(_n(
							"Do you want to skip the above package for this upgrade?",
							"Do you want to skip the above packages for this upgrade?",
							count));
				alpm_list_free(namelist);
			}
			break;
		case PM_TRANS_CONV_SELECT_PROVIDER:
			{
				alpm_list_t *providers = (alpm_list_t *)data1;
				int count = alpm_list_count(providers);
				char *depstring = alpm_dep_compute_string((pmdepend_t *)data2);
				printf(_(":: There are %d providers available for %s:\n"), count,
						depstring);
				free(depstring);
				select_display(providers);
				*response = select_question(count);
			}
			break;
		case PM_TRANS_CONV_LOCAL_NEWER:
			if(!config->op_s_downloadonly) {
				*response = yesno(_(":: %s-%s: local version is newer. Upgrade anyway?"),
						alpm_pkg_get_name(data1),
						alpm_pkg_get_version(data1));
			} else {
				*response = 1;
			}
			break;
		case PM_TRANS_CONV_CORRUPTED_PKG:
			*response = yesno(_(":: File %s is corrupted. Do you want to delete it?"),
					(char *)data1);
			break;
	}
	if(config->noask) {
		if(config->ask & event) {
			/* inverse the default answer */
			*response = !*response;
		}
	}
}

/* callback to handle display of transaction progress */
void cb_trans_progress(pmtransprog_t event, const char *pkgname, int percent,
                       size_t howmany, size_t current)
{
	/* size of line to allocate for text printing (e.g. not progressbar) */
	int infolen;
	int digits, textlen;
	size_t tmp;
	char *opr = NULL;
	/* used for wide character width determination and printing */
	int len, wclen, wcwid, padwid;
	wchar_t *wcstr;

	const int cols = getcols(0);

	if(config->noprogressbar || cols == 0) {
		return;
	}

	if(percent == 0) {
		get_update_timediff(1);
	} else if(percent == 100) {
		/* no need for timediff update, but unconditionally continue unless we
		 * already completed on a previous call */
		if(prevpercent == 100) {
			return;
		}
	} else {
		if(!pkgname || percent == prevpercent || get_update_timediff(0) < UPDATE_SPEED_SEC) {
			/* only update the progress bar when we have a package name, the
			 * percentage has changed, and it has been long enough.  */
			return;
		}
	}

	prevpercent = percent;

	/* set text of message to display */
	switch (event) {
		case PM_TRANS_PROGRESS_ADD_START:
			opr = _("installing");
			break;
		case PM_TRANS_PROGRESS_UPGRADE_START:
			opr = _("upgrading");
			break;
		case PM_TRANS_PROGRESS_REMOVE_START:
			opr = _("removing");
			break;
		case PM_TRANS_PROGRESS_CONFLICTS_START:
			opr = _("checking for file conflicts");
			break;
		case PM_TRANS_PROGRESS_DISKSPACE_START:
			opr = _("checking available disk space");
			break;
		case PM_TRANS_PROGRESS_INTEGRITY_START:
			opr = _("checking package integrity");
			break;
		default:
			return;
	}

<<<<<<< HEAD
	infolen = getcols() * 6 / 10;
	if(infolen < 50) {
=======
	infolen = cols * 6 / 10;
	if (infolen < 50) {
>>>>>>> 1744fe12
		infolen = 50;
	}

	/* find # of digits in package counts to scale output */
	digits = 1;
	tmp = howmany;
	while((tmp /= 10)) {
		++digits;
	}
	/* determine room left for non-digits text [not ( 1/12) part] */
	textlen = infolen - 3 /* (/) */ - (2 * digits) - 1 /* space */;

	/* In order to deal with characters from all locales, we have to worry
	 * about wide characters and their column widths. A lot of stuff is
	 * done here to figure out the actual number of screen columns used
	 * by the output, and then pad it accordingly so we fill the terminal.
	 */
	/* len = opr len + pkgname len (if available) + space + null */
	len = strlen(opr) + ((pkgname) ? strlen(pkgname) : 0) + 2;
	wcstr = calloc(len, sizeof(wchar_t));
	/* print our strings to the alloc'ed memory */
#if defined(HAVE_SWPRINTF)
	wclen = swprintf(wcstr, len, L"%s %s", opr, pkgname);
#else
	/* because the format string was simple, we can easily do this without
	 * using swprintf, although it is probably not as safe/fast. The max
	 * chars we can copy is decremented each time by subtracting the length
	 * of the already printed/copied wide char string. */
	wclen = mbstowcs(wcstr, opr, len);
	wclen += mbstowcs(wcstr + wclen, " ", len - wclen);
	wclen += mbstowcs(wcstr + wclen, pkgname, len - wclen);
#endif
	wcwid = wcswidth(wcstr, wclen);
	padwid = textlen - wcwid;
	/* if padwid is < 0, we need to trim the string so padwid = 0 */
	if(padwid < 0) {
		int i = textlen - 3;
		wchar_t *p = wcstr;
		/* grab the max number of char columns we can fill */
		while(i > 0 && wcwidth(*p) < i) {
			i -= wcwidth(*p);
			p++;
		}
		/* then add the ellipsis and fill out any extra padding */
		wcscpy(p, L"...");
		padwid = i;

	}

	printf("(%*ld/%*ld) %ls%-*s", digits, (unsigned long)current,
			digits, (unsigned long)howmany, wcstr, padwid, "");

	free(wcstr);

	/* call refactored fill progress function */
	fill_progress(percent, percent, cols - infolen);

	if(percent == 100) {
		alpm_list_t *i = NULL;
		on_progress = 0;
		for(i = output; i; i = i->next) {
			printf("%s", (char *)i->data);
		}
		fflush(stdout);
		FREELIST(output);
	} else {
		on_progress = 1;
	}
}

/* callback to handle receipt of total download value */
void cb_dl_total(off_t total)
{
	list_total = total;
	/* if we get a 0 value, it means this list has finished downloading,
	 * so clear out our list_xfered as well */
	if(total == 0) {
		list_xfered = 0;
	}
}

/* callback to handle display of download progress */
void cb_dl_progress(const char *filename, off_t file_xfered, off_t file_total)
{
	int infolen;
	int filenamelen;
	char *fname, *p;
	/* used for wide character width determination and printing */
	int len, wclen, wcwid, padwid;
	wchar_t *wcfname;

	int totaldownload = 0;
	off_t xfered, total;
	double rate = 0.0, timediff = 0.0;
	unsigned int eta_h = 0, eta_m = 0, eta_s = 0;
	double rate_human, xfered_human;
	const char *rate_label, *xfered_label;
	int file_percent = 0, total_percent = 0;

	const int cols = getcols(0);

	if(config->noprogressbar || cols == 0 || file_total == -1) {
		if(file_xfered == 0) {
			printf(_("downloading %s...\n"), filename);
			fflush(stdout);
		}
		return;
	}

<<<<<<< HEAD
	infolen = getcols() * 6 / 10;
	if(infolen < 50) {
=======
	infolen = cols * 6 / 10;
	if (infolen < 50) {
>>>>>>> 1744fe12
		infolen = 50;
	}
	/* explanation of magic 28 number at the end */
	filenamelen = infolen - 28;

	/* only use TotalDownload if enabled and we have a callback value */
	if(config->totaldownload && list_total) {
		/* sanity check */
		if(list_xfered + file_total <= list_total) {
			totaldownload = 1;
		} else {
			/* bogus values : don't enable totaldownload and reset */
			list_xfered = 0;
			list_total = 0;
		}
	}

	if(totaldownload) {
		xfered = list_xfered + file_xfered;
		total = list_total;
	} else {
		xfered = file_xfered;
		total = file_total;
	}

	/* bogus values : stop here */
	if(xfered > total) {
		return;
	}

	/* this is basically a switch on xfered: 0, total, and
	 * anything else */
	if(file_xfered == 0) {
		/* set default starting values, ensure we only call this once
		 * if TotalDownload is enabled */
		if(!totaldownload || (totaldownload && list_xfered == 0)) {
			gettimeofday(&initial_time, NULL);
			xfered_last = (off_t)0;
			rate_last = 0.0;
			get_update_timediff(1);
		}
	} else if(file_xfered == file_total) {
		/* compute final values */
		struct timeval current_time;
		double diff_sec, diff_usec;

		gettimeofday(&current_time, NULL);
		diff_sec = current_time.tv_sec - initial_time.tv_sec;
		diff_usec = current_time.tv_usec - initial_time.tv_usec;
		timediff = diff_sec + (diff_usec / 1000000.0);
		rate = xfered / timediff;

		/* round elapsed time to the nearest second */
		eta_s = (int)(timediff + 0.5);
	} else {
		/* compute current average values */
		timediff = get_update_timediff(0);

		if(timediff < UPDATE_SPEED_SEC) {
			/* return if the calling interval was too short */
			return;
		}
		rate = (xfered - xfered_last) / timediff;
		/* average rate to reduce jumpiness */
		rate = (rate + 2 * rate_last) / 3;
		eta_s = (total - xfered) / rate;
		rate_last = rate;
		xfered_last = xfered;
	}

	file_percent = (file_xfered * 100) / file_total;

	if(totaldownload) {
		total_percent = ((list_xfered + file_xfered) * 100) /
			list_total;

		/* if we are at the end, add the completed file to list_xfered */
		if(file_xfered == file_total) {
			list_xfered += file_total;
		}
	}

	/* fix up time for display */
	eta_h = eta_s / 3600;
	eta_s -= eta_h * 3600;
	eta_m = eta_s / 60;
	eta_s -= eta_m * 60;

	fname = strdup(filename);
	/* strip package or DB extension for cleaner look */
	if((p = strstr(fname, ".pkg")) || (p = strstr(fname, ".db"))) {
			*p = '\0';
	}
	/* In order to deal with characters from all locales, we have to worry
	 * about wide characters and their column widths. A lot of stuff is
	 * done here to figure out the actual number of screen columns used
	 * by the output, and then pad it accordingly so we fill the terminal.
	 */
	/* len = filename len + null */
	len = strlen(filename) + 1;
	wcfname = calloc(len, sizeof(wchar_t));
	wclen = mbstowcs(wcfname, fname, len);
	wcwid = wcswidth(wcfname, wclen);
	padwid = filenamelen - wcwid;
	/* if padwid is < 0, we need to trim the string so padwid = 0 */
	if(padwid < 0) {
		int i = filenamelen - 3;
		wchar_t *p = wcfname;
		/* grab the max number of char columns we can fill */
		while(i > 0 && wcwidth(*p) < i) {
			i -= wcwidth(*p);
			p++;
		}
		/* then add the ellipsis and fill out any extra padding */
		wcscpy(p, L"...");
		padwid = i;

	}

	rate_human = humanize_size((off_t)rate, '\0', 0, &rate_label);
	xfered_human = humanize_size(xfered, '\0', 0, &xfered_label);

	/* 1 space + filenamelen + 1 space + 7 for size + 1 + 7 for rate + 2 for /s + 1 space + 8 for eta */
	printf(" %ls%-*s %6.1f%s %#6.1f%s/s %02u:%02u:%02u", wcfname,
			padwid, "", xfered_human, xfered_label, rate_human, rate_label,
			eta_h, eta_m, eta_s);

	free(fname);
	free(wcfname);

	if(totaldownload) {
		fill_progress(file_percent, total_percent, cols - infolen);
	} else {
		fill_progress(file_percent, file_percent, cols - infolen);
	}
	return;
}

/* Callback to handle notifications from the library */
void cb_log(pmloglevel_t level, const char *fmt, va_list args)
{
	if(!fmt || strlen(fmt) == 0) {
		return;
	}

	if(on_progress) {
		char *string = NULL;
		pm_vasprintf(&string, level, fmt, args);
		if(string != NULL) {
			output = alpm_list_add(output, string);
		}
	} else {
		pm_vfprintf(stdout, level, fmt, args);
	}
}

/* vim: set ts=2 sw=2 noet: */<|MERGE_RESOLUTION|>--- conflicted
+++ resolved
@@ -399,13 +399,8 @@
 			return;
 	}
 
-<<<<<<< HEAD
-	infolen = getcols() * 6 / 10;
+	infolen = cols * 6 / 10;
 	if(infolen < 50) {
-=======
-	infolen = cols * 6 / 10;
-	if (infolen < 50) {
->>>>>>> 1744fe12
 		infolen = 50;
 	}
 
@@ -515,13 +510,8 @@
 		return;
 	}
 
-<<<<<<< HEAD
-	infolen = getcols() * 6 / 10;
+	infolen = cols * 6 / 10;
 	if(infolen < 50) {
-=======
-	infolen = cols * 6 / 10;
-	if (infolen < 50) {
->>>>>>> 1744fe12
 		infolen = 50;
 	}
 	/* explanation of magic 28 number at the end */
