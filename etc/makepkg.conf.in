#!/hint/bash
#
# @sysconfdir@/makepkg.conf
#

#########################################################################
# SOURCE ACQUISITION
#########################################################################
#
#-- The download utilities that makepkg should use to acquire sources
#  Format: 'protocol::agent'
DLAGENTS=('file::/usr/bin/curl -qgC - -o %o %u'
          'ftp::/usr/bin/curl -qgfC - --ftp-pasv --retry 3 --retry-delay 3 -o %o %u'
          'http::/usr/bin/curl -qgb "" -fLC - --retry 3 --retry-delay 3 -o %o %u'
          'https::/usr/bin/curl -qgb "" -fLC - --retry 3 --retry-delay 3 -o %o %u'
          'rsync::/usr/bin/rsync --no-motd -z %u %o'
          'scp::/usr/bin/scp -C %u %o')

# Other common tools:
# /usr/bin/snarf
# /usr/bin/lftpget -c
# /usr/bin/wget

#-- The package required by makepkg to download VCS sources
#  Format: 'protocol::package'
VCSCLIENTS=('bzr::breezy'
            'fossil::fossil'
            'git::git'
            'hg::mercurial'
            'svn::subversion')

#########################################################################
# ARCHITECTURE, COMPILE FLAGS
#########################################################################
#
CARCH="@CARCH@"
CHOST="@CHOST@"
#-- That will be applied only at the package() stage.
PACKAGECARCH="@CARCH@"

#-- Compiler and Linker Flags
#CPPFLAGS=""
#CFLAGS="-O2 -pipe"
#CXXFLAGS="-O2 -pipe"
#LDFLAGS=""
#LTOFLAGS="-flto"
<<<<<<< HEAD
#RUSTFLAGS="-C opt-level=2"
=======
>>>>>>> e3dc296b
#-- Make Flags: change this for DistCC/SMP systems
#MAKEFLAGS="-j2"
#-- Debugging flags
#DEBUG_CFLAGS="-g"
#DEBUG_CXXFLAGS="-g"

#########################################################################
# BUILD ENVIRONMENT
#########################################################################
#
# Makepkg defaults: BUILDENV=(!distcc !color !ccache check !sign)
#  A negated environment option will do the opposite of the comments below.
#
#-- distcc:   Use the Distributed C/C++/ObjC compiler
#-- color:    Colorize output messages
#-- ccache:   Use ccache to cache compilation
#-- check:    Run the check() function if present in the PKGBUILD
#-- sign:     Generate PGP signature file
#
BUILDENV=(!distcc color !ccache check !sign)
#
#-- If using DistCC, your MAKEFLAGS will also need modification. In addition,
#-- specify a space-delimited list of hosts running in the DistCC cluster.
#DISTCC_HOSTS=""
#
#-- Specify a directory for package building.
#BUILDDIR=/tmp/makepkg

#########################################################################
# GLOBAL PACKAGE OPTIONS
#   These are default values for the options=() settings
#########################################################################
#
# Makepkg defaults:
# OPTIONS=(!strip docs libtool staticlibs emptydirs !zipman !purge !debug !lto !autodeps)
#  A negated option will do the opposite of the comments below.
#
#-- strip:      Strip symbols from binaries/libraries
#-- docs:       Save doc directories specified by DOC_DIRS
#-- libtool:    Leave libtool (.la) files in packages
#-- staticlibs: Leave static library (.a) files in packages
#-- emptydirs:  Leave empty directories in packages
#-- zipman:     Compress manual (man and info) pages in MAN_DIRS with gzip
#-- purge:      Remove files specified by PURGE_TARGETS
#-- debug:      Add debugging flags as specified in DEBUG_* variables
#-- lto:        Add compile flags for building with link time optimization
#-- autodeps:   Automatically add depends/provides
#
OPTIONS=(strip docs libtool staticlibs emptydirs zipman purge !debug !lto !autodeps)

#-- File integrity checks to use. Valid: ck, md5, sha1, sha224, sha256, sha384, sha512, b2
INTEGRITY_CHECK=(ck)
#-- Options to be used when stripping binaries. See `man strip' for details.
STRIP_BINARIES="@STRIP_BINARIES@"
#-- Options to be used when stripping shared libraries. See `man strip' for details.
STRIP_SHARED="@STRIP_SHARED@"
#-- Options to be used when stripping static libraries. See `man strip' for details.
STRIP_STATIC="@STRIP_STATIC@"
#-- Manual (man and info) directories to compress (if zipman is specified)
MAN_DIRS=({usr{,/local}{,/share},opt/*}/{man,info})
#-- Doc directories to remove (if !docs is specified)
DOC_DIRS=(usr/{,local/}{,share/}{doc,gtk-doc} opt/*/{doc,gtk-doc})
#-- Files to be removed from all packages (if purge is specified)
PURGE_TARGETS=(usr/{,share}/info/dir .packlist *.pod)
#-- Directory to store source code in for debug packages
DBGSRCDIR="/usr/src/debug"
#-- Prefix and directories for library autodeps
LIB_DIRS=('lib:usr/lib' 'lib32:usr/lib32')

#########################################################################
# PACKAGE OUTPUT
#########################################################################
#
# Default: put built package and cached source in build directory
#
#-- Destination: specify a fixed directory where all packages will be placed
#PKGDEST=/home/packages
#-- Source cache: specify a fixed directory where source files will be cached
#SRCDEST=/home/sources
#-- Source packages: specify a fixed directory where all src packages will be placed
#SRCPKGDEST=/home/srcpackages
#-- Log files: specify a fixed directory where all log files will be placed
#LOGDEST=/home/makepkglogs
#-- Packager: name/email of the person or organization building packages
#PACKAGER="John Doe <john@doe.com>"
#-- Specify a key to use for package signing
#GPGKEY=""

#########################################################################
# COMPRESSION DEFAULTS
#########################################################################
#
COMPRESSGZ=(gzip -c -f -n)
COMPRESSBZ2=(bzip2 -c -f)
COMPRESSXZ=(xz -c -z -)
COMPRESSZST=(zstd -c -z -q -)
COMPRESSLRZ=(lrzip -q)
COMPRESSLZO=(lzop -q)
COMPRESSZ=(compress -c -f)
COMPRESSLZ4=(lz4 -q)
COMPRESSLZ=(lzip -c -f)

#########################################################################
# EXTENSION DEFAULTS
#########################################################################
#
PKGEXT='@PKGEXT@'
SRCEXT='@SRCEXT@'

#########################################################################
# OTHER
#########################################################################
#
#-- Command used to run pacman as root, instead of trying sudo and su
PACMAN_AUTH=()<|MERGE_RESOLUTION|>--- conflicted
+++ resolved
@@ -44,10 +44,6 @@
 #CXXFLAGS="-O2 -pipe"
 #LDFLAGS=""
 #LTOFLAGS="-flto"
-<<<<<<< HEAD
-#RUSTFLAGS="-C opt-level=2"
-=======
->>>>>>> e3dc296b
 #-- Make Flags: change this for DistCC/SMP systems
 #MAKEFLAGS="-j2"
 #-- Debugging flags
