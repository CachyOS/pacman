--- conflicted
+++ resolved
@@ -13,11 +13,7 @@
 # Frank, 2014,2016
 # Frank Theile, 2014,2016,2018
 # Frank Theile, 2014,2016,2018
-<<<<<<< HEAD
-# J5lx <j5lx@fmail.co.uk>, 2014-2015
-=======
 # Jakob <j5lx@fmail.co.uk>, 2014-2015
->>>>>>> e3dc296b
 # Jimmie Staedele <maddogie@gmail.com>, 2018
 # 65138391f015e4001c6ef9d675c96796_707a378 <99e420e9f3ea1b91cb2cbbb4cbc7cd27_2862>, 2013
 # 65138391f015e4001c6ef9d675c96796_707a378 <99e420e9f3ea1b91cb2cbbb4cbc7cd27_2862>, 2013
@@ -48,18 +44,11 @@
 msgstr ""
 "Project-Id-Version: Arch Linux Pacman package manager\n"
 "Report-Msgid-Bugs-To: http://bugs.archlinux.org/index.php?project=3\n"
-<<<<<<< HEAD
-"POT-Creation-Date: 2022-09-26 21:09+1000\n"
-"PO-Revision-Date: 2011-08-08 22:35+0000\n"
-"Last-Translator: Roman Volak <romanvolak@web.de>, 2020-2021\n"
-"Language-Team: German (http://www.transifex.com/toofishes/archlinux-pacman/"
-=======
 "POT-Creation-Date: 2024-03-04 11:45+1000\n"
 "PO-Revision-Date: 2011-08-08 22:35+0000\n"
 "Last-Translator: Wieland Hoffmann <themineo+transifex@googlemail.com>, "
 "2013,2016\n"
 "Language-Team: German (http://app.transifex.com/toofishes/archlinux-pacman/"
->>>>>>> e3dc296b
 "language/de/)\n"
 "Language: de\n"
 "MIME-Version: 1.0\n"
@@ -515,10 +504,7 @@
 #: scripts/makepkg.sh.in:1275
 msgid "A source package has already been built. (use %s to overwrite)"
 msgstr ""
-<<<<<<< HEAD
-=======
 "Es wurde bereits ein Quell-Paket gebaut. (Benutzen Sie %s zum Überschreiben)"
->>>>>>> e3dc296b
 
 #: scripts/makepkg.sh.in:1295
 msgid "Signing package..."
@@ -860,15 +846,10 @@
 msgstr "Mache Schlüssel %s unbrauchbar..."
 
 #: scripts/pacman-key.sh.in:381
-<<<<<<< HEAD
-msgid "Disabled %s keys."
-msgstr "Mache Schlüssel %s unbrauchbar..."
-=======
 msgid "Disabled %s key."
 msgid_plural "Disabled %s keys."
 msgstr[0] ""
 msgstr[1] ""
->>>>>>> e3dc296b
 
 #: scripts/pacman-key.sh.in:388
 msgid "A specified keyfile could not be added to the keyring."
@@ -922,15 +903,10 @@
 msgstr "%s konnte nicht lokal signiert werden."
 
 #: scripts/pacman-key.sh.in:509
-<<<<<<< HEAD
-msgid "Locally signed %s keys."
-msgstr "Signiere Schlüssel %s lokal..."
-=======
 msgid "Locally signed %s key."
 msgid_plural "Locally signed %s keys."
 msgstr[0] ""
 msgstr[1] ""
->>>>>>> e3dc296b
 
 #: scripts/pacman-key.sh.in:532
 msgid "Remote key not fetched correctly from WKD or keyserver."
