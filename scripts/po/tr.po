# SOME DESCRIPTIVE TITLE.
# Copyright (C) YEAR "Pacman Development Team <pacman-dev@lists.archlinux.org>"
# This file is distributed under the same license as the pacman-scripts package.
#
# Translators:
# a8b98026cb7595de301f11ec8460745f_aca0204, 2016
# Betül Ünlü, 2018
# tarakbumba <tarakbumba@gmail.com>, 2011-2015
# Bek, 2016
# a8b98026cb7595de301f11ec8460745f_aca0204, 2016
# Betül Ünlü, 2018-2019
# Betül Ünlü, 2018-2019
<<<<<<< HEAD
# Demiray Muhterem <mdemiray@msn.com>, 2016,2018,2021
=======
# Demiray Muhterem <mdemiray@msn.com>, 2016,2018,2021,2024
>>>>>>> e3dc296b
# Demiray Muhterem <mdemiray@msn.com>, 2016
# Betül Ünlü, 2019
# Samed Beyribey <samed@ozguryazilim.com.tr>, 2012-2013
# Serpil Acar <acarserpil89@gmail.com>, 2016
msgid ""
msgstr ""
"Project-Id-Version: Arch Linux Pacman package manager\n"
"Report-Msgid-Bugs-To: http://bugs.archlinux.org/index.php?project=3\n"
<<<<<<< HEAD
"POT-Creation-Date: 2022-09-26 21:09+1000\n"
"PO-Revision-Date: 2011-08-08 22:35+0000\n"
"Last-Translator: Demiray Muhterem <mdemiray@msn.com>, 2016,2018,2021\n"
"Language-Team: Turkish (http://www.transifex.com/toofishes/archlinux-pacman/"
=======
"POT-Creation-Date: 2024-03-04 11:45+1000\n"
"PO-Revision-Date: 2011-08-08 22:35+0000\n"
"Last-Translator: Serpil Acar <acarserpil89@gmail.com>, 2016\n"
"Language-Team: Turkish (http://app.transifex.com/toofishes/archlinux-pacman/"
>>>>>>> e3dc296b
"language/tr/)\n"
"Language: tr\n"
"MIME-Version: 1.0\n"
"Content-Type: text/plain; charset=UTF-8\n"
"Content-Transfer-Encoding: 8bit\n"
"Plural-Forms: nplurals=2; plural=(n > 1);\n"

#: scripts/makepkg.sh.in:139
msgid "Cleaning up..."
msgstr "Temizleniyor..."

#: scripts/makepkg.sh.in:186
msgid "Entering %s environment..."
msgstr "%s ortamına giriliyor..."

#: scripts/makepkg.sh.in:193 scripts/makepkg.sh.in:419
msgid "Starting %s()..."
msgstr "%s() işlemine başlanıyor..."

#: scripts/makepkg.sh.in:199
msgid "pkgver() generated an invalid version: %s"
msgstr "pkgver() geçersiz bir sürüm üretti: %s"

#: scripts/makepkg.sh.in:209
msgid "Failed to update %s from %s to %s"
msgstr "%s, %s üzerinden %s üzerine güncellenemedi"

#: scripts/makepkg.sh.in:215
msgid "Updated version: %s"
msgstr "Sürüm güncellendi: %s"

#: scripts/makepkg.sh.in:217
msgid "%s is not writeable -- pkgver will not be updated"
msgstr "%s yazılabilir değil -- pkgver güncellenmeyecek"

#: scripts/makepkg.sh.in:225
msgid "Unable to find source file %s."
msgstr "Kaynak dosya (%s) bulunamadı."

#: scripts/makepkg.sh.in:226 scripts/makepkg.sh.in:368
#: scripts/makepkg.sh.in:580 scripts/makepkg.sh.in:1077
#: scripts/makepkg.sh.in:1082 scripts/makepkg.sh.in:1087
#: scripts/makepkg.sh.in:1093 scripts/makepkg.sh.in:1103
#: scripts/libmakepkg/integrity/generate_checksum.sh.in:62
#: scripts/libmakepkg/source/bzr.sh.in:55
#: scripts/libmakepkg/source/bzr.sh.in:86
#: scripts/libmakepkg/source/bzr.sh.in:101
#: scripts/libmakepkg/source/bzr.sh.in:106
#: scripts/libmakepkg/source/file.sh.in:75
#: scripts/libmakepkg/source/file.sh.in:145
#: scripts/libmakepkg/source/git.sh.in:53
#: scripts/libmakepkg/source/git.sh.in:62
#: scripts/libmakepkg/source/git.sh.in:91
#: scripts/libmakepkg/source/git.sh.in:97
#: scripts/libmakepkg/source/git.sh.in:114
#: scripts/libmakepkg/source/git.sh.in:123
#: scripts/libmakepkg/source/git.sh.in:131
#: scripts/libmakepkg/source/hg.sh.in:52 scripts/libmakepkg/source/hg.sh.in:94
#: scripts/libmakepkg/source/hg.sh.in:103
#: scripts/libmakepkg/source/hg.sh.in:108
#: scripts/libmakepkg/source/svn.sh.in:63
#: scripts/libmakepkg/source/svn.sh.in:73
#: scripts/libmakepkg/util/source.sh.in:162
#: scripts/libmakepkg/util/source.sh.in:171
#: scripts/libmakepkg/util/util.sh.in:81
msgid "Aborting..."
msgstr "Çıkılıyor..."

#: scripts/makepkg.sh.in:251
msgid "Pacman is currently in use, please wait..."
msgstr "Pacman şu anda kullanımda, lütfen bekleyin..."

#: scripts/makepkg.sh.in:272
msgid "'%s' returned a fatal error (%i): %s"
msgstr "'%s' ölümcül bir hata döndürdü (%i): %s"

#: scripts/makepkg.sh.in:291
msgid "Installing missing dependencies..."
msgstr "Eksik bağımlılıklar yükleniyor..."

#: scripts/makepkg.sh.in:294
msgid "'%s' failed to install missing dependencies."
msgstr "'%s' eksik bağımlılıkları yükleyemedi."

#: scripts/makepkg.sh.in:329
msgid "Missing dependencies:"
msgstr "Eksik bağımlılıklar:"

#: scripts/makepkg.sh.in:345 scripts/makepkg.sh.in:359
msgid "Failed to remove installed dependencies."
msgstr "Kurulu bağımlılıkları kaldırma işlemi başarısız oldu."

#: scripts/makepkg.sh.in:367
msgid "A failure occurred in %s()."
msgstr "%s() içinde bir hata oluştu."

#: scripts/makepkg.sh.in:480
msgid "Invalid value for %s: %s"
msgstr "%s için geçersiz değer: %s"

#: scripts/makepkg.sh.in:579
msgid "Missing %s directory."
msgstr "Kayıp %s dizini."

#: scripts/makepkg.sh.in:585
msgid "Creating package \"%s\"..."
msgstr "\"%s\" paketi oluşturuluyor..."

#: scripts/makepkg.sh.in:588 scripts/makepkg.sh.in:590
#: scripts/makepkg.sh.in:678
msgid "Generating %s file..."
msgstr "%s dosyası üretiliyor..."

#: scripts/makepkg.sh.in:598
msgid "Adding %s file..."
msgstr "%s dosyası ekleniyor..."

#: scripts/makepkg.sh.in:600
msgid "Failed to add %s file to package."
msgstr "%s dosyası pakete eklenemedi."

#: scripts/makepkg.sh.in:618
msgid "Generating .MTREE file..."
msgstr ".MTREE dosyası oluşturuluyor..."

#: scripts/makepkg.sh.in:624
msgid "Compressing package..."
msgstr "Paket sıkıştırılıyor..."

#: scripts/makepkg.sh.in:633
msgid "Failed to create package file."
msgstr "Paket oluşturulamadı."

#: scripts/makepkg.sh.in:669
msgid "Creating source package..."
msgstr "Kaynak paketi oluşturuluyor..."

#: scripts/makepkg.sh.in:675 scripts/makepkg.sh.in:688
msgid "Adding %s..."
msgstr "%s ekleniyor..."

#: scripts/makepkg.sh.in:709
msgid "Adding %s file (%s)..."
msgstr "%s dosyası ekleniyor (%s)..."

#: scripts/makepkg.sh.in:730
msgid "Compressing source package..."
msgstr "Kaynak paketi sıkıştırılıyor..."

#: scripts/makepkg.sh.in:740
msgid "Failed to create source package file."
msgstr "Kaynak paketi oluşturulamadı."

#: scripts/makepkg.sh.in:755
msgid "Installing package %s with %s..."
msgstr "%s paketi %s ile kuruluyor ..."

#: scripts/makepkg.sh.in:757
msgid "Installing %s package group with %s..."
msgstr "%s paket grubu %s ile kuruluyor..."

#: scripts/makepkg.sh.in:775
msgid "Failed to install built package(s)."
msgstr "Derlenen paket(ler) kurulamadı."

#: scripts/makepkg.sh.in:788
msgid "A package has already been built, installing existing package..."
msgstr "Paketlerden biri zaten derlenmiş, mevcut paket yükleniyor..."

#: scripts/makepkg.sh.in:792
msgid "A package has already been built. (use %s to overwrite)"
msgstr ""
"Bir paket zaten önceden oluşturulmuş. (üzerine yazmak için %s kullanın)"

#: scripts/makepkg.sh.in:811
msgid ""
"The package group has already been built, installing existing packages..."
msgstr "Paket grubu zaten derlenmiş, var olan paketler kuruluyor..."

#: scripts/makepkg.sh.in:815
msgid "The package group has already been built. (use %s to overwrite)"
msgstr ""
"Paket grubu zaten önceden oluşturulmuş. (üzerine yazmak için %s kullanın)"

#: scripts/makepkg.sh.in:820
msgid "Part of the package group has already been built. (use %s to overwrite)"
msgstr ""
"Paket grubunun bir kısmı zaten önceden oluşturulmuş. (üzerine yazmak için %s "
"kullanın)"

#: scripts/makepkg.sh.in:874
msgid "Make packages compatible for use with pacman"
msgstr "Paketleri, pacman ile kullanılabilecek şekilde uyumlu hale getir"

#: scripts/makepkg.sh.in:876 scripts/pacman-db-upgrade.sh.in:41
msgid "Usage: %s [options]"
msgstr "Kullanım: %s [seçenekler]"

#: scripts/makepkg.sh.in:878 scripts/pacman-key.sh.in:82
msgid "Options:"
msgstr "Seçenekler:"

#: scripts/makepkg.sh.in:879
msgid "  -A, --ignorearch Ignore incomplete %s field in %s"
msgstr "  -A, - ignorearch Eksik %s alanını, %s içindeki, yok say"

#: scripts/makepkg.sh.in:880
msgid "  -c, --clean      Clean up work files after build"
msgstr "  -c, --clean      Derlenme sonrası oluşan dosyaları temizle"

#: scripts/makepkg.sh.in:881
msgid "  -C, --cleanbuild Remove %s dir before building the package"
msgstr "  -C, --cleanbuild paketi derlemeden önce %s dizinini kaldır"

#: scripts/makepkg.sh.in:882
msgid "  -d, --nodeps     Skip all dependency checks"
msgstr "  -d, --nodeps     Tüm bağımlılık kontrollerini atla"

#: scripts/makepkg.sh.in:883
msgid "  -e, --noextract  Do not extract source files (use existing %s dir)"
msgstr "  -e, --noextract  Kaynak dosyalarını açma  ( %s dizini kullanılarak)"

#: scripts/makepkg.sh.in:884
msgid "  -f, --force      Overwrite existing package"
msgstr "  -f, --force      Mevcut paketlerin üstüne yaz"

#: scripts/makepkg.sh.in:885
msgid "  -g, --geninteg   Generate integrity checks for source files"
msgstr "  -g, --geninteg   Kaynak dosyaları için bütünlük kontrolleri oluştur"

#: scripts/makepkg.sh.in:886
msgid "  -h, --help       Show this help message and exit"
msgstr "  -h, --help       Bu yardım iletisini göster ve çık"

#: scripts/makepkg.sh.in:887
msgid "  -i, --install    Install package after successful build"
msgstr "  -i, --install    Derlenme tamamlandıktan sonra paketi yükle"

#: scripts/makepkg.sh.in:888
msgid "  -L, --log        Log package build process"
msgstr "  -L, --log        Paket derleme işleminin kaydını tut"

#: scripts/makepkg.sh.in:889
msgid "  -m, --nocolor    Disable colorized output messages"
msgstr "  -m, --nocolor    Renklendirilmiş çıktı kullanma"

#: scripts/makepkg.sh.in:890
msgid "  -o, --nobuild    Download and extract files only"
msgstr "  -o, --nobuild    Dosyaları yalnızca indir ve aç"

#: scripts/makepkg.sh.in:891
msgid "  -p <file>        Use an alternate build script (instead of '%s')"
msgstr "  -p <dosya>  '%s' yerine farklı bir derleme betiği kullan"

#: scripts/makepkg.sh.in:892
msgid ""
"  -r, --rmdeps     Remove installed dependencies after a successful build"
msgstr ""
"  -r, --rmdeps     Derlenme tamamlandıktan sonra yüklenen bağımlılıkları "
"kaldır"

#: scripts/makepkg.sh.in:893
msgid "  -R, --repackage  Repackage contents of the package without rebuilding"
msgstr "  -R, --repackage  Derleme yapmadan yeniden paketle"

#: scripts/makepkg.sh.in:894
msgid "  -s, --syncdeps   Install missing dependencies with %s"
msgstr "  -s, --syncdeps   Eksik bağımlılıkları %s ile kur"

#: scripts/makepkg.sh.in:895
msgid ""
"  -S, --source     Generate a source-only tarball without downloaded sources"
msgstr ""
"  -S, --source     İndirilen kaynak dosyaları olmadan bir kaynak arşivi "
"oluştur."

#: scripts/makepkg.sh.in:896
msgid "  -V, --version    Show version information and exit"
msgstr "  -V, --version    Sürüm bilgisini göster ve çık"

#: scripts/makepkg.sh.in:897
msgid ""
"  --allsource      Generate a source-only tarball including downloaded "
"sources"
msgstr ""
"  --allsource      İndirilmiş arşivlerle birlikte sadece kaynak barındıran "
"bir arşiv oluştur"

#: scripts/makepkg.sh.in:898
msgid "  --check          Run the %s function in the %s"
msgstr "  --check          %s fonksiyonunu %s içinde çalıştır"

#: scripts/makepkg.sh.in:899
msgid "  --config <file>  Use an alternate config file (instead of '%s')"
msgstr "  --config <dosya> '%s' yerine farklı bir yapılandırma dosyası kullan"

#: scripts/makepkg.sh.in:900
msgid "  --holdver        Do not update VCS sources"
msgstr "  --holdver        Sürüm takip sistemi kaynaklarını güncelleme"

#: scripts/makepkg.sh.in:901
msgid ""
"  --key <key>      Specify a key to use for %s signing instead of the default"
msgstr ""
"  --key <key>      Öntanımlı yerine %s imzalama işlemi için başka bir "
"anahtar belirt"

#: scripts/makepkg.sh.in:902
msgid "  --noarchive      Do not create package archive"
msgstr "  --noarchive      Paket arşivi oluşturma"

#: scripts/makepkg.sh.in:903
msgid "  --nocheck        Do not run the %s function in the %s"
msgstr "  --nocheck        %s fonksiyonunu %s içinde çalıştırma"

#: scripts/makepkg.sh.in:904
msgid "  --noprepare      Do not run the %s function in the %s"
msgstr "  --noprepare      %s fonksiyonunu %s içinde çalıştırma"

#: scripts/makepkg.sh.in:905
msgid "  --nosign         Do not create a signature for the package"
msgstr "  --nosign         Paket imzası oluşturma"

#: scripts/makepkg.sh.in:906
msgid "  --packagelist    Only list package filepaths that would be produced"
msgstr "--packagelist Sadece üretilecek paket dosya yollarını listeler"

#: scripts/makepkg.sh.in:907
msgid "  --printsrcinfo   Print the generated SRCINFO and exit"
msgstr "  --printsrcinfo   Oluşturulmuş SRCINFO'yu göster ve çık"

#: scripts/makepkg.sh.in:908
msgid "  --sign           Sign the resulting package with %s"
msgstr "  --sign           Paketi %s ile imzala"

#: scripts/makepkg.sh.in:909
msgid "  --skipchecksums  Do not verify checksums of the source files"
msgstr "  --skipchecksums  Kaynak dosyaların sağlama toplamalarını denetleme"

#: scripts/makepkg.sh.in:910
msgid ""
"  --skipinteg      Do not perform any verification checks on source files"
msgstr ""
"  --skipinteg      Kaynak dosyalarında herhangi bir doğrulama denetimi yapma"

#: scripts/makepkg.sh.in:911
msgid "  --skippgpcheck   Do not verify source files with PGP signatures"
msgstr "  --skippgpcheck   Kaynak dosyaları PGP imzaları ile doğrulama"

#: scripts/makepkg.sh.in:912
msgid ""
"  --verifysource   Download source files (if needed) and perform integrity "
"checks"
msgstr "  --verifysource   Kaynak dosyaları indir ve bütünlük kontrolü yap"

#: scripts/makepkg.sh.in:914
msgid "These options can be passed to %s:"
msgstr "Bu seçenekler %s üzerinden geçirilebilir :"

#: scripts/makepkg.sh.in:916
msgid "  --asdeps         Install packages as non-explicitly installed"
msgstr "  --asdeps      Paketleri bağımlılık olarak kur"

#: scripts/makepkg.sh.in:917
msgid ""
"  --needed         Do not reinstall the targets that are already up to date"
msgstr "  --needed      Güncel hedefleri tekrar kurma"

#: scripts/makepkg.sh.in:918
msgid ""
"  --noconfirm      Do not ask for confirmation when resolving dependencies"
msgstr "  --noconfirm       Bağımlılıklar çözümlenirken onay isteme"

#: scripts/makepkg.sh.in:919
msgid "  --noprogressbar  Do not show a progress bar when downloading files"
msgstr "  --noprogressbar   Dosyalar indirilirken durum çubuğu gösterme"

#: scripts/makepkg.sh.in:921
msgid "If %s is not specified, %s will look for '%s'"
msgstr "%s belirtilmemişse; %s, '%s' arayacaktır"

#: scripts/makepkg.sh.in:930 scripts/pacman-db-upgrade.sh.in:57
#: scripts/pacman-key.sh.in:99 scripts/repo-add.sh.in:104
msgid ""
"This is free software; see the source for copying conditions.\\nThere is NO "
"WARRANTY, to the extent permitted by law.\\n"
msgstr ""
"Bu bir özgür yazılımdır. Kopyalama koşulları için kaynak kodlara bakınız."
"\\nYasaların izin verdiği ölçüde HİÇBİR GARANTİSİ YOKTUR.\\n"

#: scripts/makepkg.sh.in:1039 scripts/repo-add.sh.in:602
msgid "%s signal caught. Exiting..."
msgstr "%s sinyalı yakalandı. Çıkılıyor ..."

#: scripts/makepkg.sh.in:1109
msgid ""
"Running %s as root is not allowed as it can cause permanent,\\ncatastrophic "
"damage to your system."
msgstr ""
"%s kök olarak çalıştırılamaz. Çünkü,\\nsisteminizde kalıcı hasara yol "
"açabilir."

#: scripts/makepkg.sh.in:1115
msgid "Do not use the %s option. This option is only for internal use by %s."
msgstr ""
"%s seçeneğini kullanmayın. Bu seçenek sadece %s tarafından iç kullanımda "
"kullanılabilir."

#: scripts/makepkg.sh.in:1130
msgid "%s does not exist."
msgstr "%s mevcut değil."

#: scripts/makepkg.sh.in:1135
msgid "%s contains %s characters and cannot be sourced."
msgstr "%s, %s karakter içeriyor ve kaynak alınamaz."

#: scripts/makepkg.sh.in:1140
msgid "%s must be in the current working directory."
msgstr "%s şu anda çalışan dizin içinde olmalıdır."

#: scripts/makepkg.sh.in:1234 scripts/makepkg.sh.in:1249
msgid "Leaving %s environment."
msgstr "%s ortamından çıkılıyor."

#: scripts/makepkg.sh.in:1261
msgid "The key %s does not exist in your keyring."
msgstr "Anahtar dizinizde %s anahtarı mevcut değil."

#: scripts/makepkg.sh.in:1263 scripts/repo-add.sh.in:148
msgid "There is no key in your keyring."
msgstr "Anahtar dizinizde bir anahtar yok."

#: scripts/makepkg.sh.in:1269
msgid "Making package: %s"
msgstr "%s paketi oluşturuluyor"

#: scripts/makepkg.sh.in:1275
msgid "A source package has already been built. (use %s to overwrite)"
msgstr ""
"Bir kaynak paketi zaten önceden oluşturulmuş. (üzerine yazmak için %s "
"kullanın)"

#: scripts/makepkg.sh.in:1295
msgid "Signing package..."
msgstr "Paket imzalanıyor,,,"

#: scripts/makepkg.sh.in:1299
msgid "Source package created: %s"
msgstr "Kaynak paketi oluşturuldu: %s"

#: scripts/makepkg.sh.in:1305
msgid "Skipping dependency checks."
msgstr "Bağımlılık kontrolleri atlanıyor."

#: scripts/makepkg.sh.in:1313
msgid "Checking runtime dependencies..."
msgstr "Bağımlılıklar denetleniyor..."

#: scripts/makepkg.sh.in:1320
msgid "Checking buildtime dependencies..."
msgstr "Derleme bağımlılıkları denetleniyor..."

#: scripts/makepkg.sh.in:1332
msgid "Could not resolve all dependencies."
msgstr "Bazı bağımlılıklar çözülemedi."

#: scripts/makepkg.sh.in:1343
msgid "Using existing %s tree"
msgstr "Mevcut %s ağacı kullanılıyor"

#: scripts/makepkg.sh.in:1350 scripts/makepkg.sh.in:1381
msgid "Removing existing %s directory..."
msgstr "Mevcut %s dizini kaldırılıyor ..."

#: scripts/makepkg.sh.in:1376
msgid "Sources are ready."
msgstr "Kaynak kodları hazır."

#: scripts/makepkg.sh.in:1403
msgid "Package directory is ready."
msgstr "Paket dizini hazır."

#: scripts/makepkg.sh.in:1407
msgid "Finished making: %s"
msgstr "%s paketinin derlenmesi tamamlandı"

#: scripts/pacman-db-upgrade.sh.in:39
msgid "Upgrade the local pacman database to a newer format"
msgstr "Yerel pacman veritabanını daha yeni bir biçime yükselt"

#: scripts/pacman-db-upgrade.sh.in:43
msgid "options:"
msgstr "seçenekler:"

#: scripts/pacman-db-upgrade.sh.in:44
msgid "  -d, --dbpath <path>  set an alternate database location"
msgstr "  -d, --dbpath <path>  alternatif veritabanı yeri seçimi"

#: scripts/pacman-db-upgrade.sh.in:45
msgid "  -h, --help           show this help message and exit"
msgstr "  -h, --help            bu yardım iletisini göster ve çık"

#: scripts/pacman-db-upgrade.sh.in:46
msgid "  -r, --root <path>    set an alternate installation root"
msgstr "  -r, --root <konum>    farklı bir kök dizini ayarla"

#: scripts/pacman-db-upgrade.sh.in:47
msgid "  -V, --version        show version information and exit"
msgstr "  -V, --version        sürüm bilgisini göster ve çık"

#: scripts/pacman-db-upgrade.sh.in:48
msgid "  --config <path>      set an alternate configuration file"
msgstr "  --config <konum>      farklı bir yapılandırma dosyası ayarla"

#: scripts/pacman-db-upgrade.sh.in:49
msgid "  --nocolor            disable colorized output messages"
msgstr "  --nocolor            renklendirilmiş çıktı kullanma"

#: scripts/pacman-db-upgrade.sh.in:122 scripts/repo-add.sh.in:396
msgid "%s does not exist or is not a directory."
msgstr "%s bulunamadı ya da bir dizin değil."

#: scripts/pacman-db-upgrade.sh.in:126
msgid "%s is not a pacman database directory."
msgstr "%s bir pacman veritabanı dizini değil."

#: scripts/pacman-db-upgrade.sh.in:130
msgid "You must have correct permissions to upgrade the database."
msgstr "Veritabanını yükseltmek için geçerli izniniz bulunmalıdır."

#: scripts/pacman-db-upgrade.sh.in:140
msgid "Pacman lock file was found. Cannot run while pacman is running."
msgstr "Pacman kilit dosyası bulundu. Pacman çalışırken çalıştırılamaz."

#: scripts/pacman-db-upgrade.sh.in:152
msgid "Pre-3.5 database format detected - upgrading..."
msgstr "3.5 sürümü öncesi veritabanı biçimi algılandı - yükseltiliyor..."

#: scripts/pacman-db-upgrade.sh.in:159
msgid "Done."
msgstr "Tamamlandı."

#: scripts/pacman-db-upgrade.sh.in:163
msgid "Pre-4.2 database format detected - upgrading..."
msgstr "4.2 sürümü öncesi veritabanı biçimi algılandı - yükseltiliyor..."

#: scripts/pacman-db-upgrade.sh.in:185
msgid "symlink '%s' points outside pacman root, manual repair required"
msgstr ""
"'%s' sembolik bağlantısı pacman kökünden başka yere bağlanıyor, elle onarım "
"gerekli"

#: scripts/pacman-key.sh.in:58
msgid "Usage: %s [options] operation [targets]"
msgstr "Kullanım: %s [seçenekler] işlem [hedefler]"

#: scripts/pacman-key.sh.in:60
msgid "Manage pacman's list of trusted keys"
msgstr "Pacman' ın güvenilir anahtarlarını yönet"

#: scripts/pacman-key.sh.in:62
msgid "Operations:"
msgstr "İşlemler:"

#: scripts/pacman-key.sh.in:63
msgid "  -a, --add                 Add the specified keys (empty for stdin)"
msgstr "  -a, --add               Belirtilen anahtarları ekle (stdin için boş)"

#: scripts/pacman-key.sh.in:64
msgid "  -d, --delete              Remove the specified keyids"
msgstr "  -d, --delete            Belirtilen anahtarları sil"

#: scripts/pacman-key.sh.in:65
msgid "  -e, --export              Export the specified or all keyids"
msgstr "  -e, --export             Belirtilen anahtarları dışarı aktar"

#: scripts/pacman-key.sh.in:66
msgid ""
"  -f, --finger              List fingerprint for specified or all keyids"
msgstr ""
"  -f, --finger              Belirtilen anahtarların parmak izini listele"

#: scripts/pacman-key.sh.in:67
msgid "  -l, --list-keys           List the specified or all keys"
msgstr "  -l, --list-keys           Belirtilen veya tüm anahtarları listele"

#: scripts/pacman-key.sh.in:68
msgid "  -r, --recv-keys           Fetch the specified keyids"
msgstr "  -r,  --recv-keys          Belirtilen anahtarları getir"

#: scripts/pacman-key.sh.in:69
msgid "  -u, --updatedb            Update the trustdb of pacman"
msgstr "  -u, --updatedb            Pacman' in trustdb veritabanını güncelle"

#: scripts/pacman-key.sh.in:70
msgid ""
"  -v, --verify              Verify the file(s) specified by the signature(s)"
msgstr "  -v, --verify             Dosyaları belirtilen imza ile doğrula"

#: scripts/pacman-key.sh.in:71
msgid ""
"  --edit-key                Present a menu for key management task on keyids"
msgstr ""
"  --edit-key              Belirtilen anahtarlar için anahtar yönetimi menüsü "
"aç"

#: scripts/pacman-key.sh.in:72
msgid "  --import                  Imports pubring.gpg from dir(s)"
msgstr ""
"  --import                 Dizindeki pubring.pgp dosyasını içeri aktarır"

#: scripts/pacman-key.sh.in:73
msgid ""
"  --import-trustdb          Imports ownertrust values from trustdb.gpg in "
"dir(s)"
msgstr ""
"  --import-trustdb           trustdb.gpg dosyasındaki güvenirlilik "
"bilgilerini içeri aktarır"

#: scripts/pacman-key.sh.in:74
msgid "  --init                    Ensure the keyring is properly initialized"
msgstr ""
"  --init                    Anahtarlığın uygun şekilde başlatıldığından emin "
"ol"

#: scripts/pacman-key.sh.in:75
msgid "  --list-sigs               List keys and their signatures"
msgstr "  --list-sigs              Anahtarları ve imzalarını listele"

#: scripts/pacman-key.sh.in:76
msgid "  --lsign-key               Locally sign the specified keyid"
msgstr "  --lsign-key              Belirtilen anahtarı yerelde imzala"

#: scripts/pacman-key.sh.in:77
msgid ""
"  --populate                Reload the default keys from the (given) "
"keyrings\\n                            in '%s'"
msgstr ""
"  --populate             Belirtilen anahtarlıktan anahtarları tekrar "
"yükle\\n                            '%s'"

#: scripts/pacman-key.sh.in:79
msgid ""
"  --refresh-keys            Update specified or all keys from a keyserver"
msgstr ""
"  --refresh-keys          Belirtilen veya tüm anahtarları anahtar sunucudan "
"güncelle"

#: scripts/pacman-key.sh.in:80
msgid "  --verbose                 Show extra information"
msgstr "  --verbose                 Ek bilgilendirmeleri göster"

#: scripts/pacman-key.sh.in:83
msgid ""
"  --config <file>           Use an alternate config file (instead "
"of\\n                            '%s')"
msgstr ""
"  --config <file>           Farklı bir yapılandırma dosyası kullan. ('%s'\n"
"                            yerine)"

#: scripts/pacman-key.sh.in:85
msgid ""
"  --gpgdir <dir>            Set an alternate directory for GnuPG "
"(instead\\n                            of '%s')"
msgstr ""
"  --gpgdir <dir>            GnuPG için farklı bir dizin ayarla. ('%s'\n"
"                            yerine)"

#: scripts/pacman-key.sh.in:87
msgid ""
"  --populate-from <dir>     Set an alternate directory for --populate "
"(instead\\n                            of '%s')"
msgstr ""
"--populate-from <dir> --populate için alternatif bir dizin ayarlayın ('%s' "
"instead\\n )"

#: scripts/pacman-key.sh.in:89
msgid "  --keyserver <server-url>  Specify a keyserver to use if necessary"
msgstr ""
"  --keyserver <sunucu-url>  Gerektiğinde kullanılabilecek anahtar sunucu"

#: scripts/pacman-key.sh.in:91
msgid "  -h, --help                Show this help message and exit"
msgstr "  -h, --help                 Bu yardım iletisini göster ve çık"

#: scripts/pacman-key.sh.in:92
msgid "  -V, --version             Show program version"
msgstr "  -V, --version             Uygulama sürümünü göster"

#: scripts/pacman-key.sh.in:134
msgid "Failed to lookup key by name:"
msgstr "İsme göre anahtar bulunamadı:"

#: scripts/pacman-key.sh.in:142
msgid "Key name is ambiguous:"
msgstr "Anahtar ismi belirsiz:"

#: scripts/pacman-key.sh.in:150
msgid "Generating pacman master key. This may take some time."
msgstr "Pacman ana anahtarı oluşturuluyor. Bu biraz zaman alabilir."

#: scripts/pacman-key.sh.in:187
msgid "The key identified by %s could not be found locally."
msgstr "%s tarafından tanımlanmış anahtar yerelde bulunamadı."

#: scripts/pacman-key.sh.in:198 scripts/pacman-key.sh.in:210
#: scripts/libmakepkg/integrity/verify_signature.sh.in:219
msgid "_"
msgstr "_"

#: scripts/pacman-key.sh.in:210
msgid "flags"
msgstr "bayraklar"

#: scripts/pacman-key.sh.in:264
msgid "You do not have sufficient permissions to read the %s keyring."
msgstr "%s anahtar dizisini okumak için yeterli izniniz yok."

#: scripts/pacman-key.sh.in:265 scripts/pacman-key.sh.in:272
msgid "Use '%s' to correct the keyring permissions."
msgstr "Anahtarlık izinlerini düzeltmek için '%s' kullan."

#: scripts/pacman-key.sh.in:271
msgid "You do not have sufficient permissions to run this command."
msgstr "Bu komutu yürütmek için yeterli izniniz yok."

#: scripts/pacman-key.sh.in:279
msgid "There is no secret key available to sign with."
msgstr "İmzalanacak bir gizli anahtar yok."

#: scripts/pacman-key.sh.in:280
msgid "Use '%s' to generate a default secret key."
msgstr "Öntanımlı bir gizli anahtar üretmek için '%s' kullanın."

#: scripts/pacman-key.sh.in:298
msgid "No keyring files exist in %s."
msgstr "%s içinde anahtar dizisi dosyaları mevcut değil."

#: scripts/pacman-key.sh.in:305
msgid "The keyring file %s does not exist."
msgstr "%s anahtar dizisi dosyası mevcut değil."

#: scripts/pacman-key.sh.in:320
msgid "Appending keys from %s.gpg..."
msgstr "Anahtarlar %s.gpg' den ekleniyor ..."

#: scripts/pacman-key.sh.in:360
msgid "Locally signing trusted keys in keyring..."
msgstr "Anahtar dizisindeki güvenilir anahtarlar yerel olarak imzalanıyor ..."

#: scripts/pacman-key.sh.in:362
msgid "Importing owner trust values..."
msgstr "Sahiplik güven değerleri içe aktarılıyor ..."

#: scripts/pacman-key.sh.in:372
msgid "Disabling revoked keys in keyring..."
msgstr "Anahtar dizisindeki uyandırılan anahtarlar devre dışı bırakılıyor..."

#: scripts/pacman-key.sh.in:375
msgid "Disabling key %s..."
msgstr "%s anahtarı devre dışı bırakılıyor ..."

#: scripts/pacman-key.sh.in:381
<<<<<<< HEAD
msgid "Disabled %s keys."
msgstr "%s anahtar devre dışı bırakıldı. "
=======
msgid "Disabled %s key."
msgid_plural "Disabled %s keys."
msgstr[0] "%s anahtar devre dışı bırakıldı."
msgstr[1] "%s anahtar devre dışı bırakıldı."
>>>>>>> e3dc296b

#: scripts/pacman-key.sh.in:388
msgid "A specified keyfile could not be added to the keyring."
msgstr "Belirtilen bir anahtar dosyası anahtarlığa eklenemiyor."

#: scripts/pacman-key.sh.in:396
msgid "A specified key could not be removed from the keyring."
msgstr "Belirtilen bir anahtar, anahtarlıktan çıkartılamıyor."

#: scripts/pacman-key.sh.in:406
msgid "The key identified by %s could not be edited."
msgstr "%s tarafından tanımlanan anahtar düzenlenemedi."

#: scripts/pacman-key.sh.in:418
msgid "A specified key could not be exported from the keyring."
msgstr "Belirtilen bir anahtar, anahtarlıktan dışarı aktarılamıyor."

#: scripts/pacman-key.sh.in:426
msgid "The fingerprint of a specified key could not be determined."
msgstr "Belirtilen anahtar için parmak izi belirlenemedi."

#: scripts/pacman-key.sh.in:439 scripts/pacman-key.sh.in:458
msgid "%s could not be imported."
msgstr "%s içeri aktarılamadı."

#: scripts/pacman-key.sh.in:443 scripts/pacman-key.sh.in:462
msgid "File %s does not exist and could not be imported."
msgstr "%s dosyası mevcut değil ve içeri aktarılamadı."

#: scripts/pacman-key.sh.in:474
msgid "A specified key could not be listed."
msgstr "Belirtilen anahtar listelenemedi."

#: scripts/pacman-key.sh.in:482
msgid "A specified signature could not be listed."
msgstr "Belirtilen imza listelenemedi."

#: scripts/pacman-key.sh.in:494
msgid "Locally signing key %s..."
msgstr "%s anahtarı yerel olarak imzalanıyor ..."

#: scripts/pacman-key.sh.in:499
msgid "%s could not be locally signed."
msgstr "%s yerelde imzalanamadı."

#: scripts/pacman-key.sh.in:509
<<<<<<< HEAD
msgid "Locally signed %s keys."
msgstr "Yerel olarak imzalanmış %s anahtar."
=======
msgid "Locally signed %s key."
msgid_plural "Locally signed %s keys."
msgstr[0] "Yerel olarak imzalanmış %s anahtar."
msgstr[1] "Yerel olarak imzalanmış %s anahtar."
>>>>>>> e3dc296b

#: scripts/pacman-key.sh.in:532
msgid "Remote key not fetched correctly from WKD or keyserver."
msgstr "Uzak konumdaki anahtar, WKD'den veya anahtar sunucusundan alınamadı."

#: scripts/pacman-key.sh.in:537
msgid "Remote key not fetched correctly from keyserver."
msgstr "Uzak konumdaki anahtar anahtar sunucusundan doğruca alınamadı."

#: scripts/pacman-key.sh.in:569
msgid "Could not update key: %s"
msgstr "Anahtar güncellenemedi: %s"

#: scripts/pacman-key.sh.in:590 scripts/repo-add.sh.in:268
msgid "Cannot use armored signatures for packages: %s"
msgstr "Şu paketler için zırhlı imzalar kullanılamaz:%s"

#: scripts/pacman-key.sh.in:598
msgid "The signature verification for %s failed."
msgstr ""

#: scripts/pacman-key.sh.in:604
msgid "The signature %s is not trusted."
msgstr ""

#: scripts/pacman-key.sh.in:612
msgid "Updating trust database..."
msgstr "Güvenilir veritabanı güncelleniyor ..."

#: scripts/pacman-key.sh.in:614
msgid "Trust database could not be updated."
msgstr "Güvenilirlik veritabanı güncellenemedi."

#: scripts/pacman-key.sh.in:693
msgid "Cannot find the %s binary required for all %s operations."
msgstr "%s ikili dosyası tüm %s işlemleri için gerekli ancak bulunamıyor."

#: scripts/pacman-key.sh.in:698
msgid "%s needs to be run as root for this operation."
msgstr "Bu işlem için %s kök olarak çalıştırılmalıdır."

#: scripts/pacman-key.sh.in:704
msgid "%s configuration file '%s' not found."
msgstr "%s yapılandırma dosyası '%s' bulunamadı."

#: scripts/pacman-key.sh.in:727
msgid "no operation specified (use -h for help)"
msgstr "herhangi bir işlem belirtilmedi (yardım için -h kullanın)"

#: scripts/pacman-key.sh.in:732
msgid "Multiple operations specified."
msgstr "Birden çok işlem yapılması istendi."

#: scripts/pacman-key.sh.in:733
msgid "Please run %s with each operation separately."
msgstr "Lütfen her işlem ile ayrı ayrı %s çalıştırın."

#: scripts/pacman-key.sh.in:741
msgid "No targets specified"
msgstr "Hedef belirtilmedi"

#: scripts/repo-add.sh.in:61
msgid "Usage: repo-add [options] <path-to-db> <package> ...\\n"
msgstr "Kullanımı: repo-add [seçenekler] <path-to-db> <package> ...\\n"

#: scripts/repo-add.sh.in:63
msgid ""
"repo-add will update a package database by reading a package file."
"\\nMultiple packages to add can be specified on the command line.\\n"
msgstr ""
"repo-add bir paket dosyası okuyarak paket veritabanını güncelleyecektir."
"\\nEklenecek birden fazla paket komut satırından belirtilebilir.\\n"

#: scripts/repo-add.sh.in:67 scripts/repo-add.sh.in:79
msgid "Options:\\n"
msgstr "Seçenekler:\\n"

#: scripts/repo-add.sh.in:68
msgid ""
"  -n, --new         only add packages that are not already in the database\\n"
msgstr "  -n, --new        sadece veritabanında yer almayan paketleri ekle\\n"

#: scripts/repo-add.sh.in:69
msgid ""
"  -R, --remove      remove old package file from disk after updating "
"database\\n"
msgstr ""
"  -R, --remove      veritabanını güncelledikten sonra eski paket dosyasını "
"diskten kaldır\\n"

#: scripts/repo-add.sh.in:70
msgid ""
"  -p, --prevent-downgrade  do not add package to database if a newer version "
"is already present\\n"
msgstr ""
"  -p, --prevent-downgrade  veritabanında yeni sürüm bulunuyorsa paketi "
"veritabanına ekleme\\n"

#: scripts/repo-add.sh.in:72
msgid "Usage: repo-remove [options] <path-to-db> <packagename> ...\\n"
msgstr "Kullanım: repo-remove [seçenek] <path-to-db> <packagename> ...\\n"

#: scripts/repo-add.sh.in:74
msgid ""
"repo-remove will update a package database by removing the package "
"name\\nspecified on the command line from the given repo database. "
"Multiple\\npackages to remove can be specified on the command line.\\n"
msgstr ""
"repo-remove komut satırından verilen veritabanını kullanarak paket  "
"ismini\\n paket veritabanından çıkararak paket veritabanını günceller. "
"Birden\\n fazla paket komut satırından belirtilebilir.\\n"

#: scripts/repo-add.sh.in:81
msgid "Please move along, there is nothing to see here.\\n"
msgstr "Görüntülenecek bir şey bulunmamaktadır.\\n"

#: scripts/repo-add.sh.in:84
msgid "  --nocolor         turn off color in output\\n"
msgstr "  --nocolor         renkli çıktı verme\\n"

#: scripts/repo-add.sh.in:85
msgid "  -q, --quiet       minimize output\\n"
msgstr "  -q, --quiet       çıktıyı en aza indir\\n"

#: scripts/repo-add.sh.in:86
msgid "  -s, --sign        sign database with GnuPG after update\\n"
msgstr ""
"  -s, --sign        güncellemeden sonra veritabanını GnuPG ile imzala\\n"

#: scripts/repo-add.sh.in:87
msgid "  -k, --key <key>   use the specified key to sign the database\\n"
msgstr ""
"  -k, --key <key>   veritabanını imzalamak için belirtilen anahtarı kullan\\n"

#: scripts/repo-add.sh.in:88
msgid "  -v, --verify      verify database's signature before update\\n"
msgstr ""
"  -v, --verify      güncellemeden önce veritabanlarının imzalarını doğrula\\n"

#: scripts/repo-add.sh.in:89
msgid ""
"\\nSee %s(8) for more details and descriptions of the available options.\\n"
msgstr ""
"\\nMevcut seçeneklere ilişkin ayrıntılı bilgi almak için %s(8) "
"inceleyebilirsiniz.\\n"

#: scripts/repo-add.sh.in:93
msgid ""
"Example:  repo-add /path/to/repo.db.tar.gz pacman-3.0.0-1-i686.pkg.tar.gz\\n"
msgstr ""
"Örnek:  repo-add /path/to/repo.db.tar.gz pacman-3.0.0-1-i686.pkg.tar.gz\\n"

#: scripts/repo-add.sh.in:95
msgid "Example:  repo-remove /path/to/repo.db.tar.gz kernel26\\n"
msgstr "Örnek:  repo-remove /path/to/repo.db.tar.gz kernel26\\n"

#: scripts/repo-add.sh.in:139
msgid "Cannot find the gpg binary! Is GnuPG installed?"
msgstr "Gpg ikili dosyası bulunamadı! GnuPG kurulu mu?"

#: scripts/repo-add.sh.in:160
msgid "Signing database '%s'..."
msgstr "'%s' veritabanı imzalanıyor..."

#: scripts/repo-add.sh.in:169
msgid "Created signature file '%s'"
msgstr "İmza dosyası '%s' oluşturuldu"

#: scripts/repo-add.sh.in:171
msgid "Failed to sign package database file '%s'"
msgstr "Paket veritabanı dosyası '%s' imzalanamadı."

#: scripts/repo-add.sh.in:180
msgid "Verifying database signature..."
msgstr "Veritabanı imzası doğrulanıyor ..."

#: scripts/repo-add.sh.in:183
msgid "No existing signature found, skipping verification."
msgstr "Mevcut bir imza bulunamadı; doğrulama işlemi atlanıyor."

#: scripts/repo-add.sh.in:188
msgid "Database signature file verified."
msgstr "Veritabanı imza dosyası doğrulandı."

#: scripts/repo-add.sh.in:190
msgid "Database signature was NOT valid!"
msgstr "Veritabanı imzası geçerli DEĞİL!"

#: scripts/repo-add.sh.in:201
msgid "'%s' does not have a valid database archive extension."
msgstr "'%s' geçerli bir veritabanı arşivi uzantısına sahip değil."

#: scripts/repo-add.sh.in:238
msgid "Invalid package file '%s'."
msgstr "Geçersiz paket dosyası '%s'."

#: scripts/repo-add.sh.in:243
msgid "An entry for '%s' already existed"
msgstr "'%s' için zaten bir kayıt bulunuyor"

#: scripts/repo-add.sh.in:253
msgid "A newer version for '%s' is already present in database"
msgstr "Veritabanında \"%s\" için yeni bir sürüm bulunuyor"

#: scripts/repo-add.sh.in:273
msgid "Invalid package signature file '%s'."
msgstr "Geçersiz paket imza dosyası: '%s'"

#: scripts/repo-add.sh.in:276
msgid "Adding package signature..."
msgstr "Paket imzası ekleniyor ..."

#: scripts/repo-add.sh.in:283
msgid "Computing checksums..."
msgstr "Sağlama toplamları hesaplanıyor..."

#: scripts/repo-add.sh.in:296 scripts/repo-add.sh.in:335
msgid "Creating '%s' db entry..."
msgstr "'%s' veritabanı girdisi oluşturuluyor..."

#: scripts/repo-add.sh.in:341
msgid "Removing old package file '%s'"
msgstr "Eski paket dosyası '%s' siliniyor..."

#: scripts/repo-add.sh.in:359
msgid "Removing existing entry '%s'..."
msgstr "Mevcut '%s' kaydı kaldırılıyor..."

#: scripts/repo-add.sh.in:404
msgid "Failed to acquire lockfile: %s."
msgstr "Kilit dosyası edinilemedi: %s."

#: scripts/repo-add.sh.in:405
msgid "Held by process %s"
msgstr "%s süreci tarafından tutuluyor"

#: scripts/repo-add.sh.in:418
msgid "Repository file '%s' is not a proper pacman database."
msgstr "'%s' depo dosyası uygun bir pacman veritabanı değil."

#: scripts/repo-add.sh.in:423
msgid "Extracting %s to a temporary location..."
msgstr "%s geçici bir yere açılıyor..."

#: scripts/repo-add.sh.in:431
msgid "Repository file '%s' was not found."
msgstr "'%s' depo dosyası bulunamadı."

#: scripts/repo-add.sh.in:438
msgid "Repository file '%s' could not be created."
msgstr "Depo dosyası '%s' oluşturulamadı."

#: scripts/repo-add.sh.in:450
msgid "File '%s' not found."
msgstr "'%s' dosyası bulunamadı."

#: scripts/repo-add.sh.in:456
msgid "'%s' is not a package file, skipping"
msgstr "'%s' bir paket dosyası değil, atlanıyor"

#: scripts/repo-add.sh.in:460
msgid "Adding package '%s'"
msgstr "'%s' paketi ekleniyor"

#: scripts/repo-add.sh.in:467
msgid "Searching for package '%s'..."
msgstr "'%s' paketi aranıyor..."

#: scripts/repo-add.sh.in:470
msgid "Package matching '%s' not found."
msgstr "'%s' ile eşleşen bir paket bulunamadı."

#: scripts/repo-add.sh.in:534
msgid "No packages remain, creating empty database."
msgstr "Hiç paket kalmadı, boş veritabanı yaratılıyor."

#: scripts/repo-add.sh.in:588
msgid "Invalid command name '%s' specified."
msgstr "Geçersiz komut '%s' belirtilmiş."

#: scripts/repo-add.sh.in:593
msgid "Cannot create temp directory for database building."
msgstr ""
"Veritabanı oluşturulması için gerekli olan geçici dizin oluşturulamadı."

#: scripts/repo-add.sh.in:704
msgid "Package database was not modified due to errors."
msgstr "Paket veritabanı hatalar nedeniyle değiştirilmedi."

#: scripts/repo-add.sh.in:709
msgid "Creating updated database file '%s'"
msgstr "Güncellenmiş veritabanı dosyası '%s' oluşturuluyor"

#: scripts/repo-add.sh.in:713
msgid "No changes made to package database."
msgstr "Paket veritabanında herhangi bir değişiklik yapılmadı."

#: scripts/libmakepkg/integrity.sh.in:34
msgid "Skipping all source file integrity checks."
msgstr "Tüm kaynak dosya bütünlük doğrulamaları atlanıyor."

#: scripts/libmakepkg/integrity.sh.in:36
msgid "Skipping verification of source file checksums."
msgstr "Kaynak dosya denetimleri atlanıyor."

#: scripts/libmakepkg/integrity.sh.in:39
msgid "Skipping verification of source file PGP signatures."
msgstr "Kaynak dosya PGP imza doğrulamaları atlanıyor."

#: scripts/libmakepkg/integrity/generate_checksum.sh.in:61
msgid "Failure while calculating %s %s checksum"
msgstr "%s %s kontrol toplamı hesaplanırken hata meydana geldi."

#: scripts/libmakepkg/integrity/generate_checksum.sh.in:92
msgid "Generating checksums for source files..."
msgstr "Kaynak kodları için bütünlük kontrolleri oluşturuluyor..."

#: scripts/libmakepkg/integrity/generate_checksum.sh.in:104
msgid "Invalid integrity algorithm '%s' specified."
msgstr "Geçersiz bütünlük algoritması '%s' tanımlanmış."

#: scripts/libmakepkg/integrity/generate_signature.sh.in:41
msgid "Created signature file %s."
msgstr "%s imza dosyası oluşturuldu."

#: scripts/libmakepkg/integrity/generate_signature.sh.in:43
msgid "Failed to sign package file %s."
msgstr "Paket dosyası %s imzalanamadı."

#: scripts/libmakepkg/integrity/generate_signature.sh.in:58
msgid "Signing package(s)..."
msgstr "Paket(ler) imzalanıyor..."

#: scripts/libmakepkg/integrity/verify_checksum.sh.in:66
msgid "Integrity checks are missing for: %s"
msgstr "%s için bütünlük kontrolü kayıp"

#: scripts/libmakepkg/integrity/verify_checksum.sh.in:78
msgid "Skipped"
msgstr "Atlandı"

#: scripts/libmakepkg/integrity/verify_checksum.sh.in:90
#: scripts/libmakepkg/integrity/verify_signature.sh.in:73
#: scripts/libmakepkg/integrity/verify_signature.sh.in:91
#: scripts/libmakepkg/integrity/verify_signature.sh.in:94
msgid "FAILED"
msgstr "BAŞARISIZ"

#: scripts/libmakepkg/integrity/verify_checksum.sh.in:93
#: scripts/libmakepkg/integrity/verify_signature.sh.in:97
msgid "Passed"
msgstr "Doğrulandı"

#: scripts/libmakepkg/integrity/verify_checksum.sh.in:114
msgid "Validating %s files with %s..."
msgstr "%s ile %s dosyası doğrulanıyor..."

#: scripts/libmakepkg/integrity/verify_checksum.sh.in:121
msgid "One or more files did not pass the validity check!"
msgstr "Bir ya da daha fazla dosya doğrulama kontrolünü geçemedi."

#: scripts/libmakepkg/integrity/verify_checksum.sh.in:125
msgid "Integrity checks (%s) differ in size from the source array."
msgstr ""
"Bütünlük kontrolleri (%s) kaynak dizisindeki dosyaların boyutlarıyla "
"örtüşmüyor."

#: scripts/libmakepkg/integrity/verify_signature.sh.in:39
msgid "Verifying source file signatures with %s..."
msgstr "Kaynak dosya imzaları %s ile doğrulanıyor..."

#: scripts/libmakepkg/integrity/verify_signature.sh.in:76
msgid "unknown public key"
msgstr "bilinmeyen kamu anahtarı"

#: scripts/libmakepkg/integrity/verify_signature.sh.in:79
msgid "public key %s has been revoked"
msgstr "kamusal anahtar %s yeniden işlendi"

#: scripts/libmakepkg/integrity/verify_signature.sh.in:82
msgid "bad signature from public key"
msgstr "kamusal anahtarın imzası bozuk"

#: scripts/libmakepkg/integrity/verify_signature.sh.in:85
msgid "error during signature verification"
msgstr "imza doğrulama işlemi sırasında hata oluştu"

#: scripts/libmakepkg/integrity/verify_signature.sh.in:91
msgid "the public key %s is not trusted"
msgstr "%s kamusal anahtarı güvenilir değil"

#: scripts/libmakepkg/integrity/verify_signature.sh.in:94
msgid "invalid public key"
msgstr "geçersiz kamusal anahtar"

#: scripts/libmakepkg/integrity/verify_signature.sh.in:100
#: scripts/libmakepkg/integrity/verify_signature.sh.in:104
#: scripts/libmakepkg/util/message.sh.in:79
msgid "WARNING:"
msgstr "UYARI:"

#: scripts/libmakepkg/integrity/verify_signature.sh.in:100
msgid "the signature has expired."
msgstr "imza geçerlilik süresi sona erdi."

#: scripts/libmakepkg/integrity/verify_signature.sh.in:104
msgid "the key has expired."
msgstr "anahtar geçerlilik süresi sona erdi."

#: scripts/libmakepkg/integrity/verify_signature.sh.in:116
msgid "One or more PGP signatures could not be verified!"
msgstr "Bir veya daha fazla PGP imzası doğrulanamıyor!"

#: scripts/libmakepkg/integrity/verify_signature.sh.in:121
msgid "Warnings have occurred while verifying the signatures."
msgstr "İmzalar doğrulanırken uyarılar gerçekleşti."

#: scripts/libmakepkg/integrity/verify_signature.sh.in:122
msgid "Please make sure you really trust them."
msgstr "Lütfen, onlara gerçekten güvendiğinizden emin olun."

#: scripts/libmakepkg/integrity/verify_signature.sh.in:138
#: scripts/libmakepkg/integrity/verify_signature.sh.in:214
msgid "SIGNATURE NOT FOUND"
msgstr "İMZA BULUNAMADI"

#: scripts/libmakepkg/integrity/verify_signature.sh.in:151
msgid "SOURCE FILE NOT FOUND"
msgstr "KAYNAK DOSYA BULUNAMADI"

#: scripts/libmakepkg/lint_config/paths.sh.in:39
#: scripts/libmakepkg/lint_pkgbuild/arch.sh.in:47
#: scripts/libmakepkg/lint_pkgbuild/pkgname.sh.in:53
msgid "%s contains invalid characters: '%s'"
msgstr "%s geçersiz karakterler içeriyor: '%s'"

#: scripts/libmakepkg/lint_config/variable.sh.in:47
#: scripts/libmakepkg/lint_pkgbuild/variable.sh.in:40
#: scripts/libmakepkg/lint_pkgbuild/variable.sh.in:52
#: scripts/libmakepkg/lint_pkgbuild/variable.sh.in:72
#: scripts/libmakepkg/lint_pkgbuild/variable.sh.in:82
msgid "%s should be an array"
msgstr "%s bir dizi olmalı"

#: scripts/libmakepkg/lint_config/variable.sh.in:57
#: scripts/libmakepkg/lint_pkgbuild/variable.sh.in:62
#: scripts/libmakepkg/lint_pkgbuild/variable.sh.in:90
msgid "%s should not be an array"
msgstr "%s bir dizi olmamalı"

#: scripts/libmakepkg/lint_config/variable.sh.in:66
msgid "PACKAGER should have the format 'Example Name <email@address.invalid>'"
msgstr ""
"PACKAGER şu şekilde biçimlendirilmeli: 'Örnek İsim <email@address.invalid>'"

#: scripts/libmakepkg/lint_package.sh.in:41
msgid "Checking for packaging issues..."
msgstr "Paketleme hataları kontrol ediliyor..."

#: scripts/libmakepkg/lint_package/build_references.sh.in:36
msgid "Package contains reference to %s"
msgstr "Paket %s için referans barındırıyor"

#: scripts/libmakepkg/lint_package/dotfiles.sh.in:38
msgid "Dotfile found in package root '%s'"
msgstr "Paket kök dizininde nokta dosyası bulundu \"%s\""

#: scripts/libmakepkg/lint_package/file_names.sh.in:36
msgid "Package contains paths with newlines"
msgstr "Paket içinde boşluk olan yollar barındırıyor"

#: scripts/libmakepkg/lint_package/missing_backup.sh.in:35
msgid "%s entry file not in package : %s"
msgstr "%s girdi dosyası paket içinde değil: %s"

#: scripts/libmakepkg/lint_pkgbuild/arch.sh.in:40
msgid "Can not use '%s' architecture with other architectures"
msgstr "\"%s\" mimarisi diğer mimariler ile kullanılamaz"

#: scripts/libmakepkg/lint_pkgbuild/arch.sh.in:54
#: scripts/libmakepkg/lint_pkgbuild/arch.sh.in:62
msgid "%s is not available for the '%s' architecture."
msgstr "%s, '%s' mimarisi için uygun değildir."

#: scripts/libmakepkg/lint_pkgbuild/backup.sh.in:45
msgid "%s entry should not contain leading slash : %s"
msgstr "%s girdisi dizin önüne getirilen eğik çizgi işareti içermemelidir : %s"

#: scripts/libmakepkg/lint_pkgbuild/epoch.sh.in:36
msgid "%s must be an integer, not %s."
msgstr "%s bir tamsayı olmalı, %s değil."

#: scripts/libmakepkg/lint_pkgbuild/options.sh.in:52
msgid "%s array contains unknown option '%s'"
msgstr "%s dizisi bilinmeyen '%s' seçeneği içeriyor"

#: scripts/libmakepkg/lint_pkgbuild/package_function.sh.in:38
msgid "Conflicting %s and %s functions in %s"
msgstr "Şurada çatışan %s ve %s fonksiyonları: %s"

#: scripts/libmakepkg/lint_pkgbuild/package_function.sh.in:41
msgid "Missing %s function in %s"
msgstr "%s fonkisyonu %s içinde eksik"

#: scripts/libmakepkg/lint_pkgbuild/package_function.sh.in:46
msgid "Extra %s function for split package '%s'"
msgstr "Şu ayrık paket için ek %s fonksiyonu: \"%s\""

#: scripts/libmakepkg/lint_pkgbuild/package_function.sh.in:51
msgid "Missing %s function for split package '%s'"
msgstr "%s fonksiyonu ayırma paketi '%s' için eksik"

#: scripts/libmakepkg/lint_pkgbuild/pkglist.sh.in:38
msgid "Requested package %s is not provided in %s"
msgstr "İstenilen %s paketi %s tarafından sunulmuyor"

#: scripts/libmakepkg/lint_pkgbuild/pkgname.sh.in:37
#: scripts/libmakepkg/lint_pkgbuild/pkgname.sh.in:65
#: scripts/libmakepkg/lint_pkgbuild/pkgrel.sh.in:35
#: scripts/libmakepkg/lint_pkgbuild/pkgver.sh.in:36
msgid "%s is not allowed to be empty."
msgstr "%s boş olamaz."

#: scripts/libmakepkg/lint_pkgbuild/pkgname.sh.in:41
msgid "%s is not allowed to start with a hyphen."
msgstr "%s, '-' (tire) işareti ile başlayamaz."

#: scripts/libmakepkg/lint_pkgbuild/pkgname.sh.in:45
msgid "%s is not allowed to start with a dot."
msgstr "%s nokta ile başlayamaz."

#: scripts/libmakepkg/lint_pkgbuild/pkgname.sh.in:49
#: scripts/libmakepkg/lint_pkgbuild/pkgver.sh.in:46
msgid "%s may only contain ascii characters."
msgstr "%s sadece ascii karakterleri içerebilir."

#: scripts/libmakepkg/lint_pkgbuild/pkgrel.sh.in:40
msgid "%s must be of the form 'integer[.integer]', not %s."
msgstr "%s bir \"tamsayı[.tamsayı]\" olmalı, %s değil."

#: scripts/libmakepkg/lint_pkgbuild/pkgver.sh.in:41
msgid ""
"%s is not allowed to contain colons, forward slashes, hyphens or whitespace."
msgstr "%s iki nokta eğik çizgi, tire veya boşluk içermemeli."

#: scripts/libmakepkg/lint_pkgbuild/provides.sh.in:46
msgid "%s array cannot contain comparison (< or >) operators."
msgstr "%s dizisi karşılaştırma işleçleri (< veya >) içeremez."

#: scripts/libmakepkg/lint_pkgbuild/source.sh.in:36
msgid "Sparse arrays are not allowed for source"
msgstr "Kaynak için dağınık dizgilere izin verilmemektedir"

#: scripts/libmakepkg/lint_pkgbuild/util.sh.in:34
msgid "%s file (%s) does not exist or is not a regular file."
msgstr "%s dosyası (%s) bulunamadı ya da bir olağan bir dosya değil."

#: scripts/libmakepkg/lint_pkgbuild/variable.sh.in:108
msgid "%s does not allow empty values."
msgstr "%s boş değerlere izin vermez."

#: scripts/libmakepkg/source.sh.in:40
msgid "Retrieving sources..."
msgstr "Kaynaklar getiriliyor..."

#: scripts/libmakepkg/source.sh.in:73
msgid "Extracting sources..."
msgstr "Kaynaklar açılıyor..."

#: scripts/libmakepkg/source/bzr.sh.in:52
msgid "Branching %s..."
msgstr "%s dallanıyor ..."

#: scripts/libmakepkg/source/bzr.sh.in:54
msgid "Failure while branching %s"
msgstr "%s dallanırken hata oluştu"

#: scripts/libmakepkg/source/bzr.sh.in:59
msgid "Pulling %s..."
msgstr "%s çekiliyor ..."

#: scripts/libmakepkg/source/bzr.sh.in:63
msgid "Failure while pulling %s"
msgstr "%s çekilirken hata meydana geldi"

#: scripts/libmakepkg/source/bzr.sh.in:85
#: scripts/libmakepkg/source/git.sh.in:113
#: scripts/libmakepkg/source/hg.sh.in:93 scripts/libmakepkg/source/svn.sh.in:62
msgid "Unrecognized reference: %s"
msgstr "Bilinmeyen referans: %s"

#: scripts/libmakepkg/source/bzr.sh.in:94
#: scripts/libmakepkg/source/git.sh.in:82 scripts/libmakepkg/source/hg.sh.in:79
#: scripts/libmakepkg/source/svn.sh.in:95
msgid "Creating working copy of %s %s repo..."
msgstr "%s %s deposunun çalışan bir kopyası oluşturuluyor..."

#: scripts/libmakepkg/source/bzr.sh.in:100
#: scripts/libmakepkg/source/git.sh.in:90
#: scripts/libmakepkg/source/hg.sh.in:102
msgid "Failure while updating working copy of %s %s repo"
msgstr "%s %s deposunun çalışan bir kopyası güncellenirken hata meydana geldi"

#: scripts/libmakepkg/source/bzr.sh.in:105
#: scripts/libmakepkg/source/git.sh.in:96
#: scripts/libmakepkg/source/git.sh.in:130
#: scripts/libmakepkg/source/hg.sh.in:107
msgid "Failure while creating working copy of %s %s repo"
msgstr "%s %s deposunun çalışan bir kopyası oluşturulurken hata meydana geldi"

#: scripts/libmakepkg/source/file.sh.in:36
#: scripts/libmakepkg/source/local.sh.in:36
msgid "Found %s"
msgstr "%s bulundu"

#: scripts/libmakepkg/source/file.sh.in:55
msgid "Downloading %s..."
msgstr "%s indiriliyor..."

#: scripts/libmakepkg/source/file.sh.in:74
msgid "Failure while downloading %s"
msgstr "%s indirilirken hata oluştu"

#: scripts/libmakepkg/source/file.sh.in:136
msgid "Extracting %s with %s"
msgstr "%s ile %s açılıyor"

#: scripts/libmakepkg/source/file.sh.in:144
msgid "Failed to extract %s"
msgstr "%s arşivi açılamadı"

#: scripts/libmakepkg/source/file.sh.in:159
msgid "NOT FOUND"
msgstr "BULUNAMADI"

#: scripts/libmakepkg/source/git.sh.in:50 scripts/libmakepkg/source/hg.sh.in:49
#: scripts/libmakepkg/source/svn.sh.in:69
msgid "Cloning %s %s repo..."
msgstr "%s %s deposu klonlanıyor..."

#: scripts/libmakepkg/source/git.sh.in:52 scripts/libmakepkg/source/hg.sh.in:51
#: scripts/libmakepkg/source/svn.sh.in:72
msgid "Failure while downloading %s %s repo"
msgstr "%s %s deposu indirilirken hata meydana geldi"

#: scripts/libmakepkg/source/git.sh.in:61
msgid "%s is not a clone of %s"
msgstr "%s %s deposunun klonu değil"

#: scripts/libmakepkg/source/git.sh.in:65 scripts/libmakepkg/source/hg.sh.in:56
#: scripts/libmakepkg/source/svn.sh.in:77
msgid "Updating %s %s repo..."
msgstr "%s %s deposu güncelleniyor..."

#: scripts/libmakepkg/source/git.sh.in:68 scripts/libmakepkg/source/hg.sh.in:60
#: scripts/libmakepkg/source/svn.sh.in:81
msgid "Failure while updating %s %s repo"
msgstr "%s %s deposu güncellenirken hata meydana geldi"

#: scripts/libmakepkg/source/git.sh.in:122
msgid "Failure while checking out version %s, the git tag has been forged"
msgstr "%s sürümünü check outarken hata oluştu, git etiketi forged"

#: scripts/libmakepkg/source/local.sh.in:39
msgid "%s was not found in the build directory and is not a URL."
msgstr "%s derlenme dizininde bulunamadı ve bir adres de değil."

#: scripts/libmakepkg/tidy.sh.in:41
msgid "Tidying install..."
msgstr "Kurulum düzenleniyor..."

#: scripts/libmakepkg/tidy/docs.sh.in:34
msgid "Removing doc files..."
msgstr "Döküman dosyaları kaldırılıyor..."

#: scripts/libmakepkg/tidy/emptydirs.sh.in:35
msgid "Removing empty directories..."
msgstr "Boş dizinler kaldırılıyor..."

#: scripts/libmakepkg/tidy/libtool.sh.in:35
msgid "Removing %s files..."
msgstr "%s dosyaları kaldırılıyor..."

#: scripts/libmakepkg/tidy/purge.sh.in:35
msgid "Purging unwanted files..."
msgstr "İstenmeyen dosyalar kaldırılıyor..."

#: scripts/libmakepkg/tidy/staticlibs.sh.in:35
msgid "Removing static library files..."
msgstr "Statik kütüphane dosyaları kaldırılıyor..."

#: scripts/libmakepkg/tidy/strip.sh.in:145
msgid "Stripping unneeded symbols from binaries and libraries..."
msgstr ""
"İkilik dosyalardan ve kütüphanelerden gereksiz ayıklama sembolleri "
"ayıklanıyor..."

#: scripts/libmakepkg/tidy/strip.sh.in:190
msgid "Copying source files needed for debug symbols..."
msgstr ""
"Hata ayıklama sembollerinin gerektirdiği kaynak dosyalarının kopyalanması..."

#: scripts/libmakepkg/tidy/zipman.sh.in:35
msgid "Compressing man and info pages..."
msgstr "Kılavuz ve bilgi sayfaları sıkıştırılıyor..."

#: scripts/libmakepkg/util/compress.sh.in:38
msgid "'%s' is not a valid archive extension."
msgstr "'%s' geçerli bir arşiv uzantısı değil."

#: scripts/libmakepkg/util/message.sh.in:84
msgid "ERROR:"
msgstr "HATA:"

#: scripts/libmakepkg/util/parseopts.sh.in:81
msgid "option '%s' is ambiguous; possibilities:"
msgstr "'%s' seçeneği belirsiz; muhtemel seçenekler:"

#: scripts/libmakepkg/util/parseopts.sh.in:112
msgid "option requires an argument"
msgstr "seçenek parametre gerektirir"

#: scripts/libmakepkg/util/parseopts.sh.in:134
#: scripts/libmakepkg/util/parseopts.sh.in:187
msgid "invalid option"
msgstr "geçersiz seçenek"

#: scripts/libmakepkg/util/parseopts.sh.in:148
msgid "option '%s' does not allow an argument"
msgstr "'%s' seçeneği parametre kabul etmemektedir"

#: scripts/libmakepkg/util/parseopts.sh.in:166
msgid "option '%s' requires an argument"
msgstr "'%s' seçeneği için parametre gereklidir"

#: scripts/libmakepkg/util/source.sh.in:161
msgid "Unknown download protocol: %s"
msgstr "Bilinmeyen indirme protokolü: %s"

#: scripts/libmakepkg/util/source.sh.in:170
msgid "The download program %s is not installed."
msgstr "İndirme programı %s kurulu değil."

#: scripts/libmakepkg/util/util.sh.in:80
msgid "Failed to change to directory %s"
msgstr "%s dizinine geçilemedi"

#: scripts/libmakepkg/util/util.sh.in:93
msgid "Failed to create the directory $%s (%s)."
msgstr "$%s dizini oluşturulamadı (%s)."

#: scripts/libmakepkg/util/util.sh.in:96
msgid "You do not have write permission for the directory $%s (%s)."
msgstr "$%s dizinine yazma yetkiniz yok (%s)."

#: scripts/libmakepkg/util/util.sh.in:109
msgid "Failed to source %s"
msgstr "%s kaynak alınamadı"<|MERGE_RESOLUTION|>--- conflicted
+++ resolved
@@ -10,11 +10,7 @@
 # a8b98026cb7595de301f11ec8460745f_aca0204, 2016
 # Betül Ünlü, 2018-2019
 # Betül Ünlü, 2018-2019
-<<<<<<< HEAD
-# Demiray Muhterem <mdemiray@msn.com>, 2016,2018,2021
-=======
 # Demiray Muhterem <mdemiray@msn.com>, 2016,2018,2021,2024
->>>>>>> e3dc296b
 # Demiray Muhterem <mdemiray@msn.com>, 2016
 # Betül Ünlü, 2019
 # Samed Beyribey <samed@ozguryazilim.com.tr>, 2012-2013
@@ -23,17 +19,10 @@
 msgstr ""
 "Project-Id-Version: Arch Linux Pacman package manager\n"
 "Report-Msgid-Bugs-To: http://bugs.archlinux.org/index.php?project=3\n"
-<<<<<<< HEAD
-"POT-Creation-Date: 2022-09-26 21:09+1000\n"
-"PO-Revision-Date: 2011-08-08 22:35+0000\n"
-"Last-Translator: Demiray Muhterem <mdemiray@msn.com>, 2016,2018,2021\n"
-"Language-Team: Turkish (http://www.transifex.com/toofishes/archlinux-pacman/"
-=======
 "POT-Creation-Date: 2024-03-04 11:45+1000\n"
 "PO-Revision-Date: 2011-08-08 22:35+0000\n"
 "Last-Translator: Serpil Acar <acarserpil89@gmail.com>, 2016\n"
 "Language-Team: Turkish (http://app.transifex.com/toofishes/archlinux-pacman/"
->>>>>>> e3dc296b
 "language/tr/)\n"
 "Language: tr\n"
 "MIME-Version: 1.0\n"
@@ -797,15 +786,10 @@
 msgstr "%s anahtarı devre dışı bırakılıyor ..."
 
 #: scripts/pacman-key.sh.in:381
-<<<<<<< HEAD
-msgid "Disabled %s keys."
-msgstr "%s anahtar devre dışı bırakıldı. "
-=======
 msgid "Disabled %s key."
 msgid_plural "Disabled %s keys."
 msgstr[0] "%s anahtar devre dışı bırakıldı."
 msgstr[1] "%s anahtar devre dışı bırakıldı."
->>>>>>> e3dc296b
 
 #: scripts/pacman-key.sh.in:388
 msgid "A specified keyfile could not be added to the keyring."
@@ -852,15 +836,10 @@
 msgstr "%s yerelde imzalanamadı."
 
 #: scripts/pacman-key.sh.in:509
-<<<<<<< HEAD
-msgid "Locally signed %s keys."
-msgstr "Yerel olarak imzalanmış %s anahtar."
-=======
 msgid "Locally signed %s key."
 msgid_plural "Locally signed %s keys."
 msgstr[0] "Yerel olarak imzalanmış %s anahtar."
 msgstr[1] "Yerel olarak imzalanmış %s anahtar."
->>>>>>> e3dc296b
 
 #: scripts/pacman-key.sh.in:532
 msgid "Remote key not fetched correctly from WKD or keyserver."
