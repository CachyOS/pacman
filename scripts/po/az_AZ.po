# SOME DESCRIPTIVE TITLE.
# Copyright (C) YEAR "Pacman Development Team <pacman-dev@lists.archlinux.org>"
# This file is distributed under the same license as the pacman-scripts package.
#
# Translators:
# Zaur_Baku, 2015
<<<<<<< HEAD
# Xəyyam Qocayev <xxmn77@gmail.com>, 2021-2022
# Xəyyam Qocayev <xxmn77@gmail.com>, 2021
=======
# Xəyyam Qocayev <xxmn77@gmail.com>, 2021-2023
# Xəyyam Qocayev <xxmn77@gmail.com>, 2021,2024
>>>>>>> e3dc296b
# Xəyyam Qocayev <xxmn77@gmail.com>, 2021
# Zaur_Baku, 2015
msgid ""
msgstr ""
"Project-Id-Version: Arch Linux Pacman package manager\n"
"Report-Msgid-Bugs-To: http://bugs.archlinux.org/index.php?project=3\n"
<<<<<<< HEAD
"POT-Creation-Date: 2022-09-26 21:09+1000\n"
"PO-Revision-Date: 2011-08-08 22:35+0000\n"
"Last-Translator: Xəyyam Qocayev <xxmn77@gmail.com>, 2021-2022\n"
"Language-Team: Azerbaijani (Azerbaijan) (http://www.transifex.com/toofishes/"
=======
"POT-Creation-Date: 2024-03-04 11:45+1000\n"
"PO-Revision-Date: 2011-08-08 22:35+0000\n"
"Last-Translator: Xəyyam Qocayev <xxmn77@gmail.com>, 2021,2024\n"
"Language-Team: Azerbaijani (Azerbaijan) (http://app.transifex.com/toofishes/"
>>>>>>> e3dc296b
"archlinux-pacman/language/az_AZ/)\n"
"Language: az_AZ\n"
"MIME-Version: 1.0\n"
"Content-Type: text/plain; charset=UTF-8\n"
"Content-Transfer-Encoding: 8bit\n"
"Plural-Forms: nplurals=2; plural=(n != 1);\n"

#: scripts/makepkg.sh.in:139
msgid "Cleaning up..."
msgstr "Təmizlənir..."

#: scripts/makepkg.sh.in:186
msgid "Entering %s environment..."
msgstr "%s ətraf mühit daxil edilir..."

#: scripts/makepkg.sh.in:193 scripts/makepkg.sh.in:419
msgid "Starting %s()..."
msgstr "%s əməliyyatı başlayır ()..."

#: scripts/makepkg.sh.in:199
msgid "pkgver() generated an invalid version: %s"
msgstr "pkgver() bir səhv versiya əmələ gətirir: %s"

#: scripts/makepkg.sh.in:209
msgid "Failed to update %s from %s to %s"
msgstr "%s-n %s-dn %s-ə/a yenilənməsi alınmadı"

#: scripts/makepkg.sh.in:215
msgid "Updated version: %s"
msgstr "Yenilənmə versiyası: %s"

#: scripts/makepkg.sh.in:217
msgid "%s is not writeable -- pkgver will not be updated"
msgstr "%s yazıla bilən deyil -- pkgver yenilənməyəcəkdir"

#: scripts/makepkg.sh.in:225
msgid "Unable to find source file %s."
msgstr "%s mənbə faylının tapılması mümkün deyil."

#: scripts/makepkg.sh.in:226 scripts/makepkg.sh.in:368
#: scripts/makepkg.sh.in:580 scripts/makepkg.sh.in:1077
#: scripts/makepkg.sh.in:1082 scripts/makepkg.sh.in:1087
#: scripts/makepkg.sh.in:1093 scripts/makepkg.sh.in:1103
#: scripts/libmakepkg/integrity/generate_checksum.sh.in:62
#: scripts/libmakepkg/source/bzr.sh.in:55
#: scripts/libmakepkg/source/bzr.sh.in:86
#: scripts/libmakepkg/source/bzr.sh.in:101
#: scripts/libmakepkg/source/bzr.sh.in:106
#: scripts/libmakepkg/source/file.sh.in:75
#: scripts/libmakepkg/source/file.sh.in:145
#: scripts/libmakepkg/source/git.sh.in:53
#: scripts/libmakepkg/source/git.sh.in:62
#: scripts/libmakepkg/source/git.sh.in:91
#: scripts/libmakepkg/source/git.sh.in:97
#: scripts/libmakepkg/source/git.sh.in:114
#: scripts/libmakepkg/source/git.sh.in:123
#: scripts/libmakepkg/source/git.sh.in:131
#: scripts/libmakepkg/source/hg.sh.in:52 scripts/libmakepkg/source/hg.sh.in:94
#: scripts/libmakepkg/source/hg.sh.in:103
#: scripts/libmakepkg/source/hg.sh.in:108
#: scripts/libmakepkg/source/svn.sh.in:63
#: scripts/libmakepkg/source/svn.sh.in:73
#: scripts/libmakepkg/util/source.sh.in:162
#: scripts/libmakepkg/util/source.sh.in:171
#: scripts/libmakepkg/util/util.sh.in:81
msgid "Aborting..."
msgstr "Dayandırmaq..."

#: scripts/makepkg.sh.in:251
msgid "Pacman is currently in use, please wait..."
msgstr "Pacman hazırda istifadə olunur, lütfən gözləyin..."

#: scripts/makepkg.sh.in:272
msgid "'%s' returned a fatal error (%i): %s"
msgstr "'%s' ciddi xəta göstərdi (%i): %s"

#: scripts/makepkg.sh.in:291
msgid "Installing missing dependencies..."
msgstr "Çatışmayan asılılıqlar quraşdırılır..."

#: scripts/makepkg.sh.in:294
msgid "'%s' failed to install missing dependencies."
msgstr "'%s', çatışmayan asılılıqları quraşdıra bilmədi."

#: scripts/makepkg.sh.in:329
msgid "Missing dependencies:"
msgstr "Çatışmayan asılılıqlar:"

#: scripts/makepkg.sh.in:345 scripts/makepkg.sh.in:359
msgid "Failed to remove installed dependencies."
msgstr "Quraşdırılmış asılılıqlar silinə bilmədi."

#: scripts/makepkg.sh.in:367
msgid "A failure occurred in %s()."
msgstr "%s() daxilində bir xəta baş verdi."

#: scripts/makepkg.sh.in:480
msgid "Invalid value for %s: %s"
msgstr "%s üçün səhv dəyər: %s"

#: scripts/makepkg.sh.in:579
msgid "Missing %s directory."
msgstr "%s kataloq çatışmır."

#: scripts/makepkg.sh.in:585
msgid "Creating package \"%s\"..."
msgstr "\"%s\" paketi yaradılır..."

#: scripts/makepkg.sh.in:588 scripts/makepkg.sh.in:590
#: scripts/makepkg.sh.in:678
msgid "Generating %s file..."
msgstr "%s faylı yaradılır..."

#: scripts/makepkg.sh.in:598
msgid "Adding %s file..."
msgstr "%s faylı əlavə olunur..."

#: scripts/makepkg.sh.in:600
msgid "Failed to add %s file to package."
msgstr "%s faylı paketə əlavə oluna bilmədi."

#: scripts/makepkg.sh.in:618
msgid "Generating .MTREE file..."
msgstr "MTREE faylı yaradılır..."

#: scripts/makepkg.sh.in:624
msgid "Compressing package..."
msgstr "Paket sıxılır..."

#: scripts/makepkg.sh.in:633
msgid "Failed to create package file."
msgstr "Paket faylının yaradılması alınmadı."

#: scripts/makepkg.sh.in:669
msgid "Creating source package..."
msgstr "Mənbə faylı yaradılır..."

#: scripts/makepkg.sh.in:675 scripts/makepkg.sh.in:688
msgid "Adding %s..."
msgstr "%s əlavə olunur..."

#: scripts/makepkg.sh.in:709
msgid "Adding %s file (%s)..."
msgstr "%s faylı (%s) əlavə olunur..."

#: scripts/makepkg.sh.in:730
msgid "Compressing source package..."
msgstr "Mənbə paketi sıxılır..."

#: scripts/makepkg.sh.in:740
msgid "Failed to create source package file."
msgstr "Mənbə paket faylı yaradılması alınmadı."

#: scripts/makepkg.sh.in:755
msgid "Installing package %s with %s..."
msgstr "%s paketinin %s ilə quraşdırılması..."

#: scripts/makepkg.sh.in:757
msgid "Installing %s package group with %s..."
msgstr "%s paket qrupunun %s ilə quraşdırılması..."

#: scripts/makepkg.sh.in:775
msgid "Failed to install built package(s)."
msgstr "Qurulma paket(lər)i quraşdırıla bilmədi."

#: scripts/makepkg.sh.in:788
msgid "A package has already been built, installing existing package..."
msgstr "Paket artıq qurulub, mövcud paketlərin quraşdırılması..."

#: scripts/makepkg.sh.in:792
msgid "A package has already been built. (use %s to overwrite)"
msgstr "Paket artıq qurulub. (üzərinə yazmaq üçün %s istifadə edin)"

#: scripts/makepkg.sh.in:811
msgid ""
"The package group has already been built, installing existing packages..."
msgstr "Paket qrupu artıq qurulub, mövcud paketlər qurulur..."

#: scripts/makepkg.sh.in:815
msgid "The package group has already been built. (use %s to overwrite)"
msgstr "Paket qrupu artıq qurulub. (üzərinə yazmaq üçün %s istifadə edin)"

<<<<<<< HEAD
#: scripts/makepkg.sh.in:913
=======
#: scripts/makepkg.sh.in:820
>>>>>>> e3dc296b
msgid "Part of the package group has already been built. (use %s to overwrite)"
msgstr ""
"Paket qrupunun bir hissəsi artıq qurulub. (üzərinə yazmaq üçün %s istifadə "
"edin)"

#: scripts/makepkg.sh.in:874
msgid "Make packages compatible for use with pacman"
msgstr "Paketləri, pacman ilə istifadə üçün uyğunlaşdırın"

#: scripts/makepkg.sh.in:876 scripts/pacman-db-upgrade.sh.in:41
msgid "Usage: %s [options]"
msgstr "İstifadəsi: %s [seçimlər]"

#: scripts/makepkg.sh.in:878 scripts/pacman-key.sh.in:82
msgid "Options:"
msgstr "Seçimlər:"

#: scripts/makepkg.sh.in:879
msgid "  -A, --ignorearch Ignore incomplete %s field in %s"
msgstr ""
"  -A, --ignorearch buradakı tamamlanmamış %s sahəsini nəzərə almamaq: %s"

#: scripts/makepkg.sh.in:880
msgid "  -c, --clean      Clean up work files after build"
msgstr "  -c, --clean      Qurulduqdan sonra işlətdiyiniz faylları təmizləyin"

#: scripts/makepkg.sh.in:881
msgid "  -C, --cleanbuild Remove %s dir before building the package"
msgstr "  -C, --cleanbuild Paketi qurmadan əvvəl %s qovluğunu silin"

#: scripts/makepkg.sh.in:882
msgid "  -d, --nodeps     Skip all dependency checks"
msgstr "  -d, --nodeps     Bütün asılılıqların yoxlanılması buraxılsın"

#: scripts/makepkg.sh.in:883
msgid "  -e, --noextract  Do not extract source files (use existing %s dir)"
msgstr ""
"  -e, --noextract  Mənbə faylları çıxarılmasın (mövcud %s qovluğunu istifadə "
"edin)"

#: scripts/makepkg.sh.in:884
msgid "  -f, --force      Overwrite existing package"
msgstr "  -f, --force      Mövcud faylların üzərinə yazılsın"

#: scripts/makepkg.sh.in:885
msgid "  -g, --geninteg   Generate integrity checks for source files"
msgstr ""
"  -g, --geninteg   Mənbə faylları üçün bütövlüyün yoxlanılmasını yaratmaq"

#: scripts/makepkg.sh.in:886
msgid "  -h, --help       Show this help message and exit"
msgstr "  -h, --help       Bu kömək ismarıcını göstərmək və çıxmaq"

#: scripts/makepkg.sh.in:887
msgid "  -i, --install    Install package after successful build"
msgstr "  -i, --install    Uğurla qurulsuqdan sonra paketi quraşdırın"

#: scripts/makepkg.sh.in:888
msgid "  -L, --log        Log package build process"
msgstr "  -L, --log        Paketin qurulma prosesi jurnalı"

#: scripts/makepkg.sh.in:889
msgid "  -m, --nocolor    Disable colorized output messages"
msgstr "  -m, --nocolor    Çıxış bildirişlərinin rənglənməsini söndürmək"

#: scripts/makepkg.sh.in:890
msgid "  -o, --nobuild    Download and extract files only"
msgstr "  -o, --nobuild    Faylları yalnız endirmək və çıxartmaq"

#: scripts/makepkg.sh.in:891
msgid "  -p <file>        Use an alternate build script (instead of '%s')"
msgstr ""
"  -p <file>        Alternativ qurulma skriptindən ('%s' əvəzinə) istifadə "
"edin"

#: scripts/makepkg.sh.in:892
msgid ""
"  -r, --rmdeps     Remove installed dependencies after a successful build"
msgstr ""
"  -r, --rmdeps     Uğurla qurulduqdan sonra quraşdırılmış asılılıqları silmək"

<<<<<<< HEAD
#: scripts/makepkg.sh.in:983
=======
#: scripts/makepkg.sh.in:893
>>>>>>> e3dc296b
msgid "  -R, --repackage  Repackage contents of the package without rebuilding"
msgstr ""
"  -R, --repackage  Yenidən qurulmadan paketlərin tərkiblərini yenidən "
"paketləmək"

#: scripts/makepkg.sh.in:894
msgid "  -s, --syncdeps   Install missing dependencies with %s"
msgstr "  -s, --syncdeps   Çatışmayan asılılıqları %s ilə quraşdırmaq"

#: scripts/makepkg.sh.in:895
msgid ""
"  -S, --source     Generate a source-only tarball without downloaded sources"
msgstr ""
"  -S, --source     Endirilmiş qaynaq faylları olmadan bir qaynaq arxivi "
"yaratmaq"

#: scripts/makepkg.sh.in:896
msgid "  -V, --version    Show version information and exit"
msgstr "  -V, --version    Versiya məlumatlarını göstərmək və çıxmaq"

#: scripts/makepkg.sh.in:897
msgid ""
"  --allsource      Generate a source-only tarball including downloaded "
"sources"
msgstr ""
"  --allsource      Endirilmiş mənbələr daxil olan yalnız-mənbə arxivi "
"yaratmaq"

#: scripts/makepkg.sh.in:898
msgid "  --check          Run the %s function in the %s"
msgstr "  --check          %s funksiyasını %s daxilində başladın"

#: scripts/makepkg.sh.in:899
msgid "  --config <file>  Use an alternate config file (instead of '%s')"
msgstr ""
"  --config <file>  Alternativ tənzimləmə faylından ('%s' əvəzinə) istifadə "
"edin"

#: scripts/makepkg.sh.in:900
msgid "  --holdver        Do not update VCS sources"
msgstr "  --holdver        VCS mənbələrini yeniləməmək"

#: scripts/makepkg.sh.in:901
msgid ""
"  --key <key>      Specify a key to use for %s signing instead of the default"
msgstr ""
"  --key <key>      %s imzalanması üçün ilkin seçim əvəzinə bir açar istifadə "
"etmək"

#: scripts/makepkg.sh.in:902
msgid "  --noarchive      Do not create package archive"
msgstr "  --noarchive      Paket arxivi yaratmamaq"

#: scripts/makepkg.sh.in:903
msgid "  --nocheck        Do not run the %s function in the %s"
msgstr "  --nocheck        %s funksiyasını %s daxilində başlatmamaq"

#: scripts/makepkg.sh.in:904
msgid "  --noprepare      Do not run the %s function in the %s"
msgstr "  --noprepare      %s funsiyasını %s daxilində başlatmamaq"

#: scripts/makepkg.sh.in:905
msgid "  --nosign         Do not create a signature for the package"
msgstr "  --nosign         Paket üçün imza yaratmamaq"

#: scripts/makepkg.sh.in:906
msgid "  --packagelist    Only list package filepaths that would be produced"
msgstr ""
"  --packagelist    Yalnız yaradılacaq paket fayllarına yolları sıralamaq"

#: scripts/makepkg.sh.in:907
msgid "  --printsrcinfo   Print the generated SRCINFO and exit"
msgstr "  --printsrcinfo   Yaradılmış SRCINFO ekranda göstərmək və çıxmaq"

#: scripts/makepkg.sh.in:908
msgid "  --sign           Sign the resulting package with %s"
msgstr "  --sign           Ortaya çıxan paketi %s ilə imzalayın"

#: scripts/makepkg.sh.in:909
msgid "  --skipchecksums  Do not verify checksums of the source files"
msgstr "  --skipchecksums  Mənbə fayllarının yoxlama cəmi doğrulanmamaq"

#: scripts/makepkg.sh.in:910
msgid ""
"  --skipinteg      Do not perform any verification checks on source files"
msgstr ""
"  --skipinteg      Qaynaq faylları üzərində hər hansı doğrulama əməli etməyin"

#: scripts/makepkg.sh.in:911
msgid "  --skippgpcheck   Do not verify source files with PGP signatures"
msgstr "  --skippgpcheck   Qaynaq fayllarını PGP imzası ilə doğrulamayın"

#: scripts/makepkg.sh.in:912
msgid ""
"  --verifysource   Download source files (if needed) and perform integrity "
"checks"
msgstr ""
"  --verifysource   Qaynaq fayllarını endirin (əgər lazımdırsa) və "
"bütövlüyünü yoxlayın"

#: scripts/makepkg.sh.in:914
msgid "These options can be passed to %s:"
msgstr "Bu seçimlər %s-ə/a ötürülə bilər: "

#: scripts/makepkg.sh.in:916
msgid "  --asdeps         Install packages as non-explicitly installed"
msgstr "  --asdeps         Paketləri açıqca quraşdırılmamış kimi quraşdırın"

#: scripts/makepkg.sh.in:917
msgid ""
"  --needed         Do not reinstall the targets that are already up to date"
msgstr ""
"  --needed         Ən son versiyaya yenilənmiş hədəfləri yenidən "
"quraşdırmayın"

#: scripts/makepkg.sh.in:918
msgid ""
"  --noconfirm      Do not ask for confirmation when resolving dependencies"
msgstr ""
"  --noconfirm      Asıslıqların həlli zamanı təsdiq edilməni soruşmamaq"

#: scripts/makepkg.sh.in:919
msgid "  --noprogressbar  Do not show a progress bar when downloading files"
msgstr "  --noprogressbar  Fayllar endirilərkən gedişat çubuğunu göstərməmək"

#: scripts/makepkg.sh.in:921
msgid "If %s is not specified, %s will look for '%s'"
msgstr "Əgər %s göstərilməyibsə, %s, '%s'-i axtaracaqdır"

#: scripts/makepkg.sh.in:930 scripts/pacman-db-upgrade.sh.in:57
#: scripts/pacman-key.sh.in:99 scripts/repo-add.sh.in:104
msgid ""
"This is free software; see the source for copying conditions.\\nThere is NO "
"WARRANTY, to the extent permitted by law.\\n"
msgstr ""
"Bu azad proqram təminatıdır, şərtləri kopyalamaq üçün mənbəyə baxın."
"\\nQanunla icazə verilmiş səviyyədə ZƏMANƏT YOXDUR.\\n"

#: scripts/makepkg.sh.in:1039 scripts/repo-add.sh.in:602
msgid "%s signal caught. Exiting..."
msgstr "%s siqnal alındı. Çıxılır..."

#: scripts/makepkg.sh.in:1109
msgid ""
"Running %s as root is not allowed as it can cause permanent,\\ncatastrophic "
"damage to your system."
msgstr ""
"%s kök imtiyazları ilə başladıla bilməz, belə ki, bu sisteminizdə həmişəlik "
"\\nciddi pozulmaya gətirib çıxara bilər."

#: scripts/makepkg.sh.in:1115
msgid "Do not use the %s option. This option is only for internal use by %s."
msgstr ""
"%sseçimini itifadə etməyin. bu seçim %s tərəfindən yalnız daxili istifadə "
"üçündür."

#: scripts/makepkg.sh.in:1130
msgid "%s does not exist."
msgstr "%s mövcud deyil."

#: scripts/makepkg.sh.in:1135
msgid "%s contains %s characters and cannot be sourced."
msgstr "%s, %s simvollarından ibarətdir və mənbə ola bilməz."

#: scripts/makepkg.sh.in:1140
msgid "%s must be in the current working directory."
msgstr "%s, cari iş qovluğunda olmalıdır."

#: scripts/makepkg.sh.in:1234 scripts/makepkg.sh.in:1249
msgid "Leaving %s environment."
msgstr "%s mühiti tərk edilir."

#: scripts/makepkg.sh.in:1261
msgid "The key %s does not exist in your keyring."
msgstr "%s açarı sizin açarlar bağında mövcud deyil."

#: scripts/makepkg.sh.in:1263 scripts/repo-add.sh.in:148
msgid "There is no key in your keyring."
msgstr "Sizin açarlar bağında heç bir açar yoxdur."

#: scripts/makepkg.sh.in:1269
msgid "Making package: %s"
msgstr "Yaradılmaqda olan paket: %s"

#: scripts/makepkg.sh.in:1275
msgid "A source package has already been built. (use %s to overwrite)"
msgstr "Mənbə paketi artıq qurulub. (üzərinə yazmaq üçün %s istifadə edin)"

#: scripts/makepkg.sh.in:1295
msgid "Signing package..."
msgstr "Paketin imzalanması..."

#: scripts/makepkg.sh.in:1299
msgid "Source package created: %s"
msgstr "Mənbə paketi yaradıldı: %s"

#: scripts/makepkg.sh.in:1305
msgid "Skipping dependency checks."
msgstr "Asılılıq yoxlamaları ötürülür."

#: scripts/makepkg.sh.in:1313
msgid "Checking runtime dependencies..."
msgstr "Başlatmaq üçün asılılıqlar yoxlanlır..."

#: scripts/makepkg.sh.in:1320
msgid "Checking buildtime dependencies..."
msgstr "Qurulma vaxtı asılılıqları yoxlanılır..."

#: scripts/makepkg.sh.in:1332
msgid "Could not resolve all dependencies."
msgstr "Bütün asılılıqlar həll edilə bilmədi."

#: scripts/makepkg.sh.in:1343
msgid "Using existing %s tree"
msgstr "Mövcud %s ağacından istifadə"

#: scripts/makepkg.sh.in:1350 scripts/makepkg.sh.in:1381
msgid "Removing existing %s directory..."
msgstr "Mövcud %s qovluğu silinir..."

#: scripts/makepkg.sh.in:1376
msgid "Sources are ready."
msgstr "Mənbələr hazırdır."

#: scripts/makepkg.sh.in:1403
msgid "Package directory is ready."
msgstr "Pket qovluğu hazırdır."

#: scripts/makepkg.sh.in:1407
msgid "Finished making: %s"
msgstr "Başa çatmış qurulma: %s"

#: scripts/pacman-db-upgrade.sh.in:39
msgid "Upgrade the local pacman database to a newer format"
msgstr "Pacman verilənlər bazasını ən yeni formata yeniləyin"

#: scripts/pacman-db-upgrade.sh.in:43
msgid "options:"
msgstr "seçimlər:"

#: scripts/pacman-db-upgrade.sh.in:44
msgid "  -d, --dbpath <path>  set an alternate database location"
msgstr "  -d, --dbpath <path>  alternativ verilənlər bazası yerini təyin edin"

#: scripts/pacman-db-upgrade.sh.in:45
msgid "  -h, --help           show this help message and exit"
msgstr "  -h, --help           bu kömək ismarıcını göstərmək və çıxmaq"

#: scripts/pacman-db-upgrade.sh.in:46
msgid "  -r, --root <path>    set an alternate installation root"
msgstr "  -r, --root <path>    alternativ quraşdırma kökünü təyin edin"

#: scripts/pacman-db-upgrade.sh.in:47
msgid "  -V, --version        show version information and exit"
msgstr "  -V, --version        versiya məlumatlarını göstərmək və çıxmaq"

#: scripts/pacman-db-upgrade.sh.in:48
msgid "  --config <path>      set an alternate configuration file"
msgstr "  --config <path>      alternativ tənzimləmə faylını təyin edin"

#: scripts/pacman-db-upgrade.sh.in:49
msgid "  --nocolor            disable colorized output messages"
msgstr "  --nocolor            çıxış ismarıclrı rənglənməsin"

#: scripts/pacman-db-upgrade.sh.in:122 scripts/repo-add.sh.in:396
msgid "%s does not exist or is not a directory."
msgstr "%s mövcud deyil və ya qovluq deyil."

#: scripts/pacman-db-upgrade.sh.in:126
msgid "%s is not a pacman database directory."
msgstr "%s, pacman verilənlər bazası qovluğu deyil"

#: scripts/pacman-db-upgrade.sh.in:130
msgid "You must have correct permissions to upgrade the database."
msgstr ""
"Verilənlər bazasını ən son versiyaya yeniləmək üçün düzgün icazələriniz "
"olmalıdır."

#: scripts/pacman-db-upgrade.sh.in:140
msgid "Pacman lock file was found. Cannot run while pacman is running."
msgstr "Pacman kilid faylı tapıldı. Pacman işlədiyi zaman başladıla bilməz."

#: scripts/pacman-db-upgrade.sh.in:152
msgid "Pre-3.5 database format detected - upgrading..."
msgstr "Pre-3.5 ver. bazası formatı aşkarlandı - yenilənir..."

#: scripts/pacman-db-upgrade.sh.in:159
msgid "Done."
msgstr "Hazırdır."

#: scripts/pacman-db-upgrade.sh.in:163
msgid "Pre-4.2 database format detected - upgrading..."
msgstr "Pre-4.2 ver. bazası formatı aşkarlandı - yenilənir..."

#: scripts/pacman-db-upgrade.sh.in:185
msgid "symlink '%s' points outside pacman root, manual repair required"
msgstr ""
"'%s' simvolik keçidi pacman kökü xaricində göstərilir, əl ilə bərpa tələb "
"olundu"

#: scripts/pacman-key.sh.in:58
msgid "Usage: %s [options] operation [targets]"
msgstr "İstifadəsi: %s [ixtiyari] əməliyyat [hədəf]"

#: scripts/pacman-key.sh.in:60
msgid "Manage pacman's list of trusted keys"
msgstr "Etibarlı pacman açarlarının siyahılarını idarə edin"

#: scripts/pacman-key.sh.in:62
msgid "Operations:"
msgstr "Əməliyyatlar:"

#: scripts/pacman-key.sh.in:63
msgid "  -a, --add                 Add the specified keys (empty for stdin)"
msgstr ""
"  -a, --add                 Göstərilmiş açarları əlavə edin (stdin üçün "
"boşdur)"

#: scripts/pacman-key.sh.in:64
msgid "  -d, --delete              Remove the specified keyids"
msgstr "  -d, --delete              Göstərilmiş açar İD-lərini silin"

#: scripts/pacman-key.sh.in:65
msgid "  -e, --export              Export the specified or all keyids"
msgstr ""
"  -e, --export              Göstərilmiş və ya bütün açar İD-lərini ixrac "
"etmək"

#: scripts/pacman-key.sh.in:66
msgid ""
"  -f, --finger              List fingerprint for specified or all keyids"
msgstr ""
"  -f, --finger              Göztərilmiş və ya bütün açar İD-ləri çün barmaq "
"izinı üzə çıxarmaq"

#: scripts/pacman-key.sh.in:67
msgid "  -l, --list-keys           List the specified or all keys"
msgstr ""
"  -l, --list-keys           Göstərilmiş və ya bütün açarları üzə çıxarmaq"

#: scripts/pacman-key.sh.in:68
msgid "  -r, --recv-keys           Fetch the specified keyids"
msgstr "  -r, --recv-keys           Göstərilmiş açar İD-lərini almaq"

#: scripts/pacman-key.sh.in:69
msgid "  -u, --updatedb            Update the trustdb of pacman"
msgstr "  -u, --updatedb            Pacman etibarlı  VB-nı yeniləmək"

#: scripts/pacman-key.sh.in:70
msgid ""
"  -v, --verify              Verify the file(s) specified by the signature(s)"
msgstr ""
"  -v, --verify              İmza(lar) tərəfindən verilmiş fayl(lar)ı "
"doğrulamaq"

#: scripts/pacman-key.sh.in:71
msgid ""
"  --edit-key                Present a menu for key management task on keyids"
msgstr "  --edit-key                Açarların idarəetmə menyusunu göstərmək"

#: scripts/pacman-key.sh.in:72
msgid "  --import                  Imports pubring.gpg from dir(s)"
msgstr "  --import                  pubring.gpg qovluq(lar)dan idxal edilir"

#: scripts/pacman-key.sh.in:73
msgid ""
"  --import-trustdb          Imports ownertrust values from trustdb.gpg in "
"dir(s)"
msgstr ""
"  --import-trustdb          özgüvən dəyərlərini trustdb.gpg -dən qovluq(lar) "
"daxilinə idxal edin"

#: scripts/pacman-key.sh.in:74
msgid "  --init                    Ensure the keyring is properly initialized"
msgstr ""
"  --init                    Açarlar bağının əvvəlcədən başladıldığına əmin "
"olun"

#: scripts/pacman-key.sh.in:75
msgid "  --list-sigs               List keys and their signatures"
msgstr "  --list-sigs               Açarlar və onların imzalarının siyahısı"

#: scripts/pacman-key.sh.in:76
msgid "  --lsign-key               Locally sign the specified keyid"
msgstr ""
"  --lsign-key               Göstərilmiş açar İD-lərini yerli olaraq imzalamaq"

#: scripts/pacman-key.sh.in:77
msgid ""
"  --populate                Reload the default keys from the (given) "
"keyrings\\n                            in '%s'"
msgstr ""
"  --populate                Standart açarları '%s' daxilindəki (verilmiş) "
"açarlar\\n                           bağından yenidən yükləmək"

#: scripts/pacman-key.sh.in:79
msgid ""
"  --refresh-keys            Update specified or all keys from a keyserver"
msgstr ""
"  --refresh-keys            Göstərilmiş və ya bütün açarları açar "
"serverindən yeniləmək"

#: scripts/pacman-key.sh.in:80
msgid "  --verbose                 Show extra information"
msgstr "  --verbose                 Əlavə məlumatları göstərmək"

#: scripts/pacman-key.sh.in:83
msgid ""
"  --config <file>           Use an alternate config file (instead "
"of\\n                            '%s')"
msgstr ""
"  --config <file>           Alternativ tənzimləmə faylını istifadə edin "
"('%s'\\n                  əvəzinə)"

#: scripts/pacman-key.sh.in:85
msgid ""
"  --gpgdir <dir>            Set an alternate directory for GnuPG "
"(instead\\n                            of '%s')"
msgstr ""
"  --gpgdir <dir>            GnuPG üçün alternativ qovluq təyin etmək "
"('%s'\\n                            əvəzinə)"

#: scripts/pacman-key.sh.in:87
msgid ""
"  --populate-from <dir>     Set an alternate directory for --populate "
"(instead\\n                            of '%s')"
msgstr ""
" --populate-from <dir>      --populate üçün başqa kataloq təyin din (/"
"n                             '%s' əvəzinə)"

#: scripts/pacman-key.sh.in:89
msgid "  --keyserver <server-url>  Specify a keyserver to use if necessary"
msgstr "  --keyserver <server-url>  Lazım olduqda bir açar serveri göstərmək"

#: scripts/pacman-key.sh.in:91
msgid "  -h, --help                Show this help message and exit"
msgstr "  -h, --help                Bu kömək ismarıcını göstərmək və çıxmaq"

#: scripts/pacman-key.sh.in:92
msgid "  -V, --version             Show program version"
msgstr "  -V, --version             Proqramın versiyasını göstərmək"

#: scripts/pacman-key.sh.in:134
msgid "Failed to lookup key by name:"
msgstr "Açar bu ad ilə axtarıla bilmədi:"

#: scripts/pacman-key.sh.in:142
msgid "Key name is ambiguous:"
msgstr "Açar adı aydın deyil:"

#: scripts/pacman-key.sh.in:150
msgid "Generating pacman master key. This may take some time."
msgstr "Pacman ana açarı yaradılır. Bu bir az vaxt apara bilər."

#: scripts/pacman-key.sh.in:187
msgid "The key identified by %s could not be found locally."
msgstr "%s kimi tanınmış açar yerli olaraq tapılmadı."

#: scripts/pacman-key.sh.in:198 scripts/pacman-key.sh.in:210
#: scripts/libmakepkg/integrity/verify_signature.sh.in:219
msgid "_"
msgstr "_"

#: scripts/pacman-key.sh.in:210
msgid "flags"
msgstr "bayraqlar"

#: scripts/pacman-key.sh.in:264
msgid "You do not have sufficient permissions to read the %s keyring."
msgstr "%s açar bağını oxumaq üçün sizin yetərli icazələriniz yoxdur."

#: scripts/pacman-key.sh.in:265 scripts/pacman-key.sh.in:272
msgid "Use '%s' to correct the keyring permissions."
msgstr "Açar bağı icazələrini düzəltmək üçün '%s' istifadə edin."

#: scripts/pacman-key.sh.in:271
msgid "You do not have sufficient permissions to run this command."
msgstr "Bu əmri başlatmaq üçün yetərli icazələriniz yoxdur."

#: scripts/pacman-key.sh.in:279
msgid "There is no secret key available to sign with."
msgstr "İmzalamaq üçün istifadə oluna biləcək gizli açarlar yoxdur."

#: scripts/pacman-key.sh.in:280
msgid "Use '%s' to generate a default secret key."
msgstr "İlkin gizli açar yaratmaq üçün '%s' istifadə edin."

#: scripts/pacman-key.sh.in:298
msgid "No keyring files exist in %s."
msgstr "%s daxilində açarlar bağı faylı yoxdur."

#: scripts/pacman-key.sh.in:305
msgid "The keyring file %s does not exist."
msgstr "%s açarlar bağı faylı mövcud deyil."

#: scripts/pacman-key.sh.in:320
msgid "Appending keys from %s.gpg..."
msgstr "%s.gpg -dən açarlar əlavə olunur..."

#: scripts/pacman-key.sh.in:360
msgid "Locally signing trusted keys in keyring..."
msgstr "Açarlar bağındakı etibarlı açarlar yerli olaraq imzalanır..."

#: scripts/pacman-key.sh.in:362
msgid "Importing owner trust values..."
msgstr "Özgüvən dəyərləri idxal edilir..."

#: scripts/pacman-key.sh.in:372
msgid "Disabling revoked keys in keyring..."
msgstr "Açarlar bağındakı ləğv edilmiş açarlar söndürülür..."

#: scripts/pacman-key.sh.in:375
msgid "Disabling key %s..."
msgstr "%s açarı söndürülür..."

#: scripts/pacman-key.sh.in:381
<<<<<<< HEAD
msgid "Disabled %s keys."
msgstr "%s açar söndürüldü."
=======
msgid "Disabled %s key."
msgid_plural "Disabled %s keys."
msgstr[0] "%s açar söndürüldü"
msgstr[1] "%s açar söndürüldü"
>>>>>>> e3dc296b

#: scripts/pacman-key.sh.in:388
msgid "A specified keyfile could not be added to the keyring."
msgstr "Göstərilmiş açar faylı açarlar bağına əlavə edilə bilmədi."

#: scripts/pacman-key.sh.in:396
msgid "A specified key could not be removed from the keyring."
msgstr "Göstərilmiş açar, açarlar bağından silinə bilmədi."

#: scripts/pacman-key.sh.in:406
msgid "The key identified by %s could not be edited."
msgstr "%s tərəfindən tanıdılmış açara düzəliş edilə bilmədi."

#: scripts/pacman-key.sh.in:418
msgid "A specified key could not be exported from the keyring."
msgstr "Göstərilimiş açar açarlar bağından irac edilə bilmədi."

#: scripts/pacman-key.sh.in:426
msgid "The fingerprint of a specified key could not be determined."
msgstr "Göstərilmiş açarın barmaq izi aşkarlana bilmədi."

#: scripts/pacman-key.sh.in:439 scripts/pacman-key.sh.in:458
msgid "%s could not be imported."
msgstr "%s idxal edilə bilmədi."

#: scripts/pacman-key.sh.in:443 scripts/pacman-key.sh.in:462
msgid "File %s does not exist and could not be imported."
msgstr "%s faylı yoxdur və idxal edilə bilmədi."

#: scripts/pacman-key.sh.in:474
msgid "A specified key could not be listed."
msgstr "Göstərilmiş açar üzə çıxarıla bilmədi."

#: scripts/pacman-key.sh.in:482
msgid "A specified signature could not be listed."
msgstr "Göstərilmiş imza üzə çıxarıla bilmədi."

#: scripts/pacman-key.sh.in:494
msgid "Locally signing key %s..."
msgstr "%s açarı yerli olaraq imzalanır..."

#: scripts/pacman-key.sh.in:499
msgid "%s could not be locally signed."
msgstr "%s yerli olaraq imzalan abilmədi."

#: scripts/pacman-key.sh.in:509
msgid "Locally signed %s key."
msgid_plural "Locally signed %s keys."
msgstr[0] "Yerli imzalanmış %s açar"
msgstr[1] "Yerli imzalanmış %s açar"

#: scripts/pacman-key.sh.in:532
msgid "Remote key not fetched correctly from WKD or keyserver."
msgstr "Uzaq açar WKD-dən və açar serverindən düzgün alına bilmədi."

#: scripts/pacman-key.sh.in:537
msgid "Remote key not fetched correctly from keyserver."
msgstr "Uzaq açar açar serverindən düzgün alına bilmədi."

#: scripts/pacman-key.sh.in:569
msgid "Could not update key: %s"
msgstr "Yenilənə bilməyən açar: %s"

#: scripts/pacman-key.sh.in:590 scripts/repo-add.sh.in:268
msgid "Cannot use armored signatures for packages: %s"
msgstr "Qorunan imzaları bu paketlər üçün istifadə etmək olmaz: %s"

#: scripts/pacman-key.sh.in:598
msgid "The signature verification for %s failed."
msgstr "%s üçün imzanın doğrulanması baş tutmadı."

#: scripts/pacman-key.sh.in:604
msgid "The signature %s is not trusted."
msgstr "%s imzası etibarlı deyil."

#: scripts/pacman-key.sh.in:612
msgid "Updating trust database..."
msgstr "Etibarlı verilənlər bazası yenilənir..."

#: scripts/pacman-key.sh.in:614
msgid "Trust database could not be updated."
msgstr "Etibarlı verilənlər bazası yenilənə bilmədi."

#: scripts/pacman-key.sh.in:693
msgid "Cannot find the %s binary required for all %s operations."
msgstr "Bütün %s əməliyyatları üçün tələb olunan %s binar faylı tapıla bilmir."

#: scripts/pacman-key.sh.in:698
msgid "%s needs to be run as root for this operation."
msgstr "Bu əməliyyat üçün, %s, kök imtiyazları ilə başlamalıdır."

#: scripts/pacman-key.sh.in:704
msgid "%s configuration file '%s' not found."
msgstr "%s tənzimləmə faylı '%s', tapılmadı."

#: scripts/pacman-key.sh.in:727
msgid "no operation specified (use -h for help)"
msgstr "əməliyyat göstərilməyib (kömək üçün -h istifadə edin)"

#: scripts/pacman-key.sh.in:732
msgid "Multiple operations specified."
msgstr "Birdən çox əməliyyatlar göstərilib."

#: scripts/pacman-key.sh.in:733
msgid "Please run %s with each operation separately."
msgstr "Ayrı-ayrılıqda hər əməliyyat üçün %s başlatmanız xahiş olunur."

#: scripts/pacman-key.sh.in:741
msgid "No targets specified"
msgstr "Hədəflər göstərilməyib"

#: scripts/repo-add.sh.in:61
msgid "Usage: repo-add [options] <path-to-db> <package> ...\\n"
msgstr "İstifadəsi: repo-add [parametrlər] <path-to-db> <package> ...\\n"

#: scripts/repo-add.sh.in:63
msgid ""
"repo-add will update a package database by reading a package file."
"\\nMultiple packages to add can be specified on the command line.\\n"
msgstr ""
<<<<<<< HEAD
"repo-add, paket faylını oxumaqla paket verilənlər bazasını yeniləyəcəkdir."
=======
"repo-add, paketfaylını oxumaqla paket verilənlər bazasını yeniləyəcəkdir."
>>>>>>> e3dc296b
"\\nBirdən çox paket əlavə ediləcəksə bu əmr sətrində göstəilməlidir.\\n"

#: scripts/repo-add.sh.in:67 scripts/repo-add.sh.in:79
msgid "Options:\\n"
msgstr "Seçimlər:\\n"

#: scripts/repo-add.sh.in:68
msgid ""
"  -n, --new         only add packages that are not already in the database\\n"
msgstr ""
"  -n, --new         yalnız verilənlər bazasında olmayan paketləri əlavə "
"etmək\\n"

#: scripts/repo-add.sh.in:69
msgid ""
"  -R, --remove      remove old package file from disk after updating "
"database\\n"
msgstr ""
"  -R, --remove      verilənlər bazası yeniləndikdən sonra köhnə paket "
"faylını diskdən silmək\\n"

#: scripts/repo-add.sh.in:70
msgid ""
"  -p, --prevent-downgrade  do not add package to database if a newer version "
"is already present\\n"
msgstr ""
"  -p, --prevent-downgrade  əgər ən yeni versiya artıq təqdim olunmuşsa "
"paketi verilənlər bazasına daxil etməmək\\n"

#: scripts/repo-add.sh.in:72
msgid "Usage: repo-remove [options] <path-to-db> <packagename> ...\\n"
msgstr ""
<<<<<<< HEAD
"İstifadəsi: repo-remove [parametrlər] <path-to-db> <packagename> ...\\n"
=======
"İstifadəsi: repo-remove [seçim] <ver.-bazasına-yol> <paketin_adı>...\\n"
>>>>>>> e3dc296b

#: scripts/repo-add.sh.in:74
msgid ""
"repo-remove will update a package database by removing the package "
"name\\nspecified on the command line from the given repo database. "
"Multiple\\npackages to remove can be specified on the command line.\\n"
msgstr ""
<<<<<<< HEAD
"repo-remove, əmr sətrində göstərilmiş paket adını, verilmiş verilənlər "
=======
"repo-remove, əmr sətrində göstərilmiş paket adını verilmiş verilənlər "
>>>>>>> e3dc296b
"bazasından\\nsilərək paket verilənlər bazasını yeniləyəcəkdir. Əmr sətrində "
"birdən çox\\npaketlərin silinməsi göstərilə bilər.\\n"

#: scripts/repo-add.sh.in:81
msgid "Please move along, there is nothing to see here.\\n"
msgstr "Lütfən irəliləyin, burada baxılacaq bir şey yoxdur.\\n"

#: scripts/repo-add.sh.in:84
msgid "  --nocolor         turn off color in output\\n"
msgstr "  --nocolor         çıxışda rəngi söndürmək\\n"

#: scripts/repo-add.sh.in:85
msgid "  -q, --quiet       minimize output\\n"
msgstr "  -q, --quiet       çıxışı minimuma endirmək\\n"

#: scripts/repo-add.sh.in:86
msgid "  -s, --sign        sign database with GnuPG after update\\n"
msgstr ""
"  -s, --sign        yeniləndikdən sonra ver. bazasını GnuPG ilə imzalamaq\\n"

#: scripts/repo-add.sh.in:87
msgid "  -k, --key <key>   use the specified key to sign the database\\n"
msgstr ""
"  -k, --key <key>   ver. bazasını imzalamaq üçün göstərilmiş açardan "
"istifadə edin\\n"

#: scripts/repo-add.sh.in:88
msgid "  -v, --verify      verify database's signature before update\\n"
msgstr ""
"  -v, --verify      yenilənmədən öncə verilənlər bazası imzasını "
"doğrulamaq\\n"

#: scripts/repo-add.sh.in:89
msgid ""
"\\nSee %s(8) for more details and descriptions of the available options.\\n"
msgstr ""
"\\nƏlçatan seçimlərin daha ətraflı məlumat və təsvirlərini görmək üçün %s(8) "
"baxın.\\n"

#: scripts/repo-add.sh.in:93
msgid ""
"Example:  repo-add /path/to/repo.db.tar.gz pacman-3.0.0-1-i686.pkg.tar.gz\\n"
msgstr "Nümunə: repo-add /yol/repo.db.tar.gz pacman-3.0.0-1-i686.pkg.tar.gz\\n"

#: scripts/repo-add.sh.in:95
msgid "Example:  repo-remove /path/to/repo.db.tar.gz kernel26\\n"
msgstr "Nümunə:  repo-remove /yol/to/repo.db.tar.gz kernel26\\n"

#: scripts/repo-add.sh.in:139
msgid "Cannot find the gpg binary! Is GnuPG installed?"
msgstr "Gpg bunar faylı tapıla bilmədi! GnuPG quraşdırılıb?"

#: scripts/repo-add.sh.in:160
msgid "Signing database '%s'..."
msgstr "'%s' verilənlər bazası imzalanır..."

#: scripts/repo-add.sh.in:169
msgid "Created signature file '%s'"
msgstr "'%s' imza faylı yaradıldı"

#: scripts/repo-add.sh.in:171
msgid "Failed to sign package database file '%s'"
msgstr "'%s' paket verilənlər bazası faylının imzalanması alınmadı"

#: scripts/repo-add.sh.in:180
msgid "Verifying database signature..."
msgstr "Verilənlər bazası imzası yoxlanılır..."

#: scripts/repo-add.sh.in:183
msgid "No existing signature found, skipping verification."
msgstr "Mövcud imza tapılmadı, doğrulama buraxılır."

#: scripts/repo-add.sh.in:188
msgid "Database signature file verified."
msgstr "Verilənlər bazası imzası faylı doğrulandı."

#: scripts/repo-add.sh.in:190
msgid "Database signature was NOT valid!"
msgstr "Verilənlər bazası imzası etibarlı deyil!"

#: scripts/repo-add.sh.in:201
msgid "'%s' does not have a valid database archive extension."
msgstr "'%s', etibarlı verilənlər bazası arxivi uzantısına malik deyil."

#: scripts/repo-add.sh.in:238
msgid "Invalid package file '%s'."
msgstr "Yararsız paket faylı '%s'"

#: scripts/repo-add.sh.in:243
msgid "An entry for '%s' already existed"
msgstr "'%s' üçün giriş artıq mövcuddur"

#: scripts/repo-add.sh.in:253
msgid "A newer version for '%s' is already present in database"
msgstr "'%s' üçün ən yeni versiya artıq verilənlər bazasında təqdim olunur"

#: scripts/repo-add.sh.in:273
msgid "Invalid package signature file '%s'."
msgstr "Yararsız paket imzalama faylı '%s'."

#: scripts/repo-add.sh.in:276
msgid "Adding package signature..."
msgstr "Paket imzası əlavə edilir..."

#: scripts/repo-add.sh.in:283
msgid "Computing checksums..."
msgstr "Yoxlama cəmləri hesablanır..."

#: scripts/repo-add.sh.in:296 scripts/repo-add.sh.in:335
msgid "Creating '%s' db entry..."
msgstr "'%s' vb girişi yaradılır..."

#: scripts/repo-add.sh.in:341
msgid "Removing old package file '%s'"
msgstr "Köhnə '%s' paketi silinir"

#: scripts/repo-add.sh.in:359
msgid "Removing existing entry '%s'..."
msgstr "Mövcud '%s' girişi silinir..."

#: scripts/repo-add.sh.in:404
msgid "Failed to acquire lockfile: %s."
msgstr "Kilid faylı %s əldə edilə bilmıdi."

#: scripts/repo-add.sh.in:405
msgid "Held by process %s"
msgstr "%s prosesi tərəfindən tutlur"

#: scripts/repo-add.sh.in:418
msgid "Repository file '%s' is not a proper pacman database."
msgstr "'%s' repozitoriya faylı düzgün pacman verilənlər bazası deyil."

#: scripts/repo-add.sh.in:423
msgid "Extracting %s to a temporary location..."
msgstr "%s müvəqqəti qovluğa çıxarılır..."

#: scripts/repo-add.sh.in:431
msgid "Repository file '%s' was not found."
msgstr "'%s' repozitoriya faylı tapılmadı."

#: scripts/repo-add.sh.in:438
msgid "Repository file '%s' could not be created."
msgstr "'%s' repozitoriya faylı yaradıla bilmədi."

#: scripts/repo-add.sh.in:450
msgid "File '%s' not found."
msgstr "'%s' faylı tapılmadı."

#: scripts/repo-add.sh.in:456
msgid "'%s' is not a package file, skipping"
msgstr "'%s', paket faylı deyil, buraxılır"

#: scripts/repo-add.sh.in:460
msgid "Adding package '%s'"
msgstr "Paket '%s' əlavə edilir"

#: scripts/repo-add.sh.in:467
msgid "Searching for package '%s'..."
msgstr "Paket '%s' axtarılır..."

#: scripts/repo-add.sh.in:470
msgid "Package matching '%s' not found."
msgstr "'%s' ilə oxşar fayl tapılmadı."

#: scripts/repo-add.sh.in:534
msgid "No packages remain, creating empty database."
msgstr "Heç bir paket qalmadı, müvəqqəti ver. bazası yaradılır."

#: scripts/repo-add.sh.in:588
msgid "Invalid command name '%s' specified."
msgstr "'%s' əmr adı yalnış göstərilib."

#: scripts/repo-add.sh.in:593
msgid "Cannot create temp directory for database building."
msgstr "Verilənlər bazasının qurulması üçün müvəqqəti qovluq yaradıla bilmir."

#: scripts/repo-add.sh.in:704
msgid "Package database was not modified due to errors."
msgstr "Xətalar səbəbindən paketin verilənlər bazası dəyişdirilmədi."

#: scripts/repo-add.sh.in:709
msgid "Creating updated database file '%s'"
msgstr "Yenilənmiş. '%s' verilənlər bazası faylı yaradılır"

#: scripts/repo-add.sh.in:713
msgid "No changes made to package database."
msgstr "Paketin verilənlər bazasında heç bir dəyişiklik edilmədi."

#: scripts/libmakepkg/integrity.sh.in:34
msgid "Skipping all source file integrity checks."
msgstr "Bütün mənbə fayllarının bütövlüyünün yoxlanılması ötürülür."

#: scripts/libmakepkg/integrity.sh.in:36
msgid "Skipping verification of source file checksums."
msgstr "Mənbə faylının yoxlama cəmlərinin yoxlanılması ötürülür."

#: scripts/libmakepkg/integrity.sh.in:39
msgid "Skipping verification of source file PGP signatures."
msgstr "Mənbə faylının PGP imzalarının yoxlanılması ötürülür."

#: scripts/libmakepkg/integrity/generate_checksum.sh.in:61
msgid "Failure while calculating %s %s checksum"
msgstr "%s %s yoxlama cəminin hesablanması baş tutmadı"

#: scripts/libmakepkg/integrity/generate_checksum.sh.in:92
msgid "Generating checksums for source files..."
msgstr "Mənbə faylları üçün yoxlama cəmləri hazırlanır..."

#: scripts/libmakepkg/integrity/generate_checksum.sh.in:104
msgid "Invalid integrity algorithm '%s' specified."
msgstr "'%s' bütövlük alqoritmi yalnış göstərilib."

#: scripts/libmakepkg/integrity/generate_signature.sh.in:41
msgid "Created signature file %s."
msgstr "%s imza faylı yaradıldı."

#: scripts/libmakepkg/integrity/generate_signature.sh.in:43
msgid "Failed to sign package file %s."
msgstr "%s paket faylının imzalanması alınmadı."

#: scripts/libmakepkg/integrity/generate_signature.sh.in:58
msgid "Signing package(s)..."
msgstr "Paket(lər) imzalanır..."

#: scripts/libmakepkg/integrity/verify_checksum.sh.in:66
msgid "Integrity checks are missing for: %s"
msgstr "Bunlar üçün bütövlük yoxlamaları çatışmır: %s"

#: scripts/libmakepkg/integrity/verify_checksum.sh.in:78
msgid "Skipped"
msgstr "Ötürüldü"

#: scripts/libmakepkg/integrity/verify_checksum.sh.in:90
#: scripts/libmakepkg/integrity/verify_signature.sh.in:73
#: scripts/libmakepkg/integrity/verify_signature.sh.in:91
#: scripts/libmakepkg/integrity/verify_signature.sh.in:94
msgid "FAILED"
msgstr "ALINMADI"

#: scripts/libmakepkg/integrity/verify_checksum.sh.in:93
#: scripts/libmakepkg/integrity/verify_signature.sh.in:97
msgid "Passed"
msgstr "Keçdi"

#: scripts/libmakepkg/integrity/verify_checksum.sh.in:114
msgid "Validating %s files with %s..."
msgstr "%s faylları %s ilə doğrulanır..."

#: scripts/libmakepkg/integrity/verify_checksum.sh.in:121
msgid "One or more files did not pass the validity check!"
msgstr "Bir və ya bir neçə fayl doğrulama yaxlanışından keçmədi!"

#: scripts/libmakepkg/integrity/verify_checksum.sh.in:125
msgid "Integrity checks (%s) differ in size from the source array."
msgstr "Bütövlük yoxlamaları (%s) ölçüsü mənbənin ölçüsündən fərqlənir."

#: scripts/libmakepkg/integrity/verify_signature.sh.in:39
msgid "Verifying source file signatures with %s..."
msgstr "Mənbə faylı imzaları %s ilə doğrulanır..."

#: scripts/libmakepkg/integrity/verify_signature.sh.in:76
msgid "unknown public key"
msgstr "bilinməyən açıq açar"

#: scripts/libmakepkg/integrity/verify_signature.sh.in:79
msgid "public key %s has been revoked"
msgstr "%s açıq açar ləğv edildi"

#: scripts/libmakepkg/integrity/verify_signature.sh.in:82
msgid "bad signature from public key"
msgstr "açıq açardan yaraesız imza"

#: scripts/libmakepkg/integrity/verify_signature.sh.in:85
msgid "error during signature verification"
msgstr "imza doğrulaması zamanı xəta"

#: scripts/libmakepkg/integrity/verify_signature.sh.in:91
msgid "the public key %s is not trusted"
msgstr "açıq açar %s, etibarlı deyil"

#: scripts/libmakepkg/integrity/verify_signature.sh.in:94
msgid "invalid public key"
msgstr "yararsız açıq açar"

#: scripts/libmakepkg/integrity/verify_signature.sh.in:100
#: scripts/libmakepkg/integrity/verify_signature.sh.in:104
#: scripts/libmakepkg/util/message.sh.in:79
msgid "WARNING:"
msgstr "XƏBƏRDARLIQ:"

#: scripts/libmakepkg/integrity/verify_signature.sh.in:100
msgid "the signature has expired."
msgstr "imzanın vaxtı bitib."

#: scripts/libmakepkg/integrity/verify_signature.sh.in:104
msgid "the key has expired."
msgstr "açarın vaxtı bitib."

#: scripts/libmakepkg/integrity/verify_signature.sh.in:116
msgid "One or more PGP signatures could not be verified!"
msgstr "Bir və ya daha çox PGP imzaları doğrulana bilmədi!"

#: scripts/libmakepkg/integrity/verify_signature.sh.in:121
msgid "Warnings have occurred while verifying the signatures."
msgstr "İmzaların yoxlanılması zamanı xəbərdarlıqlar verildi."

#: scripts/libmakepkg/integrity/verify_signature.sh.in:122
msgid "Please make sure you really trust them."
msgstr "Həqiqətən onlara etibar etdiyinizdən əmin olun."

#: scripts/libmakepkg/integrity/verify_signature.sh.in:138
#: scripts/libmakepkg/integrity/verify_signature.sh.in:214
msgid "SIGNATURE NOT FOUND"
msgstr "İMZA TAPILMADI"

#: scripts/libmakepkg/integrity/verify_signature.sh.in:151
msgid "SOURCE FILE NOT FOUND"
msgstr "MƏNBƏ FAYLI TAPILMADI"

#: scripts/libmakepkg/lint_config/paths.sh.in:39
#: scripts/libmakepkg/lint_pkgbuild/arch.sh.in:47
#: scripts/libmakepkg/lint_pkgbuild/pkgname.sh.in:53
msgid "%s contains invalid characters: '%s'"
msgstr "%s yararsız işarələrdən ibarətdir: '%s'"

#: scripts/libmakepkg/lint_config/variable.sh.in:47
#: scripts/libmakepkg/lint_pkgbuild/variable.sh.in:40
#: scripts/libmakepkg/lint_pkgbuild/variable.sh.in:52
#: scripts/libmakepkg/lint_pkgbuild/variable.sh.in:72
#: scripts/libmakepkg/lint_pkgbuild/variable.sh.in:82
msgid "%s should be an array"
msgstr "%s, massiv olmaldır "

#: scripts/libmakepkg/lint_config/variable.sh.in:57
#: scripts/libmakepkg/lint_pkgbuild/variable.sh.in:62
#: scripts/libmakepkg/lint_pkgbuild/variable.sh.in:90
msgid "%s should not be an array"
msgstr "%s, masiiv olmamalıdır"

#: scripts/libmakepkg/lint_config/variable.sh.in:66
msgid "PACKAGER should have the format 'Example Name <email@address.invalid>'"
msgstr ""
"PAKETLƏYİCİ-nin adı 'Paketləyicinin Adı <email@address.invalid>' formatında "
"olmalıdır"

#: scripts/libmakepkg/lint_package.sh.in:41
msgid "Checking for packaging issues..."
msgstr "Paketləmə problemləri yoxlanılır..."

#: scripts/libmakepkg/lint_package/build_references.sh.in:36
msgid "Package contains reference to %s"
msgstr "Paket %s-ə/a istinaddan ibarətdir"

#: scripts/libmakepkg/lint_package/dotfiles.sh.in:38
msgid "Dotfile found in package root '%s'"
msgstr "'%s' paket kökündə adı nöqtə ilə başlanan fayl tapıldı"

#: scripts/libmakepkg/lint_package/file_names.sh.in:36
msgid "Package contains paths with newlines"
msgstr "Paket yeni sətirə keçid simvolları olan yollardan ibarətdir"

#: scripts/libmakepkg/lint_package/missing_backup.sh.in:35
msgid "%s entry file not in package : %s"
msgstr "%s giriş faylı bu paketdə yoxdur: %s"

#: scripts/libmakepkg/lint_pkgbuild/arch.sh.in:40
msgid "Can not use '%s' architecture with other architectures"
msgstr "'%s' arxitekturası başqa arxitekturalar ilə istifadə oluna bilməz"

#: scripts/libmakepkg/lint_pkgbuild/arch.sh.in:54
#: scripts/libmakepkg/lint_pkgbuild/arch.sh.in:62
msgid "%s is not available for the '%s' architecture."
msgstr "%s, '%s' arxitekturası üçün əlçtan deyil."

#: scripts/libmakepkg/lint_pkgbuild/backup.sh.in:45
msgid "%s entry should not contain leading slash : %s"
msgstr "%s girişi başlanğıcında kəsir işarəsi olmamalıdır : %s"

#: scripts/libmakepkg/lint_pkgbuild/epoch.sh.in:36
msgid "%s must be an integer, not %s."
msgstr "%s, tam olmalıdır, %s deyil."

#: scripts/libmakepkg/lint_pkgbuild/options.sh.in:52
msgid "%s array contains unknown option '%s'"
msgstr "%s masiivi bilinməyən '%s'  seçimindən ibarətdir"

#: scripts/libmakepkg/lint_pkgbuild/package_function.sh.in:38
msgid "Conflicting %s and %s functions in %s"
msgstr "%s və %s funksiyaları %s daxilində ziddiyyətlidir"

#: scripts/libmakepkg/lint_pkgbuild/package_function.sh.in:41
msgid "Missing %s function in %s"
msgstr "%s funksiyası %s daxilində çatışmır"

#: scripts/libmakepkg/lint_pkgbuild/package_function.sh.in:46
msgid "Extra %s function for split package '%s'"
msgstr "Əlavə %s funksiyası '%s' bölünmüş paketi üçündür"

#: scripts/libmakepkg/lint_pkgbuild/package_function.sh.in:51
msgid "Missing %s function for split package '%s'"
msgstr "%s funksiyası, '%s' bölünmüş paketi üçün çatışmır"

#: scripts/libmakepkg/lint_pkgbuild/pkglist.sh.in:38
msgid "Requested package %s is not provided in %s"
msgstr "Tələb olunan %s paketi %s daxilində təqdim olunmur"

#: scripts/libmakepkg/lint_pkgbuild/pkgname.sh.in:37
#: scripts/libmakepkg/lint_pkgbuild/pkgname.sh.in:65
#: scripts/libmakepkg/lint_pkgbuild/pkgrel.sh.in:35
#: scripts/libmakepkg/lint_pkgbuild/pkgver.sh.in:36
msgid "%s is not allowed to be empty."
msgstr "%s boş olmasın aicazə verilmir."

#: scripts/libmakepkg/lint_pkgbuild/pkgname.sh.in:41
msgid "%s is not allowed to start with a hyphen."
msgstr "%s, tire işarəsi ilə başlaya bilməz."

#: scripts/libmakepkg/lint_pkgbuild/pkgname.sh.in:45
msgid "%s is not allowed to start with a dot."
msgstr "%s, nöqtə ilə başlaya bilməz."

#: scripts/libmakepkg/lint_pkgbuild/pkgname.sh.in:49
#: scripts/libmakepkg/lint_pkgbuild/pkgver.sh.in:46
msgid "%s may only contain ascii characters."
msgstr "%s, yalnız ascii kodlarından ibarət ola bilər."

#: scripts/libmakepkg/lint_pkgbuild/pkgrel.sh.in:40
msgid "%s must be of the form 'integer[.integer]', not %s."
msgstr "%s, bir 'tam say [tam say]' olmalıdır, %s deyil."

#: scripts/libmakepkg/lint_pkgbuild/pkgver.sh.in:41
msgid ""
"%s is not allowed to contain colons, forward slashes, hyphens or whitespace."
msgstr "%s, iki nöqtə, kəsir, tire və ya boşluqdan ibarət ola bilməz."

#: scripts/libmakepkg/lint_pkgbuild/provides.sh.in:46
msgid "%s array cannot contain comparison (< or >) operators."
msgstr "%s massivi müqayisə (<və ya>) operatorlarından ibarət ola bilməz."

#: scripts/libmakepkg/lint_pkgbuild/source.sh.in:36
msgid "Sparse arrays are not allowed for source"
msgstr "Mənbə üçün dağınıq massivlərə icazə verilmir"

#: scripts/libmakepkg/lint_pkgbuild/util.sh.in:34
msgid "%s file (%s) does not exist or is not a regular file."
msgstr "%s faylı (%s) mövcud deyil və ya müntəzəm fayl deyil."

#: scripts/libmakepkg/lint_pkgbuild/variable.sh.in:108
msgid "%s does not allow empty values."
msgstr "%s boş dəyərlərə icazə vermir."

#: scripts/libmakepkg/source.sh.in:40
msgid "Retrieving sources..."
msgstr "Mənbələr alınır..."

#: scripts/libmakepkg/source.sh.in:73
msgid "Extracting sources..."
msgstr "Mənbələr çıxarılır..."

#: scripts/libmakepkg/source/bzr.sh.in:52
msgid "Branching %s..."
msgstr "%s budaqlanır..."

#: scripts/libmakepkg/source/bzr.sh.in:54
msgid "Failure while branching %s"
msgstr "%s budaqlanması uğursuz oldu"

#: scripts/libmakepkg/source/bzr.sh.in:59
msgid "Pulling %s..."
msgstr "%s alınır..."

#: scripts/libmakepkg/source/bzr.sh.in:63
msgid "Failure while pulling %s"
msgstr "%s alınması uğursuz oldu"

#: scripts/libmakepkg/source/bzr.sh.in:85
<<<<<<< HEAD
#: scripts/libmakepkg/source/git.sh.in:112
=======
#: scripts/libmakepkg/source/git.sh.in:113
>>>>>>> e3dc296b
#: scripts/libmakepkg/source/hg.sh.in:93 scripts/libmakepkg/source/svn.sh.in:62
msgid "Unrecognized reference: %s"
msgstr "Müəyyən olunmayan keçid: %s"

#: scripts/libmakepkg/source/bzr.sh.in:94
<<<<<<< HEAD
#: scripts/libmakepkg/source/git.sh.in:81 scripts/libmakepkg/source/hg.sh.in:79
=======
#: scripts/libmakepkg/source/git.sh.in:82 scripts/libmakepkg/source/hg.sh.in:79
>>>>>>> e3dc296b
#: scripts/libmakepkg/source/svn.sh.in:95
msgid "Creating working copy of %s %s repo..."
msgstr "%s %s reposunun işlək nüsxəsi yaradılır..."

#: scripts/libmakepkg/source/bzr.sh.in:100
#: scripts/libmakepkg/source/git.sh.in:90
#: scripts/libmakepkg/source/hg.sh.in:102
msgid "Failure while updating working copy of %s %s repo"
msgstr "%s %s reposunun işlək nüsxəsi yaradıla bilmədi"

#: scripts/libmakepkg/source/bzr.sh.in:105
#: scripts/libmakepkg/source/git.sh.in:96
#: scripts/libmakepkg/source/git.sh.in:130
#: scripts/libmakepkg/source/hg.sh.in:107
msgid "Failure while creating working copy of %s %s repo"
msgstr "%s %s reposunun işlək nüsxəsi yaradıla bilmədi"

#: scripts/libmakepkg/source/file.sh.in:36
#: scripts/libmakepkg/source/local.sh.in:36
msgid "Found %s"
msgstr "%s tapıldı"

#: scripts/libmakepkg/source/file.sh.in:55
msgid "Downloading %s..."
msgstr "%s endirilir..."

#: scripts/libmakepkg/source/file.sh.in:74
msgid "Failure while downloading %s"
msgstr "%s endirilməsi uğursuz oldu"

#: scripts/libmakepkg/source/file.sh.in:136
msgid "Extracting %s with %s"
msgstr "%s, %s ilə çıxarılır"

#: scripts/libmakepkg/source/file.sh.in:144
msgid "Failed to extract %s"
msgstr "%s çıxarılması alınmadı"

<<<<<<< HEAD
=======
#: scripts/libmakepkg/source/file.sh.in:159
msgid "NOT FOUND"
msgstr "TAPILMADI"

>>>>>>> e3dc296b
#: scripts/libmakepkg/source/git.sh.in:50 scripts/libmakepkg/source/hg.sh.in:49
#: scripts/libmakepkg/source/svn.sh.in:69
msgid "Cloning %s %s repo..."
msgstr "%s %s reposunun təkrarı yaradılır..."

#: scripts/libmakepkg/source/git.sh.in:52 scripts/libmakepkg/source/hg.sh.in:51
#: scripts/libmakepkg/source/svn.sh.in:72
msgid "Failure while downloading %s %s repo"
msgstr "%s %s reposunun endirilməsi zamanı xəta"

#: scripts/libmakepkg/source/git.sh.in:61
msgid "%s is not a clone of %s"
msgstr "%s, %s-n təkrarı deyil"

<<<<<<< HEAD
#: scripts/libmakepkg/source/git.sh.in:64 scripts/libmakepkg/source/hg.sh.in:56
=======
#: scripts/libmakepkg/source/git.sh.in:65 scripts/libmakepkg/source/hg.sh.in:56
>>>>>>> e3dc296b
#: scripts/libmakepkg/source/svn.sh.in:77
msgid "Updating %s %s repo..."
msgstr "%s %s reposu yenilənir..."

<<<<<<< HEAD
#: scripts/libmakepkg/source/git.sh.in:67 scripts/libmakepkg/source/hg.sh.in:60
=======
#: scripts/libmakepkg/source/git.sh.in:68 scripts/libmakepkg/source/hg.sh.in:60
>>>>>>> e3dc296b
#: scripts/libmakepkg/source/svn.sh.in:81
msgid "Failure while updating %s %s repo"
msgstr "%s %s reposunun yenilənməsində xəta"

#: scripts/libmakepkg/source/git.sh.in:122
msgid "Failure while checking out version %s, the git tag has been forged"
msgstr "%s versiyasının yoxlanılması zamanı xəta, git etiketi saxtadır"

#: scripts/libmakepkg/source/local.sh.in:39
msgid "%s was not found in the build directory and is not a URL."
msgstr "%s qurulma qovluğunda tapılmadı və bir URL deyil"

#: scripts/libmakepkg/tidy.sh.in:41
msgid "Tidying install..."
msgstr "Quraşdırılma təmizlənir..."

#: scripts/libmakepkg/tidy/docs.sh.in:34
msgid "Removing doc files..."
msgstr "Sənəd faylları silinir..."

#: scripts/libmakepkg/tidy/emptydirs.sh.in:35
msgid "Removing empty directories..."
msgstr "Boş qovluqlar silinir..."

#: scripts/libmakepkg/tidy/libtool.sh.in:35
msgid "Removing %s files..."
msgstr "%s faylları silinir..."

#: scripts/libmakepkg/tidy/purge.sh.in:35
msgid "Purging unwanted files..."
msgstr "Lazımsız fayllar təmizlənir..."

#: scripts/libmakepkg/tidy/staticlibs.sh.in:35
msgid "Removing static library files..."
msgstr "Statik kitabxana faylları silinir..."

#: scripts/libmakepkg/tidy/strip.sh.in:145
msgid "Stripping unneeded symbols from binaries and libraries..."
msgstr "Binar faylları və kitabxanalar lazımsız simvollardan  təmizlənir..."

#: scripts/libmakepkg/tidy/strip.sh.in:190
msgid "Copying source files needed for debug symbols..."
msgstr "Sazlama simvolları üçün mənbə fayllarının kopyalanması lazımdır..."

#: scripts/libmakepkg/tidy/zipman.sh.in:35
msgid "Compressing man and info pages..."
msgstr "Təlimat və məlumat səhifələri sıxılır..."

#: scripts/libmakepkg/util/compress.sh.in:38
msgid "'%s' is not a valid archive extension."
msgstr "'%s' etibarlı arxiv uzantısı deyil."

#: scripts/libmakepkg/util/message.sh.in:84
msgid "ERROR:"
msgstr "SƏHV:"

#: scripts/libmakepkg/util/parseopts.sh.in:81
msgid "option '%s' is ambiguous; possibilities:"
msgstr "'%s' seçimi aydın deyil; imkanları:"

#: scripts/libmakepkg/util/parseopts.sh.in:112
msgid "option requires an argument"
msgstr "seçim arqument tələb edir"

#: scripts/libmakepkg/util/parseopts.sh.in:134
#: scripts/libmakepkg/util/parseopts.sh.in:187
msgid "invalid option"
msgstr "yalnış seçim"

#: scripts/libmakepkg/util/parseopts.sh.in:148
msgid "option '%s' does not allow an argument"
msgstr "'%s' seçimi arqumentə icazə vermir"

#: scripts/libmakepkg/util/parseopts.sh.in:166
msgid "option '%s' requires an argument"
msgstr "'%s' seçimi bir arqument tələb edir"

#: scripts/libmakepkg/util/source.sh.in:161
msgid "Unknown download protocol: %s"
msgstr "Naməlum yükləmə protokolu: %s"

#: scripts/libmakepkg/util/source.sh.in:170
msgid "The download program %s is not installed."
msgstr "Proqram köçürülmüşdür %s yüklənməmişdir."

#: scripts/libmakepkg/util/util.sh.in:80
msgid "Failed to change to directory %s"
msgstr "%s qovluğuna dəyişmək alınmadı"

#: scripts/libmakepkg/util/util.sh.in:93
msgid "Failed to create the directory $%s (%s)."
msgstr "$%s (%s) qovlyğu yaradıla bilmədi."

#: scripts/libmakepkg/util/util.sh.in:96
msgid "You do not have write permission for the directory $%s (%s)."
msgstr "$%s (%s) qovluğu üçün yazmaq icazəniz yoxdur."

#: scripts/libmakepkg/util/util.sh.in:109
msgid "Failed to source %s"
msgstr "%s mənbə qoşula bilmədi"<|MERGE_RESOLUTION|>--- conflicted
+++ resolved
@@ -4,30 +4,18 @@
 #
 # Translators:
 # Zaur_Baku, 2015
-<<<<<<< HEAD
-# Xəyyam Qocayev <xxmn77@gmail.com>, 2021-2022
-# Xəyyam Qocayev <xxmn77@gmail.com>, 2021
-=======
 # Xəyyam Qocayev <xxmn77@gmail.com>, 2021-2023
 # Xəyyam Qocayev <xxmn77@gmail.com>, 2021,2024
->>>>>>> e3dc296b
 # Xəyyam Qocayev <xxmn77@gmail.com>, 2021
 # Zaur_Baku, 2015
 msgid ""
 msgstr ""
 "Project-Id-Version: Arch Linux Pacman package manager\n"
 "Report-Msgid-Bugs-To: http://bugs.archlinux.org/index.php?project=3\n"
-<<<<<<< HEAD
-"POT-Creation-Date: 2022-09-26 21:09+1000\n"
-"PO-Revision-Date: 2011-08-08 22:35+0000\n"
-"Last-Translator: Xəyyam Qocayev <xxmn77@gmail.com>, 2021-2022\n"
-"Language-Team: Azerbaijani (Azerbaijan) (http://www.transifex.com/toofishes/"
-=======
 "POT-Creation-Date: 2024-03-04 11:45+1000\n"
 "PO-Revision-Date: 2011-08-08 22:35+0000\n"
 "Last-Translator: Xəyyam Qocayev <xxmn77@gmail.com>, 2021,2024\n"
 "Language-Team: Azerbaijani (Azerbaijan) (http://app.transifex.com/toofishes/"
->>>>>>> e3dc296b
 "archlinux-pacman/language/az_AZ/)\n"
 "Language: az_AZ\n"
 "MIME-Version: 1.0\n"
@@ -37,7 +25,7 @@
 
 #: scripts/makepkg.sh.in:139
 msgid "Cleaning up..."
-msgstr "Təmizlənir..."
+msgstr "Təmizlənməsi..."
 
 #: scripts/makepkg.sh.in:186
 msgid "Entering %s environment..."
@@ -45,7 +33,7 @@
 
 #: scripts/makepkg.sh.in:193 scripts/makepkg.sh.in:419
 msgid "Starting %s()..."
-msgstr "%s əməliyyatı başlayır ()..."
+msgstr "%s başlayır ()..."
 
 #: scripts/makepkg.sh.in:199
 msgid "pkgver() generated an invalid version: %s"
@@ -210,11 +198,7 @@
 msgid "The package group has already been built. (use %s to overwrite)"
 msgstr "Paket qrupu artıq qurulub. (üzərinə yazmaq üçün %s istifadə edin)"
 
-<<<<<<< HEAD
-#: scripts/makepkg.sh.in:913
-=======
 #: scripts/makepkg.sh.in:820
->>>>>>> e3dc296b
 msgid "Part of the package group has already been built. (use %s to overwrite)"
 msgstr ""
 "Paket qrupunun bir hissəsi artıq qurulub. (üzərinə yazmaq üçün %s istifadə "
@@ -296,11 +280,7 @@
 msgstr ""
 "  -r, --rmdeps     Uğurla qurulduqdan sonra quraşdırılmış asılılıqları silmək"
 
-<<<<<<< HEAD
-#: scripts/makepkg.sh.in:983
-=======
 #: scripts/makepkg.sh.in:893
->>>>>>> e3dc296b
 msgid "  -R, --repackage  Repackage contents of the package without rebuilding"
 msgstr ""
 "  -R, --repackage  Yenidən qurulmadan paketlərin tərkiblərini yenidən "
@@ -381,7 +361,7 @@
 
 #: scripts/makepkg.sh.in:909
 msgid "  --skipchecksums  Do not verify checksums of the source files"
-msgstr "  --skipchecksums  Mənbə fayllarının yoxlama cəmi doğrulanmamaq"
+msgstr "  --skipchecksums  Mənbə fayllarının yoxlama cəmi doğrulanmasın"
 
 #: scripts/makepkg.sh.in:910
 msgid ""
@@ -475,11 +455,11 @@
 
 #: scripts/makepkg.sh.in:1261
 msgid "The key %s does not exist in your keyring."
-msgstr "%s açarı sizin açarlar bağında mövcud deyil."
+msgstr "%s, sizin açarlar bağında mövcud deyil."
 
 #: scripts/makepkg.sh.in:1263 scripts/repo-add.sh.in:148
 msgid "There is no key in your keyring."
-msgstr "Sizin açarlar bağında heç bir açar yoxdur."
+msgstr "Sizin açarlar bağında açar yoxdur."
 
 #: scripts/makepkg.sh.in:1269
 msgid "Making package: %s"
@@ -503,11 +483,11 @@
 
 #: scripts/makepkg.sh.in:1313
 msgid "Checking runtime dependencies..."
-msgstr "Başlatmaq üçün asılılıqlar yoxlanlır..."
+msgstr "Başlatmaq üçün asılılıqların yoxlanlıması..."
 
 #: scripts/makepkg.sh.in:1320
 msgid "Checking buildtime dependencies..."
-msgstr "Qurulma vaxtı asılılıqları yoxlanılır..."
+msgstr "Qurulma üçün asılılıqların yoxlanmılması..."
 
 #: scripts/makepkg.sh.in:1332
 msgid "Could not resolve all dependencies."
@@ -515,11 +495,11 @@
 
 #: scripts/makepkg.sh.in:1343
 msgid "Using existing %s tree"
-msgstr "Mövcud %s ağacından istifadə"
+msgstr "Mövcud %s ağacının istifadə ediməsi"
 
 #: scripts/makepkg.sh.in:1350 scripts/makepkg.sh.in:1381
 msgid "Removing existing %s directory..."
-msgstr "Mövcud %s qovluğu silinir..."
+msgstr "Mövcud %s qovluğunun silinməsi..."
 
 #: scripts/makepkg.sh.in:1376
 msgid "Sources are ready."
@@ -607,7 +587,7 @@
 
 #: scripts/pacman-key.sh.in:60
 msgid "Manage pacman's list of trusted keys"
-msgstr "Etibarlı pacman açarlarının siyahılarını idarə edin"
+msgstr "Etibarlı pacman açarların siyahılarını idarə edin"
 
 #: scripts/pacman-key.sh.in:62
 msgid "Operations:"
@@ -647,7 +627,7 @@
 
 #: scripts/pacman-key.sh.in:69
 msgid "  -u, --updatedb            Update the trustdb of pacman"
-msgstr "  -u, --updatedb            Pacman etibarlı  VB-nı yeniləmək"
+msgstr "  -u, --updatedb            Pacman etibarlılıq bazasını yeniləmək"
 
 #: scripts/pacman-key.sh.in:70
 msgid ""
@@ -817,15 +797,10 @@
 msgstr "%s açarı söndürülür..."
 
 #: scripts/pacman-key.sh.in:381
-<<<<<<< HEAD
-msgid "Disabled %s keys."
-msgstr "%s açar söndürüldü."
-=======
 msgid "Disabled %s key."
 msgid_plural "Disabled %s keys."
 msgstr[0] "%s açar söndürüldü"
 msgstr[1] "%s açar söndürüldü"
->>>>>>> e3dc296b
 
 #: scripts/pacman-key.sh.in:388
 msgid "A specified keyfile could not be added to the keyring."
@@ -903,11 +878,11 @@
 
 #: scripts/pacman-key.sh.in:612
 msgid "Updating trust database..."
-msgstr "Etibarlı verilənlər bazası yenilənir..."
+msgstr "Etibarlılıq verilənlər bazası yenilənir..."
 
 #: scripts/pacman-key.sh.in:614
 msgid "Trust database could not be updated."
-msgstr "Etibarlı verilənlər bazası yenilənə bilmədi."
+msgstr "Etibarlılıq verilənlər bazası yenilənə bilmədi."
 
 #: scripts/pacman-key.sh.in:693
 msgid "Cannot find the %s binary required for all %s operations."
@@ -939,18 +914,14 @@
 
 #: scripts/repo-add.sh.in:61
 msgid "Usage: repo-add [options] <path-to-db> <package> ...\\n"
-msgstr "İstifadəsi: repo-add [parametrlər] <path-to-db> <package> ...\\n"
+msgstr "İstifadəsi: repo-add [seçim] <ver.-bazasına-yol> <paket> ...\\n"
 
 #: scripts/repo-add.sh.in:63
 msgid ""
 "repo-add will update a package database by reading a package file."
 "\\nMultiple packages to add can be specified on the command line.\\n"
 msgstr ""
-<<<<<<< HEAD
-"repo-add, paket faylını oxumaqla paket verilənlər bazasını yeniləyəcəkdir."
-=======
 "repo-add, paketfaylını oxumaqla paket verilənlər bazasını yeniləyəcəkdir."
->>>>>>> e3dc296b
 "\\nBirdən çox paket əlavə ediləcəksə bu əmr sətrində göstəilməlidir.\\n"
 
 #: scripts/repo-add.sh.in:67 scripts/repo-add.sh.in:79
@@ -983,11 +954,7 @@
 #: scripts/repo-add.sh.in:72
 msgid "Usage: repo-remove [options] <path-to-db> <packagename> ...\\n"
 msgstr ""
-<<<<<<< HEAD
-"İstifadəsi: repo-remove [parametrlər] <path-to-db> <packagename> ...\\n"
-=======
 "İstifadəsi: repo-remove [seçim] <ver.-bazasına-yol> <paketin_adı>...\\n"
->>>>>>> e3dc296b
 
 #: scripts/repo-add.sh.in:74
 msgid ""
@@ -995,11 +962,7 @@
 "name\\nspecified on the command line from the given repo database. "
 "Multiple\\npackages to remove can be specified on the command line.\\n"
 msgstr ""
-<<<<<<< HEAD
-"repo-remove, əmr sətrində göstərilmiş paket adını, verilmiş verilənlər "
-=======
 "repo-remove, əmr sətrində göstərilmiş paket adını verilmiş verilənlər "
->>>>>>> e3dc296b
 "bazasından\\nsilərək paket verilənlər bazasını yeniləyəcəkdir. Əmr sətrində "
 "birdən çox\\npaketlərin silinməsi göstərilə bilər.\\n"
 
@@ -1130,7 +1093,7 @@
 
 #: scripts/repo-add.sh.in:418
 msgid "Repository file '%s' is not a proper pacman database."
-msgstr "'%s' repozitoriya faylı düzgün pacman verilənlər bazası deyil."
+msgstr "'%s' repozitoriya faylı uyğun pacman verilənlər bazası deyil."
 
 #: scripts/repo-add.sh.in:423
 msgid "Extracting %s to a temporary location..."
@@ -1230,7 +1193,7 @@
 
 #: scripts/libmakepkg/integrity/verify_checksum.sh.in:78
 msgid "Skipped"
-msgstr "Ötürüldü"
+msgstr "Buraxıldı"
 
 #: scripts/libmakepkg/integrity/verify_checksum.sh.in:90
 #: scripts/libmakepkg/integrity/verify_signature.sh.in:73
@@ -1246,7 +1209,7 @@
 
 #: scripts/libmakepkg/integrity/verify_checksum.sh.in:114
 msgid "Validating %s files with %s..."
-msgstr "%s faylları %s ilə doğrulanır..."
+msgstr "%s fayllarının %s ilə doğrulanması..."
 
 #: scripts/libmakepkg/integrity/verify_checksum.sh.in:121
 msgid "One or more files did not pass the validity check!"
@@ -1476,21 +1439,13 @@
 msgstr "%s alınması uğursuz oldu"
 
 #: scripts/libmakepkg/source/bzr.sh.in:85
-<<<<<<< HEAD
-#: scripts/libmakepkg/source/git.sh.in:112
-=======
 #: scripts/libmakepkg/source/git.sh.in:113
->>>>>>> e3dc296b
 #: scripts/libmakepkg/source/hg.sh.in:93 scripts/libmakepkg/source/svn.sh.in:62
 msgid "Unrecognized reference: %s"
 msgstr "Müəyyən olunmayan keçid: %s"
 
 #: scripts/libmakepkg/source/bzr.sh.in:94
-<<<<<<< HEAD
-#: scripts/libmakepkg/source/git.sh.in:81 scripts/libmakepkg/source/hg.sh.in:79
-=======
 #: scripts/libmakepkg/source/git.sh.in:82 scripts/libmakepkg/source/hg.sh.in:79
->>>>>>> e3dc296b
 #: scripts/libmakepkg/source/svn.sh.in:95
 msgid "Creating working copy of %s %s repo..."
 msgstr "%s %s reposunun işlək nüsxəsi yaradılır..."
@@ -1499,19 +1454,19 @@
 #: scripts/libmakepkg/source/git.sh.in:90
 #: scripts/libmakepkg/source/hg.sh.in:102
 msgid "Failure while updating working copy of %s %s repo"
-msgstr "%s %s reposunun işlək nüsxəsi yaradıla bilmədi"
+msgstr "%s %s reposunun işlək nüsxəsinin yaradılması uğursuz oldu"
 
 #: scripts/libmakepkg/source/bzr.sh.in:105
 #: scripts/libmakepkg/source/git.sh.in:96
 #: scripts/libmakepkg/source/git.sh.in:130
 #: scripts/libmakepkg/source/hg.sh.in:107
 msgid "Failure while creating working copy of %s %s repo"
-msgstr "%s %s reposunun işlək nüsxəsi yaradıla bilmədi"
+msgstr "%s %s reposunun işlək nüsxəsinin yaradılması uğursuz oldu"
 
 #: scripts/libmakepkg/source/file.sh.in:36
 #: scripts/libmakepkg/source/local.sh.in:36
 msgid "Found %s"
-msgstr "%s tapıldı"
+msgstr "Tapılmışdır %s"
 
 #: scripts/libmakepkg/source/file.sh.in:55
 msgid "Downloading %s..."
@@ -1529,13 +1484,10 @@
 msgid "Failed to extract %s"
 msgstr "%s çıxarılması alınmadı"
 
-<<<<<<< HEAD
-=======
 #: scripts/libmakepkg/source/file.sh.in:159
 msgid "NOT FOUND"
 msgstr "TAPILMADI"
 
->>>>>>> e3dc296b
 #: scripts/libmakepkg/source/git.sh.in:50 scripts/libmakepkg/source/hg.sh.in:49
 #: scripts/libmakepkg/source/svn.sh.in:69
 msgid "Cloning %s %s repo..."
@@ -1550,20 +1502,12 @@
 msgid "%s is not a clone of %s"
 msgstr "%s, %s-n təkrarı deyil"
 
-<<<<<<< HEAD
-#: scripts/libmakepkg/source/git.sh.in:64 scripts/libmakepkg/source/hg.sh.in:56
-=======
 #: scripts/libmakepkg/source/git.sh.in:65 scripts/libmakepkg/source/hg.sh.in:56
->>>>>>> e3dc296b
 #: scripts/libmakepkg/source/svn.sh.in:77
 msgid "Updating %s %s repo..."
 msgstr "%s %s reposu yenilənir..."
 
-<<<<<<< HEAD
-#: scripts/libmakepkg/source/git.sh.in:67 scripts/libmakepkg/source/hg.sh.in:60
-=======
 #: scripts/libmakepkg/source/git.sh.in:68 scripts/libmakepkg/source/hg.sh.in:60
->>>>>>> e3dc296b
 #: scripts/libmakepkg/source/svn.sh.in:81
 msgid "Failure while updating %s %s repo"
 msgstr "%s %s reposunun yenilənməsində xəta"
@@ -1590,11 +1534,11 @@
 
 #: scripts/libmakepkg/tidy/libtool.sh.in:35
 msgid "Removing %s files..."
-msgstr "%s faylları silinir..."
+msgstr "%s fayllar silinir..."
 
 #: scripts/libmakepkg/tidy/purge.sh.in:35
 msgid "Purging unwanted files..."
-msgstr "Lazımsız fayllar təmizlənir..."
+msgstr "Arzuolunmaz fayllar təmizlənir..."
 
 #: scripts/libmakepkg/tidy/staticlibs.sh.in:35
 msgid "Removing static library files..."
