--- conflicted
+++ resolved
@@ -9,11 +9,7 @@
 # Feng Chao <chaofeng111@qq.com>, 2011,2019
 # Isaac Ge <acgtyrant@gmail.com>, 2014
 # Jiachen YANG <farseerfc@gmail.com>, 2020-2021
-<<<<<<< HEAD
-# lakejason0 <sunliyuan200402@outlook.com>, 2022
-=======
 # lakejason0 <sunliyuan200402@outlook.com>, 2022-2024
->>>>>>> e3dc296b
 # Feng Chao <chaofeng111@qq.com>, 2011
 # Feng Chao <chaofeng111@qq.com>, 2011,2019
 # Feng Chao <chaofeng111@qq.com>, 2011
@@ -29,17 +25,10 @@
 msgstr ""
 "Project-Id-Version: Arch Linux Pacman package manager\n"
 "Report-Msgid-Bugs-To: http://bugs.archlinux.org/index.php?project=3\n"
-<<<<<<< HEAD
-"POT-Creation-Date: 2022-09-26 21:09+1000\n"
-"PO-Revision-Date: 2011-08-08 22:35+0000\n"
-"Last-Translator: lakejason0 <sunliyuan200402@outlook.com>, 2022\n"
-"Language-Team: Chinese (China) (http://www.transifex.com/toofishes/archlinux-"
-=======
 "POT-Creation-Date: 2024-03-04 11:45+1000\n"
 "PO-Revision-Date: 2011-08-08 22:35+0000\n"
 "Last-Translator: lakejason0 <sunliyuan200402@outlook.com>, 2022-2024\n"
 "Language-Team: Chinese (China) (http://app.transifex.com/toofishes/archlinux-"
->>>>>>> e3dc296b
 "pacman/language/zh_CN/)\n"
 "Language: zh_CN\n"
 "MIME-Version: 1.0\n"
@@ -674,17 +663,12 @@
 "\\n                            非 '%s')"
 
 #: scripts/pacman-key.sh.in:87
-<<<<<<< HEAD
-msgid "  --keyserver <server-url>  Specify a keyserver to use if necessary"
-msgstr "  --keyserver <server-url>              如果需要，指定使用的密钥服务器"
-=======
 msgid ""
 "  --populate-from <dir>     Set an alternate directory for --populate "
 "(instead\\n                            of '%s')"
 msgstr ""
 "  --populate-from <dir>            为 --populate 指定另外的目录 (而"
 "\\n                            非 '%s')"
->>>>>>> e3dc296b
 
 #: scripts/pacman-key.sh.in:89
 msgid "  --keyserver <server-url>  Specify a keyserver to use if necessary"
@@ -1186,11 +1170,7 @@
 
 #: scripts/libmakepkg/integrity/verify_signature.sh.in:76
 msgid "unknown public key"
-<<<<<<< HEAD
-msgstr "未知的公共密钥"
-=======
 msgstr "未知的公钥"
->>>>>>> e3dc296b
 
 #: scripts/libmakepkg/integrity/verify_signature.sh.in:79
 msgid "public key %s has been revoked"
