--- conflicted
+++ resolved
@@ -9,28 +9,17 @@
 # d574d4bb40c84861791a694a999cce69_9aabecb <ec34fbc10d74f76d8160c2aae04a84b4_6702>, 2014
 # d574d4bb40c84861791a694a999cce69_9aabecb <ec34fbc10d74f76d8160c2aae04a84b4_6702>, 2014
 # Giovanni Scafora <scafora.giovanni@gmail.com>, 2011-2013,2015,2022
-<<<<<<< HEAD
-=======
 # Giovanni Scafora <scafora.giovanni@gmail.com>, 2023-2024
->>>>>>> e3dc296b
 # Saverio <saverio.brancaccio@gmail.com>, 2016
 # ~Smlb <smlb@riseup.net>, 2014
 msgid ""
 msgstr ""
 "Project-Id-Version: Arch Linux Pacman package manager\n"
 "Report-Msgid-Bugs-To: http://bugs.archlinux.org/index.php?project=3\n"
-<<<<<<< HEAD
-"POT-Creation-Date: 2022-09-26 21:09+1000\n"
-"PO-Revision-Date: 2011-08-08 22:35+0000\n"
-"Last-Translator: Giovanni Scafora <scafora.giovanni@gmail.com>, "
-"2011-2013,2015,2022\n"
-"Language-Team: Italian (http://www.transifex.com/toofishes/archlinux-pacman/"
-=======
 "POT-Creation-Date: 2024-03-04 11:45+1000\n"
 "PO-Revision-Date: 2011-08-08 22:35+0000\n"
 "Last-Translator: Giovanni Scafora <scafora.giovanni@gmail.com>, 2023-2024\n"
 "Language-Team: Italian (http://app.transifex.com/toofishes/archlinux-pacman/"
->>>>>>> e3dc296b
 "language/it/)\n"
 "Language: it\n"
 "MIME-Version: 1.0\n"
@@ -807,16 +796,11 @@
 msgstr "Disabilitazione della chiave %s in corso..."
 
 #: scripts/pacman-key.sh.in:381
-<<<<<<< HEAD
-msgid "Disabled %s keys."
-msgstr "Disabilitate %s chiavi."
-=======
 msgid "Disabled %s key."
 msgid_plural "Disabled %s keys."
 msgstr[0] "È stata disabilitata %s chiave."
 msgstr[1] "Sono state disabilitate %s chiavi."
 msgstr[2] "Sono state disabilitate %s chiavi."
->>>>>>> e3dc296b
 
 #: scripts/pacman-key.sh.in:388
 msgid "A specified keyfile could not be added to the keyring."
@@ -863,16 +847,11 @@
 msgstr "%s non può essere firmata localmente."
 
 #: scripts/pacman-key.sh.in:509
-<<<<<<< HEAD
-msgid "Locally signed %s keys."
-msgstr "Firmate localmente %s chiavi."
-=======
 msgid "Locally signed %s key."
 msgid_plural "Locally signed %s keys."
 msgstr[0] "È stata firmata localmente %s chiave."
 msgstr[1] "Sono state firmate localmente %s chiavi."
 msgstr[2] "Sono state firmate localmente %s chiavi."
->>>>>>> e3dc296b
 
 #: scripts/pacman-key.sh.in:532
 msgid "Remote key not fetched correctly from WKD or keyserver."
@@ -1333,7 +1312,7 @@
 #: scripts/libmakepkg/lint_config/variable.sh.in:66
 msgid "PACKAGER should have the format 'Example Name <email@address.invalid>'"
 msgstr ""
-"PACKAGER deve essere nel formato 'Nome d'esempio <email@address.invalid>'"
+"PACKAGER deve essere nel formato 'Nome d'esempio <indirizzo@email.nonvalido>'"
 
 #: scripts/libmakepkg/lint_package.sh.in:41
 msgid "Checking for packaging issues..."
@@ -1414,7 +1393,7 @@
 #: scripts/libmakepkg/lint_pkgbuild/pkgname.sh.in:49
 #: scripts/libmakepkg/lint_pkgbuild/pkgver.sh.in:46
 msgid "%s may only contain ascii characters."
-msgstr "%s può contenere solo caratteri ascii."
+msgstr "%s può contenere solo caratteri ASCII."
 
 #: scripts/libmakepkg/lint_pkgbuild/pkgrel.sh.in:40
 msgid "%s must be of the form 'integer[.integer]', not %s."
@@ -1542,12 +1521,8 @@
 #: scripts/libmakepkg/source/git.sh.in:122
 msgid "Failure while checking out version %s, the git tag has been forged"
 msgstr ""
-<<<<<<< HEAD
-"Errore durante il controllo della versione %s, il tag git è stato falsificato"
-=======
 "Si è verificato un errore durante il checkout della version %s, il tag del "
 "git è stato modificato"
->>>>>>> e3dc296b
 
 #: scripts/libmakepkg/source/local.sh.in:39
 msgid "%s was not found in the build directory and is not a URL."
