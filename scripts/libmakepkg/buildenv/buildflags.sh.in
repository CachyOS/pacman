#!/usr/bin/bash
#
#   buildflags.sh - Clear user-specified buildflags if requested
#
#   Copyright (c) 2011-2024 Pacman Development Team <pacman-dev@lists.archlinux.org>
#
#   This program is free software; you can redistribute it and/or modify
#   it under the terms of the GNU General Public License as published by
#   the Free Software Foundation; either version 2 of the License, or
#   (at your option) any later version.
#
#   This program is distributed in the hope that it will be useful,
#   but WITHOUT ANY WARRANTY; without even the implied warranty of
#   MERCHANTABILITY or FITNESS FOR A PARTICULAR PURPOSE.  See the
#   GNU General Public License for more details.
#
#   You should have received a copy of the GNU General Public License
#   along with this program.  If not, see <http://www.gnu.org/licenses/>.
#

[[ -n "$LIBMAKEPKG_BUILDENV_BUILDFLAGS_SH" ]] && return
LIBMAKEPKG_BUILDENV_BUILDFLAGS_SH=1

MAKEPKG_LIBRARY=${MAKEPKG_LIBRARY:-'@libmakepkgdir@'}

source "$MAKEPKG_LIBRARY/util/option.sh"

build_options+=('buildflags')

buildenv_buildflags() {
	if check_option "buildflags" "n"; then
<<<<<<< HEAD
		unset CPPFLAGS CFLAGS DEBUG_CFLAGS CXXFLAGS DEBUG_CXXFLAGS LDFLAGS LTOFLAGS RUSTFLAGS DEBUG_RUSTFLAGS
=======
		unset ${buildenv_vars[@]}
>>>>>>> e3dc296b
	fi
}<|MERGE_RESOLUTION|>--- conflicted
+++ resolved
@@ -29,10 +29,6 @@
 
 buildenv_buildflags() {
 	if check_option "buildflags" "n"; then
-<<<<<<< HEAD
-		unset CPPFLAGS CFLAGS DEBUG_CFLAGS CXXFLAGS DEBUG_CXXFLAGS LDFLAGS LTOFLAGS RUSTFLAGS DEBUG_RUSTFLAGS
-=======
 		unset ${buildenv_vars[@]}
->>>>>>> e3dc296b
 	fi
 }