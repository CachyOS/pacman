--- conflicted
+++ resolved
@@ -52,8 +52,6 @@
 		| sort -zu | tr '\0' '\n'
 }
 
-<<<<<<< HEAD
-=======
 package_source_files() {
 	local binary=$1
 
@@ -68,7 +66,6 @@
 	done < <(source_files "$binary")
 }
 
->>>>>>> e3dc296b
 collect_debug_symbols() {
 	local binary=$1; shift
 
@@ -85,19 +82,7 @@
 		fi
 
 		# copy source files to debug directory
-<<<<<<< HEAD
-		local file dest t
-		while IFS= read -r t; do
-			file="${srcdir}/${t}"
-			dest="${dbgsrc}/${t}"
-			mkdir -p "${dest%/*}"
-			if [[ -f "$file" ]]; then
-				cp -- "$file" "$dest"
-			fi
-		done < <(source_files "$binary")
-=======
 		package_source_files "$binary"
->>>>>>> e3dc296b
 
 		# copy debug symbols to debug directory
 		mkdir -p "$dbgdir/${binary%/*}"
@@ -171,13 +156,10 @@
 
 		local binary strip_flags
 		find . -type f -perm -u+w -print0 2>/dev/null | LC_ALL=C sort -z | while IFS= read -rd '' binary ; do
-<<<<<<< HEAD
-=======
 			# skip filepaths that cause stripping issues - ideally these should be temporary
 			# guile-2.2
 			[[ "$binary" =~ .*/guile/.*\.go$ ]] && continue
 
->>>>>>> e3dc296b
 			local STATICLIB=0
 			case "$(LC_ALL=C readelf -h "$binary" 2>/dev/null)" in
 				*Type:*'DYN (Shared object file)'*) # Libraries (.so) or Relocatable binaries
@@ -202,8 +184,6 @@
 			(( ! STATICLIB )) && collect_debug_symbols "$binary"
 			strip_file "$binary" ${strip_flags}
 			(( STATICLIB )) && strip_lto "$binary"
-<<<<<<< HEAD
-=======
 		done
 
 	elif check_option "debug" "y"; then
@@ -216,7 +196,6 @@
 		local binary
 		find . -type f -perm -u+w -print0 2>/dev/null | while IFS= read -rd '' binary ; do
 			package_source_files "$binary" 2>/dev/null
->>>>>>> e3dc296b
 		done
 	fi
 }