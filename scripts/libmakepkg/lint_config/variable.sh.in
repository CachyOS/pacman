#!/bin/bash
#
#   variable.sh - Check that variables are or are not arrays as appropriate
#
#   Copyright (c) 2018-2024 Pacman Development Team <pacman-dev@lists.archlinux.org>
#
#   This program is free software; you can redistribute it and/or modify
#   it under the terms of the GNU General Public License as published by
#   the Free Software Foundation; either version 2 of the License, or
#   (at your option) any later version.
#
#   This program is distributed in the hope that it will be useful,
#   but WITHOUT ANY WARRANTY; without even the implied warranty of
#   MERCHANTABILITY or FITNESS FOR A PARTICULAR PURPOSE.  See the
#   GNU General Public License for more details.
#
#   You should have received a copy of the GNU General Public License
#   along with this program.  If not, see <http://www.gnu.org/licenses/>.
#

[[ -n "$LIBMAKEPKG_LINT_CONFIG_VARIABLE_SH" ]] && return
LIBMAKEPKG_LINT_CONFIG_VARIABLE_SH=1

MAKEPKG_LIBRARY=${MAKEPKG_LIBRARY:-'@libmakepkgdir@'}

source "$MAKEPKG_LIBRARY/util/message.sh"

lint_config_functions+=('lint_config_variables')


lint_config_variables() {
	local array=(DLAGENTS VCSCLIENTS BUILDENV OPTIONS INTEGRITY_CHECK MAN_DIRS
	             DOC_DIRS PURGE_TARGETS COMPRESSGZ COMPRESSBZ2 COMPRESSXZ
	             COMPRESSLRZ COMPRESSLZO COMPRESSZ)
<<<<<<< HEAD
	local string=(CARCH CHOST PACKAGECARCH CPPFLAGS CFLAGS CXXFLAGS RUSTFLAGS LDFLAGS LTOFLAGS
	              DEBUG_CFLAGS DEBUG_CXXFLAGS DEBUG_RUSTFLAGS DISTCC_HOSTS BUILDDIR
	              STRIP_BINARIES STRIP_SHARED STRIP_STATIC PKGDEST SRCDEST SRCPKGDEST
	              LOGDEST PACKAGER GPGKEY PKGEXT SRCEXT)
=======
	local string=(CARCH CHOST CPPFLAGS CFLAGS CXXFLAGS LDFLAGS LTOFLAGS DEBUG_CFLAGS
	              DEBUG_CXXFLAGS DISTCC_HOSTS BUILDDIR STRIP_BINARIES STRIP_SHARED
	              STRIP_STATIC PKGDEST SRCDEST SRCPKGDEST LOGDEST PACKAGER GPGKEY
	              PKGEXT SRCEXT)
>>>>>>> e3dc296b

	local i keys ret=0

	# global variables
	for i in ${array[@]}; do
		eval "keys=(\"\${!$i[@]}\")"
		if (( ${#keys[*]} > 0 )); then
			if ! is_array $i; then
				error "$(gettext "%s should be an array")" "$i"
				ret=1
			fi
		fi
	done

	for i in ${string[@]}; do
		eval "keys=(\"\${!$i[@]}\")"
		if (( ${#keys[*]} > 0 )); then
			if is_array $i; then
				error "$(gettext "%s should not be an array")" "$i"
				ret=1
			fi
		fi
	done

	# pacman should be able to extract an email address from PACKAGER for WKD key lookup
	local match='^([^<>]+ )?<[^<>]*>$'
	if ! [[ $PACKAGER == "Unknown Packager" || $PACKAGER =~ $match ]]; then
		warning "$(gettext "PACKAGER should have the format 'Example Name <email@address.invalid>'")"
	fi

	return $ret
}<|MERGE_RESOLUTION|>--- conflicted
+++ resolved
@@ -32,17 +32,10 @@
 	local array=(DLAGENTS VCSCLIENTS BUILDENV OPTIONS INTEGRITY_CHECK MAN_DIRS
 	             DOC_DIRS PURGE_TARGETS COMPRESSGZ COMPRESSBZ2 COMPRESSXZ
 	             COMPRESSLRZ COMPRESSLZO COMPRESSZ)
-<<<<<<< HEAD
-	local string=(CARCH CHOST PACKAGECARCH CPPFLAGS CFLAGS CXXFLAGS RUSTFLAGS LDFLAGS LTOFLAGS
-	              DEBUG_CFLAGS DEBUG_CXXFLAGS DEBUG_RUSTFLAGS DISTCC_HOSTS BUILDDIR
-	              STRIP_BINARIES STRIP_SHARED STRIP_STATIC PKGDEST SRCDEST SRCPKGDEST
-	              LOGDEST PACKAGER GPGKEY PKGEXT SRCEXT)
-=======
-	local string=(CARCH CHOST CPPFLAGS CFLAGS CXXFLAGS LDFLAGS LTOFLAGS DEBUG_CFLAGS
+	local string=(CARCH CHOST PACKAGECARCH CPPFLAGS CFLAGS CXXFLAGS LDFLAGS LTOFLAGS DEBUG_CFLAGS
 	              DEBUG_CXXFLAGS DISTCC_HOSTS BUILDDIR STRIP_BINARIES STRIP_SHARED
 	              STRIP_STATIC PKGDEST SRCDEST SRCPKGDEST LOGDEST PACKAGER GPGKEY
 	              PKGEXT SRCEXT)
->>>>>>> e3dc296b
 
 	local i keys ret=0
 
