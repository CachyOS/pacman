--- conflicted
+++ resolved
@@ -558,31 +558,15 @@
 		while(!feof(fp)) {
 			READ_NEXT();
 			if(strcmp(line, "%NAME%") == 0) {
-<<<<<<< HEAD
 				READ_NEXT();
 				if(strcmp(line, info->name) != 0) {
-					_alpm_log(db->handle, PM_LOG_ERROR, _("%s database is inconsistent: name "
+					_alpm_log(db->handle, ALPM_LOG_ERROR, _("%s database is inconsistent: name "
 								"mismatch on package %s\n"), db->treename, info->name);
 				}
 			} else if(strcmp(line, "%VERSION%") == 0) {
 				READ_NEXT();
 				if(strcmp(line, info->version) != 0) {
-					_alpm_log(db->handle, PM_LOG_ERROR, _("%s database is inconsistent: version "
-=======
-				if(fgets(line, sizeof(line), fp) == NULL) {
-					goto error;
-				}
-				if(strcmp(_alpm_strtrim(line), info->name) != 0) {
-					_alpm_log(db->handle, ALPM_LOG_ERROR, _("%s database is inconsistent: name "
-								"mismatch on package %s\n"), db->treename, info->name);
-				}
-			} else if(strcmp(line, "%VERSION%") == 0) {
-				if(fgets(line, sizeof(line), fp) == NULL) {
-					goto error;
-				}
-				if(strcmp(_alpm_strtrim(line), info->version) != 0) {
 					_alpm_log(db->handle, ALPM_LOG_ERROR, _("%s database is inconsistent: version "
->>>>>>> afc96f2a
 								"mismatch on package %s\n"), db->treename, info->name);
 				}
 			} else if(strcmp(line, "%DESC%") == 0) {
