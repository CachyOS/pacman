--- conflicted
+++ resolved
@@ -195,17 +195,16 @@
 	return pkg->backup;
 }
 
-<<<<<<< HEAD
+static alpm_list_t *_cache_get_xdata(alpm_pkg_t *pkg)
+{
+	LAZY_LOAD(INFRQ_DESC);
+	return pkg->xdata;
+}
+
 static const char *_cache_get_installed_db(alpm_pkg_t *pkg)
 {
 	LAZY_LOAD(INFRQ_DESC);
 	return pkg->installed_db;
-=======
-static alpm_list_t *_cache_get_xdata(alpm_pkg_t *pkg)
-{
-	LAZY_LOAD(INFRQ_DESC);
-	return pkg->xdata;
->>>>>>> e3dc296b
 }
 
 /**
