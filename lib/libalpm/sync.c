/*
 *  sync.c
 *
 *  Copyright (c) 2006-2010 Pacman Development Team <pacman-dev@archlinux.org>
 *  Copyright (c) 2002-2006 by Judd Vinet <jvinet@zeroflux.org>
 *  Copyright (c) 2005 by Aurelien Foret <orelien@chez.com>
 *  Copyright (c) 2005 by Christian Hamar <krics@linuxforum.hu>
 *  Copyright (c) 2005, 2006 by Miklos Vajna <vmiklos@frugalware.org>
 *
 *  This program is free software; you can redistribute it and/or modify
 *  it under the terms of the GNU General Public License as published by
 *  the Free Software Foundation; either version 2 of the License, or
 *  (at your option) any later version.
 *
 *  This program is distributed in the hope that it will be useful,
 *  but WITHOUT ANY WARRANTY; without even the implied warranty of
 *  MERCHANTABILITY or FITNESS FOR A PARTICULAR PURPOSE.  See the
 *  GNU General Public License for more details.
 *
 *  You should have received a copy of the GNU General Public License
 *  along with this program.  If not, see <http://www.gnu.org/licenses/>.
 */

#include "config.h"

#include <sys/types.h> /* off_t */
#include <stdlib.h>
#include <stdio.h>
#include <fcntl.h>
#include <string.h>
#include <stdint.h> /* intmax_t */
#include <unistd.h>
#include <time.h>
#include <limits.h>

/* libalpm */
#include "sync.h"
#include "alpm_list.h"
#include "log.h"
#include "package.h"
#include "db.h"
#include "deps.h"
#include "conflict.h"
#include "trans.h"
#include "add.h"
#include "util.h"
#include "handle.h"
#include "alpm.h"
#include "dload.h"
#include "delta.h"
#include "remove.h"
#include "diskspace.h"

/** Check for new version of pkg in sync repos
 * (only the first occurrence is considered in sync)
 */
pmpkg_t SYMEXPORT *alpm_sync_newversion(pmpkg_t *pkg, alpm_list_t *dbs_sync)
{
	ASSERT(pkg != NULL, return(NULL));

	alpm_list_t *i;
	pmpkg_t *spkg = NULL;

	for(i = dbs_sync; !spkg && i; i = i->next) {
		spkg = _alpm_db_get_pkgfromcache(i->data, alpm_pkg_get_name(pkg));
	}

	if(spkg == NULL) {
		_alpm_log(PM_LOG_DEBUG, "'%s' not found in sync db => no upgrade\n",
				alpm_pkg_get_name(pkg));
		return(NULL);
	}

	/* compare versions and see if spkg is an upgrade */
	if(_alpm_pkg_compare_versions(spkg, pkg) > 0) {
		_alpm_log(PM_LOG_DEBUG, "new version of '%s' found (%s => %s)\n",
					alpm_pkg_get_name(pkg), alpm_pkg_get_version(pkg),
					alpm_pkg_get_version(spkg));
		return(spkg);
	}
	/* spkg is not an upgrade */
	return(NULL);
}

/** Search for packages to upgrade and add them to the transaction.
 * @return 0 on success, -1 on error (pm_errno is set accordingly)
 */
int SYMEXPORT alpm_sync_sysupgrade(int enable_downgrade)
{
	alpm_list_t *i, *j, *k;
	pmtrans_t *trans;
	pmdb_t *db_local;
	alpm_list_t *dbs_sync;

	ALPM_LOG_FUNC;

	ASSERT(handle != NULL, RET_ERR(PM_ERR_HANDLE_NULL, -1));
	trans = handle->trans;
	db_local = handle->db_local;
	dbs_sync = handle->dbs_sync;
	ASSERT(trans != NULL, RET_ERR(PM_ERR_TRANS_NULL, -1));
	ASSERT(trans->state == STATE_INITIALIZED, RET_ERR(PM_ERR_TRANS_NOT_INITIALIZED, -1));

	_alpm_log(PM_LOG_DEBUG, "checking for package upgrades\n");
	for(i = _alpm_db_get_pkgcache(db_local); i; i = i->next) {
		pmpkg_t *lpkg = i->data;

		if(_alpm_pkg_find(trans->add, lpkg->name)) {
			_alpm_log(PM_LOG_DEBUG, "%s is already in the target list -- skipping\n", lpkg->name);
			continue;
		}

		/* Search for literal then replacers in each sync database.
		 * If found, don't check other databases */
		for(j = dbs_sync; j; j = j->next) {
			pmdb_t *sdb = j->data;
			/* Check sdb */
			pmpkg_t *spkg = _alpm_db_get_pkgfromcache(sdb, lpkg->name);
			if(spkg) { /* 1. literal was found in sdb */
				int cmp = _alpm_pkg_compare_versions(spkg, lpkg);
				if(cmp > 0) {
					_alpm_log(PM_LOG_DEBUG, "new version of '%s' found (%s => %s)\n",
								lpkg->name, lpkg->version, spkg->version);
					/* check IgnorePkg/IgnoreGroup */
					if(_alpm_pkg_should_ignore(spkg) || _alpm_pkg_should_ignore(lpkg)) {
						_alpm_log(PM_LOG_WARNING, _("%s: ignoring package upgrade (%s => %s)\n"),
										lpkg->name, lpkg->version, spkg->version);
					} else {
						_alpm_log(PM_LOG_DEBUG, "adding package %s-%s to the transaction targets\n",
												spkg->name, spkg->version);
						trans->add = alpm_list_add(trans->add, spkg);
					}
				} else if(cmp < 0) {
					if(enable_downgrade) {
						/* check IgnorePkg/IgnoreGroup */
						if(_alpm_pkg_should_ignore(spkg) || _alpm_pkg_should_ignore(lpkg)) {
							_alpm_log(PM_LOG_WARNING, _("%s: ignoring package downgrade (%s => %s)\n"),
											lpkg->name, lpkg->version, spkg->version);
						} else {
							_alpm_log(PM_LOG_WARNING, _("%s: downgrading from version %s to version %s\n"),
											lpkg->name, lpkg->version, spkg->version);
							trans->add = alpm_list_add(trans->add, spkg);
						}
					} else {
						_alpm_log(PM_LOG_WARNING, _("%s: local (%s) is newer than %s (%s)\n"),
								lpkg->name, lpkg->version, sdb->treename, spkg->version);
					}
				}
				break; /* jump to next local package */
			} else { /* 2. search for replacers in sdb */
				int found = 0;
				for(k = _alpm_db_get_pkgcache(sdb); k; k = k->next) {
					spkg = k->data;
					if(alpm_list_find_str(alpm_pkg_get_replaces(spkg), lpkg->name)) {
						found = 1;
						/* check IgnorePkg/IgnoreGroup */
						if(_alpm_pkg_should_ignore(spkg) || _alpm_pkg_should_ignore(lpkg)) {
							_alpm_log(PM_LOG_WARNING, _("ignoring package replacement (%s-%s => %s-%s)\n"),
										lpkg->name, lpkg->version, spkg->name, spkg->version);
							continue;
						}

						int doreplace = 0;
						QUESTION(trans, PM_TRANS_CONV_REPLACE_PKG, lpkg, spkg, sdb->treename, &doreplace);
						if(!doreplace) {
							continue;
						}

						/* If spkg is already in the target list, we append lpkg to spkg's removes list */
						pmpkg_t *tpkg = _alpm_pkg_find(trans->add, spkg->name);
						if(tpkg) {
							/* sanity check, multiple repos can contain spkg->name */
							if(tpkg->origin_data.db != sdb) {
								_alpm_log(PM_LOG_WARNING, _("cannot replace %s by %s\n"),
													lpkg->name, spkg->name);
								continue;
							}
							_alpm_log(PM_LOG_DEBUG, "appending %s to the removes list of %s\n",
												lpkg->name, tpkg->name);
							tpkg->removes = alpm_list_add(tpkg->removes, lpkg);
							/* check the to-be-replaced package's reason field */
							if(alpm_pkg_get_reason(lpkg) == PM_PKG_REASON_EXPLICIT) {
								tpkg->reason = PM_PKG_REASON_EXPLICIT;
							}
						} else { /* add spkg to the target list */
							/* copy over reason */
							spkg->reason = alpm_pkg_get_reason(lpkg);
							spkg->removes = alpm_list_add(NULL, lpkg);
							_alpm_log(PM_LOG_DEBUG, "adding package %s-%s to the transaction targets\n",
													spkg->name, spkg->version);
							trans->add = alpm_list_add(trans->add, spkg);
						}
					}
				}
				if(found) {
					break; /* jump to next local package */
				}
			}
		}
	}

	return(0);
}

static int sync_pkg(pmpkg_t *spkg, alpm_list_t *pkg_list)
{
	pmtrans_t *trans;
	pmdb_t *db_local;
	pmpkg_t *local;

	ALPM_LOG_FUNC;

	trans = handle->trans;
	db_local = handle->db_local;

	if(_alpm_pkg_find(pkg_list, alpm_pkg_get_name(spkg))) {
		RET_ERR(PM_ERR_TRANS_DUP_TARGET, -1);
	}

	local = _alpm_db_get_pkgfromcache(db_local, alpm_pkg_get_name(spkg));
	if(local) {
		int cmp = _alpm_pkg_compare_versions(spkg, local);
		if(cmp == 0) {
			if(trans->flags & PM_TRANS_FLAG_NEEDED) {
				/* with the NEEDED flag, packages up to date are not reinstalled */
				_alpm_log(PM_LOG_WARNING, _("%s-%s is up to date -- skipping\n"),
						alpm_pkg_get_name(local), alpm_pkg_get_version(local));
				return(0);
			} else {
				_alpm_log(PM_LOG_WARNING, _("%s-%s is up to date -- reinstalling\n"),
						alpm_pkg_get_name(local), alpm_pkg_get_version(local));

			}
		} else if(cmp < 0) {
			/* local version is newer */
			_alpm_log(PM_LOG_WARNING, _("downgrading package %s (%s => %s)\n"),
					alpm_pkg_get_name(local), alpm_pkg_get_version(local),
					alpm_pkg_get_version(spkg));
		}
	}

	/* add the package to the transaction */
	spkg->reason = PM_PKG_REASON_EXPLICIT;
	_alpm_log(PM_LOG_DEBUG, "adding package %s-%s to the transaction targets\n",
						alpm_pkg_get_name(spkg), alpm_pkg_get_version(spkg));
	trans->add = alpm_list_add(trans->add, spkg);

	return(0);
}

<<<<<<< HEAD
static int sync_target(alpm_list_t *dbs_sync, const char *target)
=======
static int sync_group(alpm_list_t *dbs_sync, const char *target)
>>>>>>> 6ddc115c
{
	alpm_list_t *i, *j;
	alpm_list_t *known_pkgs = NULL;
	pmgrp_t *grp;
	int found = 0;

	ALPM_LOG_FUNC;

	_alpm_log(PM_LOG_DEBUG, "%s package not found, searching for group...\n", target);
	for(i = dbs_sync; i; i = i->next) {
		pmdb_t *db = i->data;
		grp = alpm_db_readgrp(db, target);
		if(grp) {
			found = 1;
			for(j = alpm_grp_get_pkgs(grp); j; j = j->next) {
				pmpkg_t *pkg = j->data;

				/* check if group member is ignored */
				if(_alpm_pkg_should_ignore(pkg)) {
					int install = 0;
					QUESTION(handle->trans, PM_TRANS_CONV_INSTALL_IGNOREPKG, pkg,
							NULL, NULL, &install);
					if(install == 0) {
						_alpm_log(PM_LOG_WARNING, _("skipping target: %s\n"), alpm_pkg_get_name(pkg));
						continue;
					}
				}

				if(sync_pkg(pkg, known_pkgs) == -1) {
					if(pm_errno == PM_ERR_TRANS_DUP_TARGET || pm_errno == PM_ERR_PKG_IGNORED) {
						/* just skip duplicate or ignored targets */
						continue;
					} else {
						alpm_list_free(known_pkgs);
						return(-1);
					}
				}
				known_pkgs = alpm_list_add(known_pkgs, pkg);
			}
		}
	}
	alpm_list_free(known_pkgs);

	if(!found) {
		/* pass through any 'found but ignored' errors */
		if(pm_errno != PM_ERR_PKG_IGNORED) {
			pm_errno = PM_ERR_PKG_NOT_FOUND;
		}
		return(-1);
	}

	return(0);
}

static int sync_target(alpm_list_t *dbs_sync, const char *target)
{
	pmpkg_t *spkg;
	pmdepend_t *dep; /* provisions and dependencies are also allowed */

	ALPM_LOG_FUNC;

	/* Sanity checks */
	ASSERT(target != NULL && strlen(target) != 0, RET_ERR(PM_ERR_WRONG_ARGS, -1));
	ASSERT(handle != NULL, RET_ERR(PM_ERR_HANDLE_NULL, -1));

	dep = _alpm_splitdep(target);
	spkg = _alpm_resolvedep(dep, dbs_sync, NULL, 1);
	_alpm_dep_free(dep);

	if(spkg != NULL) {
		return(sync_pkg(spkg, handle->trans->add));
	}

	return(sync_group(dbs_sync, target));
}

/** Add a sync target to the transaction.
 * @param target the name of the sync target to add
 * @return 0 on success, -1 on error (pm_errno is set accordingly)
 */
int SYMEXPORT alpm_sync_dbtarget(const char *dbname, const char *target)
{
	alpm_list_t *i;
	alpm_list_t *dbs_sync;

	ALPM_LOG_FUNC;

	/* Sanity checks */
	ASSERT(handle != NULL, RET_ERR(PM_ERR_HANDLE_NULL, -1));
	dbs_sync = handle->dbs_sync;

	/* we are looking for a package in a specific database */
	alpm_list_t *dbs = NULL;
	_alpm_log(PM_LOG_DEBUG, "searching for target '%s' in repo '%s'\n", target, dbname);
	for(i = dbs_sync; i; i = i->next) {
		pmdb_t *db = i->data;
		if(strcmp(db->treename, dbname) == 0) {
			dbs = alpm_list_add(NULL, db);
			break;
		}
	}
	if(dbs == NULL) {
		RET_ERR(PM_ERR_PKG_REPO_NOT_FOUND, -1);
	}
	int ret = sync_target(dbs, target);
	alpm_list_free(dbs);
	return(ret);
}

/** Add a sync target to the transaction.
 * @param target the name of the sync target to add
 * @return 0 on success, -1 on error (pm_errno is set accordingly)
 */
int SYMEXPORT alpm_sync_target(const char *target)
{
	alpm_list_t *dbs_sync;

	ALPM_LOG_FUNC;

	/* Sanity checks */
	ASSERT(handle != NULL, RET_ERR(PM_ERR_HANDLE_NULL, -1));
	dbs_sync = handle->dbs_sync;

	return(sync_target(dbs_sync,target));
}

/** Compute the size of the files that will be downloaded to install a
 * package.
 * @param newpkg the new package to upgrade to
 */
static int compute_download_size(pmpkg_t *newpkg)
{
	const char *fname;
	char *fpath;
	off_t size = 0;

	if(newpkg->origin == PKG_FROM_FILE) {
		newpkg->infolevel |= INFRQ_DSIZE;
		newpkg->download_size = 0;
		return(0);
	}

	fname = alpm_pkg_get_filename(newpkg);
	ASSERT(fname != NULL, RET_ERR(PM_ERR_PKG_INVALID_NAME, -1));
	fpath = _alpm_filecache_find(fname);

	if(fpath) {
		FREE(fpath);
		size = 0;
	} else if(handle->usedelta) {
		off_t dltsize;
		off_t pkgsize = alpm_pkg_get_size(newpkg);

		dltsize = _alpm_shortest_delta_path(
			alpm_pkg_get_deltas(newpkg),
			alpm_pkg_get_filename(newpkg),
			&newpkg->delta_path);

		if(newpkg->delta_path && (dltsize < pkgsize * MAX_DELTA_RATIO)) {
			_alpm_log(PM_LOG_DEBUG, "using delta size\n");
			size = dltsize;
		} else {
			_alpm_log(PM_LOG_DEBUG, "using package size\n");
			size = alpm_pkg_get_size(newpkg);
			alpm_list_free(newpkg->delta_path);
			newpkg->delta_path = NULL;
		}
	} else {
		size = alpm_pkg_get_size(newpkg);
	}

	_alpm_log(PM_LOG_DEBUG, "setting download size %jd for pkg %s\n",
			(intmax_t)size, alpm_pkg_get_name(newpkg));

	newpkg->infolevel |= INFRQ_DSIZE;
	newpkg->download_size = size;
	return(0);
}

int _alpm_sync_prepare(pmtrans_t *trans, pmdb_t *db_local, alpm_list_t *dbs_sync, alpm_list_t **data)
{
	alpm_list_t *deps = NULL;
	alpm_list_t *unresolvable = NULL;
	alpm_list_t *i, *j;
	alpm_list_t *remove = NULL;
	int ret = 0;

	ALPM_LOG_FUNC;

	ASSERT(db_local != NULL, RET_ERR(PM_ERR_DB_NULL, -1));
	ASSERT(trans != NULL, RET_ERR(PM_ERR_TRANS_NULL, -1));

	if(data) {
		*data = NULL;
	}

	if(!(trans->flags & PM_TRANS_FLAG_NODEPS)) {
		alpm_list_t *resolved = NULL; /* target list after resolvedeps */

		/* Build up list by repeatedly resolving each transaction package */
		/* Resolve targets dependencies */
		EVENT(trans, PM_TRANS_EVT_RESOLVEDEPS_START, NULL, NULL);
		_alpm_log(PM_LOG_DEBUG, "resolving target's dependencies\n");

		/* build remove list for resolvedeps */
		for(i = trans->add; i; i = i->next) {
			pmpkg_t *spkg = i->data;
			for(j = spkg->removes; j; j = j->next) {
				remove = alpm_list_add(remove, j->data);
			}
		}

		/* Compute the fake local database for resolvedeps (partial fix for the phonon/qt issue) */
		alpm_list_t *localpkgs = alpm_list_diff(_alpm_db_get_pkgcache(db_local), trans->add, _alpm_pkg_cmp);

		/* Resolve packages in the transaction one at a time, in addtion
		   building up a list of packages which could not be resolved. */
		for(i = trans->add; i; i = i->next) {
			pmpkg_t *pkg = i->data;
			if(_alpm_resolvedeps(localpkgs, dbs_sync, pkg, trans->add,
						&resolved, remove, data) == -1) {
				unresolvable = alpm_list_add(unresolvable, pkg);
			}
			/* Else, [resolved] now additionally contains [pkg] and all of its
			   dependencies not already on the list */
		}
		alpm_list_free(localpkgs);

		/* If there were unresolvable top-level packages, prompt the user to
		   see if they'd like to ignore them rather than failing the sync */
		if(unresolvable != NULL) {
			int remove_unresolvable = 0;
			QUESTION(handle->trans, PM_TRANS_CONV_REMOVE_PKGS, unresolvable,
					NULL, NULL, &remove_unresolvable);
			if (remove_unresolvable) {
				/* User wants to remove the unresolvable packages from the
				   transaction. The packages will be removed from the actual
				   transaction when the transaction packages are replaced with a
				   dependency-reordered list below */
				pm_errno = 0; /* pm_errno was set by resolvedeps */
				if(data) {
					alpm_list_free_inner(*data, (alpm_list_fn_free)_alpm_depmiss_free);
					alpm_list_free(*data);
					*data = NULL;
				}
			} else {
				/* pm_errno is set by resolvedeps */
				alpm_list_free(resolved);
				ret = -1;
				goto cleanup;
			}
		}

		/* Set DEPEND reason for pulled packages */
		for(i = resolved; i; i = i->next) {
			pmpkg_t *pkg = i->data;
			if(!_alpm_pkg_find(trans->add, pkg->name)) {
				pkg->reason = PM_PKG_REASON_DEPEND;
			}
		}

		/* Unresolvable packages will be removed from the target list, so
		   we free the transaction specific fields */
		alpm_list_free_inner(unresolvable, (alpm_list_fn_free)_alpm_pkg_free_trans);

		/* re-order w.r.t. dependencies */
		alpm_list_free(trans->add);
		trans->add = _alpm_sortbydeps(resolved, 0);
		alpm_list_free(resolved);

		EVENT(trans, PM_TRANS_EVT_RESOLVEDEPS_DONE, NULL, NULL);
	}

	if(!(trans->flags & PM_TRANS_FLAG_NOCONFLICTS)) {
		/* check for inter-conflicts and whatnot */
		EVENT(trans, PM_TRANS_EVT_INTERCONFLICTS_START, NULL, NULL);

		_alpm_log(PM_LOG_DEBUG, "looking for conflicts\n");

		/* 1. check for conflicts in the target list */
		_alpm_log(PM_LOG_DEBUG, "check targets vs targets\n");
		deps = _alpm_innerconflicts(trans->add);

		for(i = deps; i; i = i->next) {
			pmconflict_t *conflict = i->data;
			pmpkg_t *rsync, *sync, *sync1, *sync2;

			/* have we already removed one of the conflicting targets? */
			sync1 = _alpm_pkg_find(trans->add, conflict->package1);
			sync2 = _alpm_pkg_find(trans->add, conflict->package2);
			if(!sync1 || !sync2) {
				continue;
			}

			_alpm_log(PM_LOG_DEBUG, "conflicting packages in the sync list: '%s' <-> '%s'\n",
					conflict->package1, conflict->package2);

			/* if sync1 provides sync2, we remove sync2 from the targets, and vice versa */
			pmdepend_t *dep1 = _alpm_splitdep(conflict->package1);
			pmdepend_t *dep2 = _alpm_splitdep(conflict->package2);
			if(_alpm_depcmp(sync1, dep2)) {
				rsync = sync2;
				sync = sync1;
			} else if(_alpm_depcmp(sync2, dep1)) {
				rsync = sync1;
				sync = sync2;
			} else {
				_alpm_log(PM_LOG_ERROR, _("unresolvable package conflicts detected\n"));
				pm_errno = PM_ERR_CONFLICTING_DEPS;
				ret = -1;
				if(data) {
					pmconflict_t *newconflict = _alpm_conflict_dup(conflict);
					if(newconflict) {
						*data = alpm_list_add(*data, newconflict);
					}
				}
				alpm_list_free_inner(deps, (alpm_list_fn_free)_alpm_conflict_free);
				alpm_list_free(deps);
				_alpm_dep_free(dep1);
				_alpm_dep_free(dep2);
				goto cleanup;
			}
			_alpm_dep_free(dep1);
			_alpm_dep_free(dep2);

			/* Prints warning */
			_alpm_log(PM_LOG_WARNING,
					_("removing '%s' from target list because it conflicts with '%s'\n"),
					rsync->name, sync->name);
			trans->add = alpm_list_remove(trans->add, rsync, _alpm_pkg_cmp, NULL);
			_alpm_pkg_free_trans(rsync); /* rsync is not transaction target anymore */
			continue;
		}

		alpm_list_free_inner(deps, (alpm_list_fn_free)_alpm_conflict_free);
		alpm_list_free(deps);
		deps = NULL;

		/* 2. we check for target vs db conflicts (and resolve)*/
		_alpm_log(PM_LOG_DEBUG, "check targets vs db and db vs targets\n");
		deps = _alpm_outerconflicts(db_local, trans->add);

		for(i = deps; i; i = i->next) {
			pmconflict_t *conflict = i->data;

			/* if conflict->package2 (the local package) is not elected for removal,
			   we ask the user */
			int found = 0;
			for(j = trans->add; j && !found; j = j->next) {
				pmpkg_t *spkg = j->data;
				if(_alpm_pkg_find(spkg->removes, conflict->package2)) {
					found = 1;
				}
			}
			if(found) {
				continue;
			}

			_alpm_log(PM_LOG_DEBUG, "package '%s' conflicts with '%s'\n",
					conflict->package1, conflict->package2);

			pmpkg_t *sync = _alpm_pkg_find(trans->add, conflict->package1);
			pmpkg_t *local = _alpm_db_get_pkgfromcache(db_local, conflict->package2);
			int doremove = 0;
			QUESTION(trans, PM_TRANS_CONV_CONFLICT_PKG, conflict->package1,
							conflict->package2, conflict->reason, &doremove);
			if(doremove) {
				/* append to the removes list */
				_alpm_log(PM_LOG_DEBUG, "electing '%s' for removal\n", conflict->package2);
				sync->removes = alpm_list_add(sync->removes, local);
			} else { /* abort */
				_alpm_log(PM_LOG_ERROR, _("unresolvable package conflicts detected\n"));
				pm_errno = PM_ERR_CONFLICTING_DEPS;
				ret = -1;
				if(data) {
					pmconflict_t *newconflict = _alpm_conflict_dup(conflict);
					if(newconflict) {
						*data = alpm_list_add(*data, newconflict);
					}
				}
				alpm_list_free_inner(deps, (alpm_list_fn_free)_alpm_conflict_free);
				alpm_list_free(deps);
				goto cleanup;
			}
		}
		EVENT(trans, PM_TRANS_EVT_INTERCONFLICTS_DONE, NULL, NULL);
		alpm_list_free_inner(deps, (alpm_list_fn_free)_alpm_conflict_free);
		alpm_list_free(deps);
	}

	/* Build trans->remove list */
	for(i = trans->add; i; i = i->next) {
		pmpkg_t *spkg = i->data;
		for(j = spkg->removes; j; j = j->next) {
			trans->remove = alpm_list_add(trans->remove, _alpm_pkg_dup(j->data));
		}
	}

	if(!(trans->flags & PM_TRANS_FLAG_NODEPS)) {
		_alpm_log(PM_LOG_DEBUG, "checking dependencies\n");
		deps = alpm_checkdeps(_alpm_db_get_pkgcache(db_local), 1, trans->remove, trans->add);
		if(deps) {
			pm_errno = PM_ERR_UNSATISFIED_DEPS;
			ret = -1;
			if(data) {
				*data = deps;
			} else {
				alpm_list_free_inner(deps, (alpm_list_fn_free)_alpm_depmiss_free);
				alpm_list_free(deps);
			}
			goto cleanup;
		}
	}
	for(i = trans->add; i; i = i->next) {
		/* update download size field */
		pmpkg_t *spkg = i->data;
		if(compute_download_size(spkg) != 0) {
			ret = -1;
			goto cleanup;
		}
	}

cleanup:
	alpm_list_free(unresolvable);
	alpm_list_free(remove);

	return(ret);
}

/** Returns the size of the files that will be downloaded to install a
 * package.
 * @param newpkg the new package to upgrade to
 * @return the size of the download
 */
off_t SYMEXPORT alpm_pkg_download_size(pmpkg_t *newpkg)
{
	if(!(newpkg->infolevel & INFRQ_DSIZE)) {
		compute_download_size(newpkg);
	}
	return(newpkg->download_size);
}

static int endswith(const char *filename, const char *extension)
{
	const char *s = filename + strlen(filename) - strlen(extension);
	return(strcmp(s, extension) == 0);
}

/** Applies delta files to create an upgraded package file.
 *
 * All intermediate files are deleted, leaving only the starting and
 * ending package files.
 *
 * @param trans the transaction
 *
 * @return 0 if all delta files were able to be applied, 1 otherwise.
 */
static int apply_deltas(pmtrans_t *trans)
{
	alpm_list_t *i;
	int ret = 0;
	const char *cachedir = _alpm_filecache_setup();

	for(i = trans->add; i; i = i->next) {
		pmpkg_t *spkg = i->data;
		alpm_list_t *delta_path = spkg->delta_path;
		alpm_list_t *dlts = NULL;

		if(!delta_path) {
			continue;
		}

		for(dlts = delta_path; dlts; dlts = dlts->next) {
			pmdelta_t *d = dlts->data;
			char *delta, *from, *to;
			char command[PATH_MAX];
			size_t len = 0;

			delta = _alpm_filecache_find(d->delta);
			/* the initial package might be in a different cachedir */
			if(dlts == delta_path) {
				from = _alpm_filecache_find(d->from);
			} else {
				/* len = cachedir len + from len + '/' + null */
				len = strlen(cachedir) + strlen(d->from) + 2;
				CALLOC(from, len, sizeof(char), RET_ERR(PM_ERR_MEMORY, 1));
				snprintf(from, len, "%s/%s", cachedir, d->from);
			}
			len = strlen(cachedir) + strlen(d->to) + 2;
			CALLOC(to, len, sizeof(char), RET_ERR(PM_ERR_MEMORY, 1));
			snprintf(to, len, "%s/%s", cachedir, d->to);

			/* build the patch command */
			if(endswith(to, ".gz")) {
				/* special handling for gzip : we disable timestamp with -n option */
				snprintf(command, PATH_MAX, "xdelta3 -d -q -R -c -s %s %s | gzip -n > %s", from, delta, to);
			} else {
				snprintf(command, PATH_MAX, "xdelta3 -d -q -s %s %s %s", from, delta, to);
			}

			_alpm_log(PM_LOG_DEBUG, "command: %s\n", command);

			EVENT(trans, PM_TRANS_EVT_DELTA_PATCH_START, d->to, d->delta);

			int retval = system(command);
			if(retval == 0) {
				EVENT(trans, PM_TRANS_EVT_DELTA_PATCH_DONE, NULL, NULL);

				/* delete the delta file */
				unlink(delta);

				/* Delete the 'from' package but only if it is an intermediate
				 * package. The starting 'from' package should be kept, just
				 * as if deltas were not used. */
				if(dlts != delta_path) {
					unlink(from);
				}
			}
			FREE(from);
			FREE(to);
			FREE(delta);

			if(retval != 0) {
				/* one delta failed for this package, cancel the remaining ones */
				EVENT(trans, PM_TRANS_EVT_DELTA_PATCH_FAILED, NULL, NULL);
				ret = 1;
				break;
			}
		}
	}

	return(ret);
}

/** Compares the md5sum of a file to the expected value.
 *
 * If the md5sum does not match, the user is asked whether the file
 * should be deleted.
 *
 * @param trans the transaction
 * @param filename the filename of the file to test
 * @param md5sum the expected md5sum of the file
 *
 * @return 0 if the md5sum matched, 1 if not, -1 in case of errors
 */
static int test_md5sum(pmtrans_t *trans, const char *filename,
		const char *md5sum)
{
	char *filepath;
	int ret;

	filepath = _alpm_filecache_find(filename);

	ret = _alpm_test_md5sum(filepath, md5sum);

	if(ret == 1) {
		int doremove = 0;
		QUESTION(trans, PM_TRANS_CONV_CORRUPTED_PKG, (char *)filename,
				NULL, NULL, &doremove);
		if(doremove) {
			unlink(filepath);
		}
	}

	FREE(filepath);

	return(ret);
}

int _alpm_sync_commit(pmtrans_t *trans, pmdb_t *db_local, alpm_list_t **data)
{
	alpm_list_t *i, *j, *files = NULL;
	alpm_list_t *deltas = NULL;
	int replaces = 0;
	int errors = 0;
	const char *cachedir = NULL;
	int ret = -1;

	ALPM_LOG_FUNC;

	ASSERT(trans != NULL, RET_ERR(PM_ERR_TRANS_NULL, -1));

	cachedir = _alpm_filecache_setup();
	trans->state = STATE_DOWNLOADING;

	/* Total progress - figure out the total download size if required to
	 * pass to the callback. This function is called once, and it is up to the
	 * frontend to compute incremental progress. */
	if(handle->totaldlcb) {
		off_t total_size = (off_t)0;
		/* sum up the download size for each package and store total */
		for(i = trans->add; i; i = i->next) {
			pmpkg_t *spkg = i->data;
			total_size += spkg->download_size;
		}
		handle->totaldlcb(total_size);
	}

	/* group sync records by repository and download */
	for(i = handle->dbs_sync; i; i = i->next) {
		pmdb_t *current = i->data;

		for(j = trans->add; j; j = j->next) {
			pmpkg_t *spkg = j->data;

			if(spkg->origin != PKG_FROM_FILE && current == spkg->origin_data.db) {
				const char *fname = NULL;

				fname = alpm_pkg_get_filename(spkg);
				ASSERT(fname != NULL, RET_ERR(PM_ERR_PKG_INVALID_NAME, -1));
				alpm_list_t *delta_path = spkg->delta_path;
				if(delta_path) {
					/* using deltas */
					alpm_list_t *dlts = NULL;

					for(dlts = delta_path; dlts; dlts = dlts->next) {
						pmdelta_t *d = dlts->data;

						if(d->download_size != 0) {
							/* add the delta filename to the download list if needed */
							files = alpm_list_add(files, strdup(d->delta));
						}

						/* keep a list of all the delta files for md5sums */
						deltas = alpm_list_add(deltas, d);
					}

				} else {
					/* not using deltas */
					if(spkg->download_size != 0) {
						/* add the filename to the download list if needed */
						files = alpm_list_add(files, strdup(fname));
					}
				}

			}
		}

		if(files) {
			EVENT(trans, PM_TRANS_EVT_RETRIEVE_START, current->treename, NULL);
			errors = _alpm_download_files(files, current->servers, cachedir);

			if (errors) {
				_alpm_log(PM_LOG_WARNING, _("failed to retrieve some files from %s\n"),
						current->treename);
				if(pm_errno == 0) {
					pm_errno = PM_ERR_RETRIEVE;
				}
				goto error;
			}
			FREELIST(files);
		}
	}

	for(j = trans->add; j; j = j->next) {
		pmpkg_t *pkg = j->data;
		pkg->infolevel &= ~INFRQ_DSIZE;
		pkg->download_size = 0;
	}

	/* clear out value to let callback know we are done */
	if(handle->totaldlcb) {
		handle->totaldlcb(0);
	}

	/* if we have deltas to work with */
	if(handle->usedelta && deltas) {
		int ret = 0;
		errors = 0;
		/* Check integrity of deltas */
		EVENT(trans, PM_TRANS_EVT_DELTA_INTEGRITY_START, NULL, NULL);

		for(i = deltas; i; i = i->next) {
			pmdelta_t *d = alpm_list_getdata(i);
			const char *filename = alpm_delta_get_filename(d);
			const char *md5sum = alpm_delta_get_md5sum(d);

			if(test_md5sum(trans, filename, md5sum) != 0) {
				errors++;
				*data = alpm_list_add(*data, strdup(filename));
			}
		}
		if(errors) {
			pm_errno = PM_ERR_DLT_INVALID;
			goto error;
		}
		EVENT(trans, PM_TRANS_EVT_DELTA_INTEGRITY_DONE, NULL, NULL);

		/* Use the deltas to generate the packages */
		EVENT(trans, PM_TRANS_EVT_DELTA_PATCHES_START, NULL, NULL);
		ret = apply_deltas(trans);
		EVENT(trans, PM_TRANS_EVT_DELTA_PATCHES_DONE, NULL, NULL);

		if(ret) {
			pm_errno = PM_ERR_DLT_PATCHFAILED;
			goto error;
		}
	}

	/* Check integrity of packages */
	EVENT(trans, PM_TRANS_EVT_INTEGRITY_START, NULL, NULL);

	errors = 0;
	for(i = trans->add; i; i = i->next) {
		pmpkg_t *spkg = i->data;
		if(spkg->origin == PKG_FROM_FILE) {
			continue; /* pkg_load() has been already called, this package is valid */
		}

		const char *filename = alpm_pkg_get_filename(spkg);
		const char *md5sum = alpm_pkg_get_md5sum(spkg);

		if(test_md5sum(trans, filename, md5sum) != 0) {
			errors++;
			*data = alpm_list_add(*data, strdup(filename));
			continue;
		}
		/* load the package file and replace pkgcache entry with it in the target list */
		/* TODO: alpm_pkg_get_db() will not work on this target anymore */
		_alpm_log(PM_LOG_DEBUG, "replacing pkgcache entry with package file for target %s\n", spkg->name);
		char *filepath = _alpm_filecache_find(filename);
		pmpkg_t *pkgfile;
		if(alpm_pkg_load(filepath, 1, &pkgfile) != 0) {
			_alpm_pkg_free(pkgfile);
			errors++;
			*data = alpm_list_add(*data, strdup(filename));
			FREE(filepath);
			continue;
		}
		FREE(filepath);
		pkgfile->reason = spkg->reason; /* copy over install reason */
		i->data = pkgfile;
		_alpm_pkg_free_trans(spkg); /* spkg has been removed from the target list */
	}
	if(errors) {
		pm_errno = PM_ERR_PKG_INVALID;
		goto error;
	}
	EVENT(trans, PM_TRANS_EVT_INTEGRITY_DONE, NULL, NULL);
	if(trans->flags & PM_TRANS_FLAG_DOWNLOADONLY) {
		ret = 0;
		goto error;
	}

	trans->state = STATE_COMMITING;

	replaces = alpm_list_count(trans->remove);

	/* fileconflict check */
	if(!(trans->flags & PM_TRANS_FLAG_FORCE)) {
		EVENT(trans, PM_TRANS_EVT_FILECONFLICTS_START, NULL, NULL);

		_alpm_log(PM_LOG_DEBUG, "looking for file conflicts\n");
		alpm_list_t *conflict = _alpm_db_find_fileconflicts(db_local, trans,
								    trans->add, trans->remove);
		if(conflict) {
			pm_errno = PM_ERR_FILE_CONFLICTS;
			if(data) {
				*data = conflict;
			} else {
				alpm_list_free_inner(conflict, (alpm_list_fn_free)_alpm_fileconflict_free);
				alpm_list_free(conflict);
			}
			goto error;
		}

		EVENT(trans, PM_TRANS_EVT_FILECONFLICTS_DONE, NULL, NULL);
	}

	/* check available disk space */
	if(handle->checkspace) {
		EVENT(trans, PM_TRANS_EVT_DISKSPACE_START, NULL, NULL);

		_alpm_log(PM_LOG_DEBUG, "checking available disk space\n");
		if(_alpm_check_diskspace(trans, handle->db_local) == -1) {
			_alpm_log(PM_LOG_ERROR, _("not enough free disk space\n"));
			goto error;
		}

		EVENT(trans, PM_TRANS_EVT_DISKSPACE_DONE, NULL, NULL);
	}

	/* remove conflicting and to-be-replaced packages */
	if(replaces) {
		_alpm_log(PM_LOG_DEBUG, "removing conflicting and to-be-replaced packages\n");
		/* we want the frontend to be aware of commit details */
		if(_alpm_remove_packages(trans, handle->db_local) == -1) {
			_alpm_log(PM_LOG_ERROR, _("could not commit removal transaction\n"));
			goto error;
		}
	}

	/* install targets */
	_alpm_log(PM_LOG_DEBUG, "installing packages\n");
	if(_alpm_upgrade_packages(trans, handle->db_local) == -1) {
		_alpm_log(PM_LOG_ERROR, _("could not commit transaction\n"));
		goto error;
	}
	ret = 0;

error:
	FREELIST(files);
	alpm_list_free(deltas);
	return(ret);
}

/* vim: set ts=2 sw=2 noet: */<|MERGE_RESOLUTION|>--- conflicted
+++ resolved
@@ -248,11 +248,7 @@
 	return(0);
 }
 
-<<<<<<< HEAD
-static int sync_target(alpm_list_t *dbs_sync, const char *target)
-=======
 static int sync_group(alpm_list_t *dbs_sync, const char *target)
->>>>>>> 6ddc115c
 {
 	alpm_list_t *i, *j;
 	alpm_list_t *known_pkgs = NULL;
