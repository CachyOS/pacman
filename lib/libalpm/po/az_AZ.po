--- conflicted
+++ resolved
@@ -3,29 +3,17 @@
 # This file is distributed under the same license as the libalpm package.
 #
 # Translators:
-<<<<<<< HEAD
-# Xəyyam Qocayev <xxmn77@gmail.com>, 2021-2022
-# Xəyyam Qocayev <xxmn77@gmail.com>, 2021
-=======
 # Xəyyam Qocayev <xxmn77@gmail.com>, 2021-2023
 # Xəyyam Qocayev <xxmn77@gmail.com>, 2021,2024
->>>>>>> e3dc296b
 # Xəyyam Qocayev <xxmn77@gmail.com>, 2021
 msgid ""
 msgstr ""
 "Project-Id-Version: Arch Linux Pacman package manager\n"
 "Report-Msgid-Bugs-To: http://bugs.archlinux.org/index.php?project=3\n"
-<<<<<<< HEAD
-"POT-Creation-Date: 2022-09-26 21:09+1000\n"
-"PO-Revision-Date: 2010-11-29 23:17+0000\n"
-"Last-Translator: Xəyyam Qocayev <xxmn77@gmail.com>, 2021-2022\n"
-"Language-Team: Azerbaijani (Azerbaijan) (http://www.transifex.com/toofishes/"
-=======
 "POT-Creation-Date: 2024-03-04 11:45+1000\n"
 "PO-Revision-Date: 2010-11-29 23:17+0000\n"
 "Last-Translator: Xəyyam Qocayev <xxmn77@gmail.com>, 2021,2024\n"
 "Language-Team: Azerbaijani (Azerbaijan) (http://app.transifex.com/toofishes/"
->>>>>>> e3dc296b
 "archlinux-pacman/language/az_AZ/)\n"
 "Language: az_AZ\n"
 "MIME-Version: 1.0\n"
@@ -171,7 +159,7 @@
 #: lib/libalpm/be_local.c:628
 #, c-format
 msgid "corrupted database entry '%s'\n"
-msgstr "'%s' verilənlər bazası qeydi korlanıb\n"
+msgstr "pozulmuş '%s' verilənlər bazası qeydi\n"
 
 #: lib/libalpm/be_local.c:663
 #, c-format
@@ -521,12 +509,12 @@
 #: lib/libalpm/error.c:72
 #, c-format
 msgid "invalid or corrupted database"
-msgstr "yararsız və ya korlanmış verilənlər bazası"
+msgstr "verilənlər bazası səhvdir və ya pozulub"
 
 #: lib/libalpm/error.c:74
 #, c-format
 msgid "invalid or corrupted database (PGP signature)"
-msgstr "Yararsız və ya korlanmış verilənlər bazası (PGP imzası)"
+msgstr "verilənlər bazası səhvdir və ya pozulub (PGP imzası)"
 
 #: lib/libalpm/error.c:76
 #, c-format
@@ -551,7 +539,7 @@
 #: lib/libalpm/error.c:85
 #, c-format
 msgid "no servers configured for repository"
-msgstr "repozitoriya üçün serverlər tənzimlənməyib"
+msgstr "saxlama yeri üçün serverlər tənzimlənməyib"
 
 #: lib/libalpm/error.c:88
 #, c-format
@@ -611,17 +599,17 @@
 #: lib/libalpm/error.c:113
 #, c-format
 msgid "invalid or corrupted package"
-msgstr "yararsız və ya korlanmış fayl"
+msgstr "paket səhvdir və ya pozulub"
 
 #: lib/libalpm/error.c:115
 #, c-format
 msgid "invalid or corrupted package (checksum)"
-msgstr "yararsız və ya korlanmış paket (yoxlama_cəmi)"
+msgstr "paket (yoxlama cəmi) səhvdir və ya pozulub"
 
 #: lib/libalpm/error.c:117
 #, c-format
 msgid "invalid or corrupted package (PGP signature)"
-msgstr "yararsız və ya korlanmış paket (PGP imza)"
+msgstr "paket (PGP imza) səhvdir və ya pozulub"
 
 #: lib/libalpm/error.c:119
 #, c-format
