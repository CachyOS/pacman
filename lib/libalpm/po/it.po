# SOME DESCRIPTIVE TITLE.
# Copyright (C) YEAR "Pacman Development Team <pacman-dev@archlinux.org>"
# This file is distributed under the same license as the libalpm package.
#
# Translators:
# Alessandro Menti <alessandro.menti@hotmail.it>, 2019
# d574d4bb40c84861791a694a999cce69_9aabecb <ec34fbc10d74f76d8160c2aae04a84b4_6702>, 2014
# d574d4bb40c84861791a694a999cce69_9aabecb <ec34fbc10d74f76d8160c2aae04a84b4_6702>, 2014
# d574d4bb40c84861791a694a999cce69_9aabecb <ec34fbc10d74f76d8160c2aae04a84b4_6702>, 2014
# d574d4bb40c84861791a694a999cce69_9aabecb <ec34fbc10d74f76d8160c2aae04a84b4_6702>, 2014
# Dan McGee <dpmcgee@gmail.com>, 2011
# Giovanni Scafora <scafora.giovanni@gmail.com>, 2011-2013,2015,2022
<<<<<<< HEAD
=======
# Giovanni Scafora <scafora.giovanni@gmail.com>, 2023-2024
>>>>>>> e3dc296b
# ~Smlb <smlb@riseup.net>, 2014
msgid ""
msgstr ""
"Project-Id-Version: Arch Linux Pacman package manager\n"
"Report-Msgid-Bugs-To: http://bugs.archlinux.org/index.php?project=3\n"
<<<<<<< HEAD
"POT-Creation-Date: 2022-09-26 21:09+1000\n"
"PO-Revision-Date: 2010-11-29 23:17+0000\n"
"Last-Translator: Giovanni Scafora <scafora.giovanni@gmail.com>, "
"2011-2013,2015,2022\n"
"Language-Team: Italian (http://www.transifex.com/toofishes/archlinux-pacman/"
=======
"POT-Creation-Date: 2024-03-04 11:45+1000\n"
"PO-Revision-Date: 2010-11-29 23:17+0000\n"
"Last-Translator: Giovanni Scafora <scafora.giovanni@gmail.com>, 2023-2024\n"
"Language-Team: Italian (http://app.transifex.com/toofishes/archlinux-pacman/"
>>>>>>> e3dc296b
"language/it/)\n"
"Language: it\n"
"MIME-Version: 1.0\n"
"Content-Type: text/plain; charset=UTF-8\n"
"Content-Transfer-Encoding: 8bit\n"
"Plural-Forms: nplurals=3; plural=n == 1 ? 0 : n != 0 && n % 1000000 == 0 ? "
"1 : 2;\n"

#: lib/libalpm/add.c:90 lib/libalpm/sync.c:279
#, c-format
msgid "%s-%s is up to date -- skipping\n"
msgstr "%s-%s è aggiornato e sarà ignorato\n"

#: lib/libalpm/add.c:94
#, c-format
msgid "%s-%s is up to date -- reinstalling\n"
msgstr "%s-%s è aggiornato ma sarà reinstallato\n"

#: lib/libalpm/add.c:99
#, c-format
msgid "downgrading package %s (%s => %s)\n"
msgstr ""
"installazione in corso di una versione meno recente del pacchetto %s (%s => "
"%s)\n"

#: lib/libalpm/add.c:129
#, c-format
msgid "cannot allocate disk archive object"
msgstr "impossibile allocare l'oggetto archivio su disco"

#: lib/libalpm/add.c:143 lib/libalpm/util.c:389
#, c-format
msgid "warning given when extracting %s (%s)\n"
msgstr "è stato rilevato un warning durante l'estrazione di %s (%s)\n"

#: lib/libalpm/add.c:146 lib/libalpm/util.c:392
#, c-format
msgid "could not extract %s (%s)\n"
msgstr "impossibile estrarre %s (%s)\n"

#: lib/libalpm/add.c:159 lib/libalpm/dload.c:750 lib/libalpm/remove.c:536
#, c-format
msgid "could not rename %s to %s (%s)\n"
msgstr "impossibile rinominare %s in %s (%s)\n"

#: lib/libalpm/add.c:210
#, c-format
msgid "file not found in file list for package %s. skipping extraction of %s\n"
msgstr ""
"Il file non esiste nel pacchetto %s. L'estrazione di %s sarà, quindi, "
"ignorata\n"

#: lib/libalpm/add.c:219
#, c-format
msgid "unable to extract %s%s: path too long"
msgstr "impossibile estrarre %s%s: percorso troppo lungo"

#: lib/libalpm/add.c:261
#, c-format
msgid ""
"directory permissions differ on %s\n"
"filesystem: %o  package: %o\n"
msgstr ""
"i permessi delle directory differiscono su %s\n"
"filesystem: %o pacchetto: %o\n"

#: lib/libalpm/add.c:276
#, c-format
msgid ""
"directory ownership differs on %s\n"
"filesystem: %u:%u  package: %u:%u\n"
msgstr ""
"i permessi della cartella %s differiscono\n"
"disco: %u:%u pacchetto: %u:%u\n"

#: lib/libalpm/add.c:292
#, c-format
msgid "extract: not overwriting dir with file %s\n"
msgstr "estrazione: impossibile sovrascrivere la directory con il file %s\n"

#: lib/libalpm/add.c:320
#, c-format
msgid "unable to extract %s.pacnew: path too long"
msgstr "impossibile estrarre %s.pacnew: percorso troppo lungo"

#: lib/libalpm/add.c:510 lib/libalpm/util.c:335 lib/libalpm/util.c:605
#, c-format
msgid "could not get current working directory\n"
msgstr "impossibile determinare la directory corrente\n"

#: lib/libalpm/add.c:515 lib/libalpm/util.c:340 lib/libalpm/util.c:610
#: lib/libalpm/util.c:665
#, c-format
msgid "could not change directory to %s (%s)\n"
msgstr "impossibile spostarsi nella directory %s (%s)\n"

#: lib/libalpm/add.c:571 lib/libalpm/util.c:410 lib/libalpm/util.c:789
#, c-format
msgid "could not restore working directory (%s)\n"
msgstr "impossibile ripristinare la directory di lavoro (%s)\n"

#: lib/libalpm/add.c:579
#, c-format
msgid "problem occurred while upgrading %s\n"
msgstr "si è verificato un errore durante l'aggiornamento di %s\n"

#: lib/libalpm/add.c:585
#, c-format
msgid "problem occurred while installing %s\n"
msgstr "si è verificato un errore durante l'installazione di %s\n"

#: lib/libalpm/add.c:600
#, c-format
msgid "could not update database entry %s-%s\n"
msgstr "impossibile aggiornare la voce %s-%s nel database\n"

#: lib/libalpm/add.c:610
#, c-format
msgid "could not add entry '%s' in cache\n"
msgstr "impossible aggiungere la voce '%s' nella cache\n"

#: lib/libalpm/be_local.c:271
#, c-format
msgid "error while reading file %s: %s\n"
msgstr "si è verificato un errore durante la lettura del pacchetto %s: %s\n"

#: lib/libalpm/be_local.c:382
#, c-format
msgid "removing invalid database: %s\n"
msgstr "rimozione del database non valido: %s\n"

#: lib/libalpm/be_local.c:433 lib/libalpm/be_local.c:947
#, c-format
msgid "could not create directory %s: %s\n"
msgstr "impossibile creare la directory %s: %s\n"

#: lib/libalpm/be_local.c:608 lib/libalpm/be_sync.c:322
#, c-format
msgid "invalid name for database entry '%s'\n"
msgstr "nome non valido per la voce del database '%s'\n"

#: lib/libalpm/be_local.c:616
#, c-format
msgid "duplicated database entry '%s'\n"
msgstr "la voce nel database '%s' è duplicata\n"

#: lib/libalpm/be_local.c:628
#, c-format
msgid "corrupted database entry '%s'\n"
msgstr "la voce nel database '%s' è corrotta\n"

#: lib/libalpm/be_local.c:663
#, c-format
msgid "unknown install reason for package %s: %s\n"
msgstr "motivo di installazione sconosciuto del pacchetto %s: %s\n"

#: lib/libalpm/be_local.c:743 lib/libalpm/be_local.c:856
#: lib/libalpm/be_local.c:996 lib/libalpm/be_local.c:1102
#: lib/libalpm/diskspace.c:135 lib/libalpm/dload.c:859 lib/libalpm/util.c:254
#: lib/libalpm/util.c:270
#, c-format
msgid "could not open file %s: %s\n"
msgstr "impossibile aprire il file %s: %s\n"

#: lib/libalpm/be_local.c:759 lib/libalpm/be_sync.c:595
#, c-format
msgid "%s database is inconsistent: name mismatch on package %s\n"
msgstr ""
"il database %s è inconsistente: il nome non corrisponde con il pacchetto %s\n"

#: lib/libalpm/be_local.c:765 lib/libalpm/be_sync.c:601
#, c-format
msgid "%s database is inconsistent: version mismatch on package %s\n"
msgstr ""
"il database %s è inconsistente: la versione non corrisponde con il pacchetto "
"%s\n"

#: lib/libalpm/be_local.c:806
#, c-format
msgid "unknown validation type for package %s: %s\n"
msgstr "tipo di convalida sconosciuto per il pacchetto %s: %s\n"

#: lib/libalpm/be_local.c:841
#, c-format
msgid "%s: unknown key '%s' in sync database\n"
msgstr "%s: chiave sconosciuta '%s' nel database\n"

#: lib/libalpm/be_package.c:255
#, c-format
msgid "%s: unknown key '%s' in package description\n"
msgstr "%s: chiave sconosciuta '%s' nella descrizione del pacchetto\n"

#: lib/libalpm/be_package.c:482 lib/libalpm/be_package.c:635
#: lib/libalpm/be_package.c:647
#, c-format
msgid "error while reading package %s: %s\n"
msgstr "si è verificato un errore durante la lettura del pacchetto %s: %s\n"

#: lib/libalpm/be_package.c:495 lib/libalpm/be_package.c:518
#, c-format
msgid "error while reading mtree of package %s: %s\n"
msgstr "errore durante la lettura dell'indice mtree del pacchetto %s: %s\n"

#: lib/libalpm/be_package.c:601
#, c-format
msgid "could not parse package description file in %s\n"
msgstr "impossibile analizzare il file della descrizione del pacchetto in %s\n"

#: lib/libalpm/be_package.c:606
#, c-format
msgid "missing package name in %s\n"
msgstr "manca il nome del pacchetto in %s\n"

#: lib/libalpm/be_package.c:610
#, c-format
msgid "missing package version in %s\n"
msgstr "manca la versione del pacchetto in %s\n"

#: lib/libalpm/be_package.c:614
#, c-format
msgid "invalid package version in %s\n"
msgstr "la versione del pacchetto %s non è valida\n"

#: lib/libalpm/be_package.c:653
#, c-format
msgid "missing package metadata in %s\n"
msgstr "manca il metadata del pacchetto in %s\n"

#: lib/libalpm/be_package.c:745
#, c-format
msgid "failed to read signature file: %s\n"
msgstr "impossibile leggere il file della firma: %s\n"

#: lib/libalpm/be_package.c:768 lib/libalpm/sync.c:958
#, c-format
msgid "required key missing from keyring\n"
msgstr "la chiave richiesta non è presente nel portachiavi\n"

#: lib/libalpm/be_sync.c:61
#, c-format
msgid "removing invalid file: %s\n"
msgstr "rimozione del file non valido: %s\n"

#: lib/libalpm/be_sync.c:454
#, c-format
msgid "could not parse package description file '%s' from db '%s'\n"
msgstr ""
"impossibile analizzare il file della descrizione del pacchetto '%s' dal "
"database '%s'\n"

#: lib/libalpm/be_sync.c:469
#, c-format
msgid "could not read db '%s' (%s)\n"
msgstr "impossibile leggere il database '%s' (%s)\n"

#: lib/libalpm/be_sync.c:502 lib/libalpm/be_sync.c:507
#, c-format
msgid "%s database is inconsistent: filename of package %s is illegal\n"
msgstr ""
"il database %s è inconsistente: il nome del pacchetto %s è illegale\n"
" \n"

#: lib/libalpm/be_sync.c:512
#, c-format
msgid "%s database is inconsistent: filename of package %s is too long\n"
msgstr ""
"il database %s è inconsistente: il nome del pacchetto %s è troppo lungo\n"

#: lib/libalpm/be_sync.c:577
#, c-format
msgid "unknown database file: %s\n"
msgstr "database sconosciuto: %s\n"

#: lib/libalpm/be_sync.c:695
#, c-format
msgid "%s: unknown key '%s' in local database\n"
msgstr "%s: chiave sconosciuta '%s' nel database locale\n"

#: lib/libalpm/db.c:413
#, c-format
msgid "database path is undefined\n"
msgstr "il percorso del database non è stato definito\n"

#: lib/libalpm/deps.c:184
#, c-format
msgid "dependency cycle detected:\n"
msgstr "è stato individuato un ciclo di dipendenza:\n"

#: lib/libalpm/deps.c:187
#, c-format
msgid "%s will be removed after its %s dependency\n"
msgstr "%s sarà rimosso dopo la sua dipendenza %s\n"

#: lib/libalpm/deps.c:191
#, c-format
msgid "%s will be installed before its %s dependency\n"
msgstr "%s sarà installato prima della sua dipendenza %s\n"

#: lib/libalpm/deps.c:666 lib/libalpm/deps.c:697
#, c-format
msgid "ignoring package %s-%s\n"
msgstr "il pacchetto %s-%s è stato ignorato\n"

#: lib/libalpm/deps.c:842
#, c-format
msgid "cannot resolve \"%s\", a dependency of \"%s\"\n"
msgstr "impossibile risolvere \"%s\", una dipendenza di \"%s\"\n"

#: lib/libalpm/diskspace.c:78
#, c-format
msgid "could not get filesystem information for %s: %s\n"
msgstr ""
"impossibile ottenere le informazione relative al filesystem di %s: %s\n"

#: lib/libalpm/diskspace.c:108
#, c-format
msgid "could not open file: %s: %s\n"
msgstr "impossibile aprire il file: %s: %s\n"

#: lib/libalpm/diskspace.c:154 lib/libalpm/diskspace.c:167
#, c-format
msgid "could not get filesystem information\n"
msgstr "impossibile ottenere le informazioni relative al filesystem\n"

#: lib/libalpm/diskspace.c:254
#, c-format
msgid "could not get file information for %s\n"
msgstr "impossibile ottenere le informazioni relative al file %s\n"

#: lib/libalpm/diskspace.c:268 lib/libalpm/diskspace.c:327
#, c-format
msgid "could not determine mount point for file %s\n"
msgstr "impossibile determinare il punto di montaggio del file %s\n"

#: lib/libalpm/diskspace.c:366
#, c-format
msgid "Partition %s too full: %jd blocks needed, %ju blocks free\n"
msgstr ""
"La partizione %s è troppo piena: %jd blocchi necessari, %ju blocchi liberi\n"

#: lib/libalpm/diskspace.c:391 lib/libalpm/diskspace.c:445
#, c-format
msgid "could not determine filesystem mount points\n"
msgstr "impossibile determinare i punti di montaggio del filesystem\n"

#: lib/libalpm/diskspace.c:397
#, c-format
msgid "could not determine cachedir mount point %s\n"
msgstr ""
"impossibile determinare il punto di montaggio della directory della cache "
"%s\n"

#: lib/libalpm/diskspace.c:450
#, c-format
msgid "could not determine root mount point %s\n"
msgstr "impossibile determinare il punto di montaggio della root %s\n"

#: lib/libalpm/diskspace.c:498
#, c-format
msgid "Partition %s is mounted read only\n"
msgstr "La partizione %s è montata in sola lettura\n"

#: lib/libalpm/dload.c:128
#, c-format
msgid ""
"too many errors from %s, skipping for the remainder of this transaction\n"
msgstr "troppi errori da %s, ignoro il resto dell'operazione\n"
<<<<<<< HEAD
=======

#: lib/libalpm/dload.c:145
#, c-format
msgid "fatal error from %s, skipping for the remainder of this transaction\n"
msgstr "errore fatale di %s, ignoro le restanti operazioni\n"
>>>>>>> e3dc296b

#: lib/libalpm/dload.c:263
#, c-format
msgid "disk"
msgstr "disco"

#: lib/libalpm/dload.c:438
#, c-format
msgid "failed to create temporary file for download\n"
msgstr "impossibile creare la directory temporanea per il download\n"

#: lib/libalpm/dload.c:550 lib/libalpm/dload.c:588 lib/libalpm/dload.c:602
#, c-format
msgid "failed retrieving file '%s' from %s : %s\n"
msgstr "impossibile scaricare il pacchetto '%s' da %s : %s\n"

#: lib/libalpm/dload.c:580
#, c-format
msgid "failed retrieving file '%s' from %s : expected download size exceeded\n"
msgstr ""
"impossibile scaricare il file '%s' da %s: la dimensione di download supera "
"quella attesa\n"

#: lib/libalpm/dload.c:728
#, c-format
msgid "%s appears to be truncated: %jd/%jd bytes\n"
msgstr "%s sembra essere incompleto: %jd/%jd byte\n"

#: lib/libalpm/dload.c:823
#, c-format
msgid "url '%s' is invalid\n"
msgstr "l'url '%s' non è valido\n"

#: lib/libalpm/dload.c:929
#, c-format
msgid "failed to setup a download payload for %s\n"
msgstr "impossibile impostare un payload di download per %s\n"

#: lib/libalpm/dload.c:941
#, c-format
msgid "curl returned error %d from transfer\n"
msgstr "curl ha restituito l'errore %d dal download\n"

#: lib/libalpm/dload.c:965
#, c-format
msgid "curl transfer error: %d\n"
msgstr "errore di curl: %d\n"

#: lib/libalpm/dload.c:1137 lib/libalpm/sync.c:845
#, c-format
msgid "failed to retrieve some files\n"
msgstr "impossibile scaricare alcuni file\n"

#: lib/libalpm/dload.c:1160
#, c-format
msgid "download completed successfully but no file in the cache\n"
msgstr "download completato con successo ma nessun file nella cache\n"

#: lib/libalpm/error.c:40
#, c-format
msgid "out of memory!"
msgstr "memoria insufficiente!"

#: lib/libalpm/error.c:42
#, c-format
msgid "unexpected system error"
msgstr "errore di sistema inaspettato"

#: lib/libalpm/error.c:44
#, c-format
msgid "permission denied"
msgstr "autorizzazione negata"

#: lib/libalpm/error.c:46
#, c-format
msgid "could not find or read file"
msgstr "impossibile trovare o leggere il file"

#: lib/libalpm/error.c:48
#, c-format
msgid "could not find or read directory"
msgstr "impossibile trovare o leggere la directory"

#: lib/libalpm/error.c:50
#, c-format
msgid "wrong or NULL argument passed"
msgstr "è stato passato un argomento sbagliato o NULL"

#: lib/libalpm/error.c:52
#, c-format
msgid "not enough free disk space"
msgstr "lo spazio libero sul disco non è sufficiente"

#: lib/libalpm/error.c:55
#, c-format
msgid "library not initialized"
msgstr "la libreria non è stata inizializzata"

#: lib/libalpm/error.c:57
#, c-format
msgid "library already initialized"
msgstr "la libreria è già stata inizializzata"

#: lib/libalpm/error.c:59
#, c-format
msgid "unable to lock database"
msgstr "impossibile bloccare il database"

#: lib/libalpm/error.c:62
#, c-format
msgid "could not open database"
msgstr "impossibile aprire il database"

#: lib/libalpm/error.c:64
#, c-format
msgid "could not create database"
msgstr "impossibile creare il database"

#: lib/libalpm/error.c:66
#, c-format
msgid "database not initialized"
msgstr "il database non è stato inizializzato"

#: lib/libalpm/error.c:68
#, c-format
msgid "database already registered"
msgstr "il database è già stato registrato"

#: lib/libalpm/error.c:70
#, c-format
msgid "could not find database"
msgstr "impossibile trovare il database"

#: lib/libalpm/error.c:72
#, c-format
msgid "invalid or corrupted database"
msgstr "il database non è valido oppure è corrotto"

#: lib/libalpm/error.c:74
#, c-format
msgid "invalid or corrupted database (PGP signature)"
msgstr "il database non è valido oppure è corrotto (firma PGP)"

#: lib/libalpm/error.c:76
#, c-format
msgid "database is incorrect version"
msgstr "la versione del database non è esatta"

#: lib/libalpm/error.c:78
#, c-format
msgid "could not update database"
msgstr "impossibile aggiornare il database"

#: lib/libalpm/error.c:80
#, c-format
msgid "could not remove database entry"
msgstr "impossibile rimuovere la voce del database"

#: lib/libalpm/error.c:83
#, c-format
msgid "invalid url for server"
msgstr "non è un url valido per il server"

#: lib/libalpm/error.c:85
#, c-format
msgid "no servers configured for repository"
msgstr "nessun server è stato configurato per il repository"

#: lib/libalpm/error.c:88
#, c-format
msgid "transaction already initialized"
msgstr "l'operazione è già stata inizializzata"

#: lib/libalpm/error.c:90 lib/libalpm/error.c:96
#, c-format
msgid "transaction not initialized"
msgstr "l'operazione non è stata inizializzata"

#: lib/libalpm/error.c:92
#, c-format
msgid "duplicate target"
msgstr "pacchetto duplicato"

#: lib/libalpm/error.c:94
#, c-format
msgid "duplicate filename"
msgstr "il nome del file è duplicato"

#: lib/libalpm/error.c:98
#, c-format
msgid "transaction not prepared"
msgstr "l'operazione non è stata preparata"

#: lib/libalpm/error.c:100
#, c-format
msgid "transaction aborted"
msgstr "l'operazione è stata annullata"

#: lib/libalpm/error.c:102
#, c-format
msgid "operation not compatible with the transaction type"
msgstr "l'operazione è incompatibile con il tipo di transazione"

#: lib/libalpm/error.c:104
#, c-format
msgid "transaction commit attempt when database is not locked"
msgstr "prova il commit dell'operazione quando il database non è bloccato"

#: lib/libalpm/error.c:106
#, c-format
msgid "failed to run transaction hooks"
msgstr "impossibile avviare l'inizializzazione"

#: lib/libalpm/error.c:109
#, c-format
msgid "could not find or read package"
msgstr "impossibile trovare o leggere il pacchetto"

#: lib/libalpm/error.c:111
#, c-format
msgid "operation cancelled due to ignorepkg"
msgstr "l'operazione è stata ignorata a causa di ignorepkg"

#: lib/libalpm/error.c:113
#, c-format
msgid "invalid or corrupted package"
msgstr "il pacchetto non è valido oppure è corrotto"

#: lib/libalpm/error.c:115
#, c-format
msgid "invalid or corrupted package (checksum)"
msgstr "il pacchetto non è valido oppure è corrotto (verifica dell'integrità)"

#: lib/libalpm/error.c:117
#, c-format
msgid "invalid or corrupted package (PGP signature)"
msgstr "il pacchetto non è valido oppure è corrotto (firma PGP)"

#: lib/libalpm/error.c:119
#, c-format
msgid "package missing required signature"
msgstr "il pacchetto non ha la firma PGP"

#: lib/libalpm/error.c:121
#, c-format
msgid "cannot open package file"
msgstr "impossibile aprire il pacchetto"

#: lib/libalpm/error.c:123
#, c-format
msgid "cannot remove all files for package"
msgstr "impossibile rimuovere tutti i file del pacchetto"

#: lib/libalpm/error.c:125
#, c-format
msgid "package filename is not valid"
msgstr "il nome del pacchetto non è valido"

#: lib/libalpm/error.c:127
#, c-format
msgid "package architecture is not valid"
msgstr "l'architettura del pacchetto non è valida"

#: lib/libalpm/error.c:130
#, c-format
msgid "missing PGP signature"
msgstr "manca la firma PGP"

#: lib/libalpm/error.c:132
#, c-format
msgid "invalid PGP signature"
msgstr "la firma PGP non è valida"

#: lib/libalpm/error.c:135 lib/libalpm/hook.c:514
#, c-format
msgid "could not satisfy dependencies"
msgstr "impossibile soddisfare le dipendenze"

#: lib/libalpm/error.c:137
#, c-format
msgid "conflicting dependencies"
msgstr "dipendenze in conflitto"

#: lib/libalpm/error.c:139
#, c-format
msgid "conflicting files"
msgstr "file in conflitto"

#: lib/libalpm/error.c:142
#, c-format
msgid "failed to retrieve some files"
msgstr "impossibile scaricare alcuni file"

#: lib/libalpm/error.c:144
#, c-format
msgid "invalid regular expression"
msgstr "l'espressione regolare non è valida"

#: lib/libalpm/error.c:150
#, c-format
msgid "libarchive error"
msgstr "errore di libarchive"

#: lib/libalpm/error.c:152
#, c-format
msgid "download library error"
msgstr "si è verificato un errore della libreria di download"

#: lib/libalpm/error.c:154
#, c-format
msgid "gpgme error"
msgstr "errore di gpgme"

#: lib/libalpm/error.c:156
#, c-format
msgid "error invoking external downloader"
msgstr "si è verificato un errore lanciando il downloader esterno"

#: lib/libalpm/error.c:159
#, c-format
msgid "compiled without signature support"
<<<<<<< HEAD
msgstr "compilato senza supporto delle firme"
=======
msgstr "compilato senza il supporto per la firma"
>>>>>>> e3dc296b

#: lib/libalpm/error.c:162
#, c-format
msgid "unexpected error"
msgstr "errore inaspettato"

#: lib/libalpm/handle.c:164
#, c-format
msgid "lock file missing %s\n"
msgstr "manca il file di lock %s\n"

#: lib/libalpm/handle.c:170
#, c-format
msgid "could not remove lock file %s\n"
msgstr "impossibile rimuovere il file di lock %s\n"

#: lib/libalpm/hook.c:95
#, c-format
msgid "Missing trigger targets in hook: %s\n"
msgstr "Mancano i target trigger nell'hook: %s\n"

#: lib/libalpm/hook.c:101
#, c-format
msgid "Missing trigger type in hook: %s\n"
msgstr "Manca il tipo trigger nell'hook: %s\n"

#: lib/libalpm/hook.c:107
#, c-format
msgid "Missing trigger operation in hook: %s\n"
msgstr "Manca l'operazione trigger nell'hook: %s\n"

#: lib/libalpm/hook.c:134
#, c-format
msgid "Missing Exec option in hook: %s\n"
msgstr "Manca l'opzione Exec nell'hook: %s\n"

#: lib/libalpm/hook.c:140
#, c-format
msgid "Missing When option in hook: %s\n"
msgstr "Manca l'opzione When nell'hook: %s\n"

#: lib/libalpm/hook.c:143
#, c-format
msgid "AbortOnFail set for PostTransaction hook: %s\n"
msgstr "Impostato AbortOnFail per l'hook PostTransaction: %s\n"

#: lib/libalpm/hook.c:160
#, c-format
msgid "error while reading hook %s: %s\n"
msgstr "si è verificato un errore durante la lettura dell'hook %s: %s\n"

#: lib/libalpm/hook.c:162 lib/libalpm/hook.c:206 lib/libalpm/hook.c:248
#, c-format
msgid "hook %s line %d: invalid option %s\n"
msgstr "hook %s riga %d: l'opzione %s non è valida\n"

#: lib/libalpm/hook.c:172
#, c-format
msgid "hook %s line %d: invalid section %s\n"
msgstr "hook %s riga %d: la sezione %s non è valida\n"

#: lib/libalpm/hook.c:184 lib/libalpm/hook.c:199 lib/libalpm/hook.c:218
#: lib/libalpm/hook.c:241
#, c-format
msgid "hook %s line %d: invalid value %s\n"
msgstr "hook %s riga %d: il valore %s non è valido\n"

#: lib/libalpm/hook.c:188 lib/libalpm/hook.c:211 lib/libalpm/hook.c:222
#: lib/libalpm/hook.c:236
#, c-format
msgid "hook %s line %d: overwriting previous definition of %s\n"
msgstr "hook %s riga %d: sovrascrivo la definizione precedente di %s\n"

#: lib/libalpm/hook.c:243
#, c-format
msgid "hook %s line %d: unable to set option (%s)\n"
msgstr "hook %s riga %d: impossibile impostare l'opzione (%s)\n"

#: lib/libalpm/hook.c:513
#, c-format
msgid "unable to run hook %s: %s\n"
msgstr "impossibile eseguire l'hook %s: %s\n"

#: lib/libalpm/hook.c:547 lib/libalpm/hook.c:559 lib/libalpm/remove.c:378
#, c-format
msgid "could not open directory: %s: %s\n"
msgstr "impossibile accedere alla directory: %s: %s\n"

#: lib/libalpm/hook.c:575
#, c-format
msgid "could not open file: %s%s: %s\n"
msgstr "impossibile aprire il file: %s%s: %s\n"

#: lib/libalpm/hook.c:595 lib/libalpm/util.c:260
#, c-format
msgid "could not stat file %s: %s\n"
msgstr "impossibile trovare il file %s: %s\n"

#: lib/libalpm/hook.c:621
#, c-format
msgid "could not read directory: %s: %s\n"
msgstr "impossibile leggere la directory: %s: %s\n"

#: lib/libalpm/package.c:614
#, c-format
msgid "could not fully load metadata for package %s-%s\n"
msgstr "impossibile caricare tutti i metadata del pacchetto %s-%s\n"

#: lib/libalpm/package.c:869
#, c-format
msgid "invalid package metadata (name or version missing)"
msgstr "metadati del pacchetto non validi (nome o versione mancanti)"

#: lib/libalpm/package.c:874
#, c-format
msgid ""
"invalid metadata for package %s-%s (package name cannot start with '.' or "
"'-')\n"
msgstr ""
"metadati non validi del pacchetto %s-%s (il nome del pacchetto non può "
"iniziare con '.' or '-')\n"

#: lib/libalpm/package.c:878
#, c-format
msgid ""
"invalid metadata for package %s-%s (package name contains invalid "
"characters)\n"
msgstr ""
"metadati non validi del pacchetto %s-%s (il nome del pacchetto contiene "
"caratteri non validi)\n"

#: lib/libalpm/package.c:885 lib/libalpm/package.c:889
#, c-format
msgid ""
"invalid metadata for package %s-%s (package version contains invalid "
"characters)\n"
msgstr ""
"metadati non validi del pacchetto %s-%s (la versione del pacchetto contiene "
"caratteri non validi)\n"

#: lib/libalpm/package.c:895
#, c-format
msgid ""
"invalid metadata for package %s-%s (package name and version too long)\n"
msgstr ""
"metadati non validi del pacchetto %s-%s (nome e versione del pacchetto "
"troppo lunghi)\n"

#: lib/libalpm/remove.c:111
#, c-format
msgid "could not find %s in database -- skipping\n"
msgstr "impossibile trovare %s nel database, sarà ignorato\n"

#: lib/libalpm/remove.c:146
#, c-format
msgid "removing %s from target list\n"
msgstr "rimozione di %s dalla lista dei pacchetti\n"

#: lib/libalpm/remove.c:338
#, c-format
msgid "cannot remove file '%s': %s\n"
msgstr "impossibile rimuovere il file '%s': %s\n"

#: lib/libalpm/remove.c:403 lib/libalpm/remove.c:412
#, c-format
msgid "could not backup %s due to PATH_MAX overflow\n"
msgstr ""
"impossibile eseguire il backup di %s a causa di un overflow di PATH_MAX\n"

#: lib/libalpm/remove.c:556
#, c-format
msgid "cannot remove %s (%s)\n"
msgstr "impossibile rimuovere %s (%s)\n"

#: lib/libalpm/remove.c:729
#, c-format
msgid "could not remove database entry %s-%s\n"
msgstr "impossibile rimuovere la voce %s-%s del database\n"

#: lib/libalpm/remove.c:734
#, c-format
msgid "could not remove entry '%s' from cache\n"
msgstr "impossibile rimuovere la voce '%s' dalla cache\n"

#: lib/libalpm/signing.c:163
#, c-format
msgid "Public keyring not found; have you run '%s'?\n"
msgstr "Il portachiavi pubblico non è stato trovato; hai eseguito '%s'?\n"

#: lib/libalpm/signing.c:199 lib/libalpm/signing.c:773
#, c-format
msgid "GPGME error: %s\n"
msgstr "Errore di GPGME: %s\n"

#: lib/libalpm/signing.c:275
#, c-format
msgid "looking up key %s using WKD\n"
msgstr "ricerca della chiave %s tramite WKD in corso\n"

#: lib/libalpm/signing.c:289
#, c-format
msgid "gpg error: %s\n"
msgstr "errore gpg: %s\n"

#: lib/libalpm/signing.c:440 lib/libalpm/signing.c:513
#, c-format
msgid "keyring is not writable\n"
msgstr "il portachiavi non è scrivibile\n"

#: lib/libalpm/signing.c:537
#, c-format
msgid "key \"%s\" on keyserver\n"
msgstr "chiave \"%s\" sul server delle chiavi\n"

#: lib/libalpm/signing.c:542
#, c-format
msgid "key \"%s\" could not be imported\n"
msgstr "la chiave \"%s\" non può essere importata\n"

#: lib/libalpm/signing.c:546
#, c-format
msgid "key \"%s\" could not be looked up remotely\n"
msgstr "impossibile cercare la chiave \"%s\" sul server remoto\n"

#: lib/libalpm/signing.c:932 lib/libalpm/sync.c:1034
#, c-format
msgid "%s: missing required signature\n"
msgstr "%s: manca la firma PGP\n"

#: lib/libalpm/signing.c:947
#, c-format
msgid "%s: signature from \"%s\" is marginal trust\n"
msgstr "%s: la firma di \"%s\" ha un'affidabilità marginale\n"

#: lib/libalpm/signing.c:955
#, c-format
msgid "%s: signature from \"%s\" is unknown trust\n"
msgstr "%s: la firma di \"%s\" ha un'affidabilità sconosciuta\n"

#: lib/libalpm/signing.c:962
#, c-format
msgid "%s: signature from \"%s\" should never be trusted\n"
msgstr ""
"%s: la firma di \"%s\" non dovrebbe mai essere considerata affidabile\n"

#: lib/libalpm/signing.c:974
#, c-format
msgid "%s: key \"%s\" is unknown\n"
<<<<<<< HEAD
msgstr "%s: la chiave \"%s\" è sconosciuta\n"
=======
msgstr "%s: chiave \"%s\" è sconosciuta\n"
>>>>>>> e3dc296b

#: lib/libalpm/signing.c:983
#, c-format
msgid "%s: key \"%s\" is disabled\n"
<<<<<<< HEAD
msgstr "%s: la chiave \"%s\" è disabilitata\n"
=======
msgstr "%s: chiave \"%s\" è disabilitata\n"
>>>>>>> e3dc296b

#: lib/libalpm/signing.c:987
#, c-format
msgid "%s: signature from \"%s\" is expired\n"
msgstr "%s: la firma di \"%s\" è scaduta\n"

#: lib/libalpm/signing.c:991
#, c-format
msgid "%s: signature from \"%s\" is invalid\n"
msgstr "%s: la firma di \"%s\" non è valida\n"

#: lib/libalpm/signing.c:1049 lib/libalpm/signing.c:1110
#: lib/libalpm/signing.c:1189
#, c-format
msgid "%s: signature format error\n"
<<<<<<< HEAD
msgstr "%s: errore formato della firma\n"
=======
msgstr "%s: errore del formato della firma\n"
>>>>>>> e3dc296b

#: lib/libalpm/signing.c:1142 lib/libalpm/signing.c:1175
#: lib/libalpm/signing.c:1183
#, c-format
msgid "%s: unsupported signature format\n"
msgstr "%s: il formato della firma non è supportato\n"

#: lib/libalpm/sync.c:96
#, c-format
msgid "%s: ignoring package upgrade (%s => %s)\n"
msgstr "%s: l'aggiornamento del pacchetto è stato ignorato (%s => %s)\n"

#: lib/libalpm/sync.c:108
#, c-format
msgid "%s: ignoring package downgrade (%s => %s)\n"
msgstr "%s: il downgrade del pacchetto è stato ignorato (%s => %s)\n"

#: lib/libalpm/sync.c:111
#, c-format
msgid "%s: downgrading from version %s to version %s\n"
msgstr "%s: è in corso il downgrade dalla versione %s alla versione %s\n"

#: lib/libalpm/sync.c:117
#, c-format
msgid "%s: local (%s) is newer than %s (%s)\n"
msgstr ""
"%s: la versione installata (%s) è più recente di quella presente in %s (%s)\n"

#: lib/libalpm/sync.c:158
#, c-format
msgid "ignoring package replacement (%s-%s => %s-%s)\n"
msgstr "la sostituzione del pacchetto (%s-%s => %s-%s) è stata ignorata\n"

#: lib/libalpm/sync.c:174
#, c-format
msgid "cannot replace %s by %s\n"
msgstr "impossibile sostituire %s con %s\n"

#: lib/libalpm/sync.c:475
#, c-format
msgid "packages %s and %s have the same filename: %s\n"
msgstr "i pacchetti %s e %s hanno lo stesso nome: %s\n"

#: lib/libalpm/sync.c:544 lib/libalpm/sync.c:616
#, c-format
msgid "unresolvable package conflicts detected\n"
msgstr "sono stati rilevati dei conflitti irrisolvibili tra i pacchetti\n"

#: lib/libalpm/sync.c:564
#, c-format
msgid "removing '%s-%s' from target list because it conflicts with '%s-%s'\n"
msgstr ""
"rimozione in corso di '%s-%s' dall'elenco perché va in conflitto con '%s-"
"%s'\n"

#: lib/libalpm/sync.c:1002 lib/libalpm/sync.c:1169
#, c-format
msgid "%s: could not find package in cache\n"
msgstr "%s: impossibile trovare il pacchetto nella cache\n"

#: lib/libalpm/sync.c:1048
#, c-format
msgid "failed to read file %s: %s\n"
msgstr "impossibile leggere il file %s: %s\n"

#: lib/libalpm/sync.c:1306
#, c-format
msgid "not enough free disk space\n"
msgstr "lo spazio libero sul disco non è sufficiente\n"

#: lib/libalpm/sync.c:1328
#, c-format
msgid "could not commit removal transaction\n"
msgstr "impossibile eseguire l'operazione di rimozione\n"

#: lib/libalpm/sync.c:1336
#, c-format
msgid "could not commit transaction\n"
msgstr "impossibile eseguire l'operazione\n"

#: lib/libalpm/trans.c:369
#, c-format
msgid "could not create temp directory\n"
msgstr "impossibile creare la directory temporanea\n"

#: lib/libalpm/trans.c:384
#, c-format
msgid "could not copy tempfile to %s (%s)\n"
msgstr "impossibile copiare il file temporaneo in %s (%s)\n"

#: lib/libalpm/trans.c:415
#, c-format
msgid "could not remove %s\n"
msgstr "impossibile rimuovere %s\n"

#: lib/libalpm/trans.c:419
#, c-format
msgid "could not remove tmpdir %s\n"
msgstr "impossibile rimuovere la directory temporanea %s\n"

#: lib/libalpm/util.c:493
#, c-format
msgid "unable to write to pipe (%s)\n"
msgstr "impossibile scrivere nella pipe (%s)\n"

#: lib/libalpm/util.c:552
#, c-format
msgid "unable to read from pipe (%s)\n"
msgstr "impossibile leggere dalla pipe (%s)\n"

#: lib/libalpm/util.c:622 lib/libalpm/util.c:628
#, c-format
msgid "could not create pipe (%s)\n"
msgstr "impossibile creare una pipe (%s)\n"

#: lib/libalpm/util.c:636
#, c-format
msgid "could not fork a new process (%s)\n"
msgstr "impossibile effettuare il fork di un nuovo processo (%s)\n"

#: lib/libalpm/util.c:661
#, c-format
msgid "could not change the root directory (%s)\n"
msgstr "impossibile cambiare la root directory (%s)\n"

#: lib/libalpm/util.c:681
#, c-format
msgid "call to execv failed (%s)\n"
msgstr "impossibile chiamare execv (%s)\n"

#: lib/libalpm/util.c:760
#, c-format
msgid "call to waitpid failed (%s)\n"
msgstr "la chiamata a waitpid non è riuscita (%s)\n"

#: lib/libalpm/util.c:770
#, c-format
msgid "command failed to execute correctly\n"
msgstr "l'esecuzione del comando non è riuscita correttamente\n"

#: lib/libalpm/util.c:777
#, c-format
msgid "Unknown signal"
msgstr "Segnale sconosciuto"

#: lib/libalpm/util.c:779
#, c-format
msgid "command terminated by signal %d: %s\n"
msgstr "comando terminato dal segnale %d: %s\n"

#: lib/libalpm/util.c:897
#, c-format
msgid "no %s cache exists, creating...\n"
msgstr "la cache di %s non esiste, creazione in corso...\n"

#: lib/libalpm/util.c:928
#, c-format
msgid "couldn't find or create package cache, using %s instead\n"
msgstr ""
"impossibile trovare o creare la cache del pacchetto, al suo posto sarà usato "
"%s\n"<|MERGE_RESOLUTION|>--- conflicted
+++ resolved
@@ -10,27 +10,16 @@
 # d574d4bb40c84861791a694a999cce69_9aabecb <ec34fbc10d74f76d8160c2aae04a84b4_6702>, 2014
 # Dan McGee <dpmcgee@gmail.com>, 2011
 # Giovanni Scafora <scafora.giovanni@gmail.com>, 2011-2013,2015,2022
-<<<<<<< HEAD
-=======
 # Giovanni Scafora <scafora.giovanni@gmail.com>, 2023-2024
->>>>>>> e3dc296b
 # ~Smlb <smlb@riseup.net>, 2014
 msgid ""
 msgstr ""
 "Project-Id-Version: Arch Linux Pacman package manager\n"
 "Report-Msgid-Bugs-To: http://bugs.archlinux.org/index.php?project=3\n"
-<<<<<<< HEAD
-"POT-Creation-Date: 2022-09-26 21:09+1000\n"
-"PO-Revision-Date: 2010-11-29 23:17+0000\n"
-"Last-Translator: Giovanni Scafora <scafora.giovanni@gmail.com>, "
-"2011-2013,2015,2022\n"
-"Language-Team: Italian (http://www.transifex.com/toofishes/archlinux-pacman/"
-=======
 "POT-Creation-Date: 2024-03-04 11:45+1000\n"
 "PO-Revision-Date: 2010-11-29 23:17+0000\n"
 "Last-Translator: Giovanni Scafora <scafora.giovanni@gmail.com>, 2023-2024\n"
 "Language-Team: Italian (http://app.transifex.com/toofishes/archlinux-pacman/"
->>>>>>> e3dc296b
 "language/it/)\n"
 "Language: it\n"
 "MIME-Version: 1.0\n"
@@ -398,14 +387,11 @@
 msgid ""
 "too many errors from %s, skipping for the remainder of this transaction\n"
 msgstr "troppi errori da %s, ignoro il resto dell'operazione\n"
-<<<<<<< HEAD
-=======
 
 #: lib/libalpm/dload.c:145
 #, c-format
 msgid "fatal error from %s, skipping for the remainder of this transaction\n"
 msgstr "errore fatale di %s, ignoro le restanti operazioni\n"
->>>>>>> e3dc296b
 
 #: lib/libalpm/dload.c:263
 #, c-format
@@ -727,11 +713,7 @@
 #: lib/libalpm/error.c:159
 #, c-format
 msgid "compiled without signature support"
-<<<<<<< HEAD
-msgstr "compilato senza supporto delle firme"
-=======
 msgstr "compilato senza il supporto per la firma"
->>>>>>> e3dc296b
 
 #: lib/libalpm/error.c:162
 #, c-format
@@ -786,29 +768,29 @@
 #: lib/libalpm/hook.c:162 lib/libalpm/hook.c:206 lib/libalpm/hook.c:248
 #, c-format
 msgid "hook %s line %d: invalid option %s\n"
-msgstr "hook %s riga %d: l'opzione %s non è valida\n"
+msgstr "hook %s, riga %d: opzione non valida: %s\n"
 
 #: lib/libalpm/hook.c:172
 #, c-format
 msgid "hook %s line %d: invalid section %s\n"
-msgstr "hook %s riga %d: la sezione %s non è valida\n"
+msgstr "hook %s, riga %d: sezione non valida: %s\n"
 
 #: lib/libalpm/hook.c:184 lib/libalpm/hook.c:199 lib/libalpm/hook.c:218
 #: lib/libalpm/hook.c:241
 #, c-format
 msgid "hook %s line %d: invalid value %s\n"
-msgstr "hook %s riga %d: il valore %s non è valido\n"
+msgstr "hook %s, riga %d: valore non valido: %s\n"
 
 #: lib/libalpm/hook.c:188 lib/libalpm/hook.c:211 lib/libalpm/hook.c:222
 #: lib/libalpm/hook.c:236
 #, c-format
 msgid "hook %s line %d: overwriting previous definition of %s\n"
-msgstr "hook %s riga %d: sovrascrivo la definizione precedente di %s\n"
+msgstr "hook %s, riga %d: sovrascrivo la definizione precedente di %s\n"
 
 #: lib/libalpm/hook.c:243
 #, c-format
 msgid "hook %s line %d: unable to set option (%s)\n"
-msgstr "hook %s riga %d: impossibile impostare l'opzione (%s)\n"
+msgstr "hook %s, riga %d: impossibile impostare l'opzione (%s)\n"
 
 #: lib/libalpm/hook.c:513
 #, c-format
@@ -919,7 +901,7 @@
 #: lib/libalpm/signing.c:163
 #, c-format
 msgid "Public keyring not found; have you run '%s'?\n"
-msgstr "Il portachiavi pubblico non è stato trovato; hai eseguito '%s'?\n"
+msgstr "Portachiavi pubblico non trovato; hai eseguito '%s'?\n"
 
 #: lib/libalpm/signing.c:199 lib/libalpm/signing.c:773
 #, c-format
@@ -934,7 +916,7 @@
 #: lib/libalpm/signing.c:289
 #, c-format
 msgid "gpg error: %s\n"
-msgstr "errore gpg: %s\n"
+msgstr "errore GPG: %s\n"
 
 #: lib/libalpm/signing.c:440 lib/libalpm/signing.c:513
 #, c-format
@@ -980,20 +962,12 @@
 #: lib/libalpm/signing.c:974
 #, c-format
 msgid "%s: key \"%s\" is unknown\n"
-<<<<<<< HEAD
-msgstr "%s: la chiave \"%s\" è sconosciuta\n"
-=======
 msgstr "%s: chiave \"%s\" è sconosciuta\n"
->>>>>>> e3dc296b
 
 #: lib/libalpm/signing.c:983
 #, c-format
 msgid "%s: key \"%s\" is disabled\n"
-<<<<<<< HEAD
-msgstr "%s: la chiave \"%s\" è disabilitata\n"
-=======
 msgstr "%s: chiave \"%s\" è disabilitata\n"
->>>>>>> e3dc296b
 
 #: lib/libalpm/signing.c:987
 #, c-format
@@ -1009,11 +983,7 @@
 #: lib/libalpm/signing.c:1189
 #, c-format
 msgid "%s: signature format error\n"
-<<<<<<< HEAD
-msgstr "%s: errore formato della firma\n"
-=======
 msgstr "%s: errore del formato della firma\n"
->>>>>>> e3dc296b
 
 #: lib/libalpm/signing.c:1142 lib/libalpm/signing.c:1175
 #: lib/libalpm/signing.c:1183
