# SOME DESCRIPTIVE TITLE.
# Copyright (C) YEAR "Pacman Development Team <pacman-dev@archlinux.org>"
# This file is distributed under the same license as the libalpm package.
#
# Translators:
# 492d30ca33568c5819a4f95c90617de1_3730d98 <c1a4cca7e440358a87e394a300ed18e2_882277>, 2021
# Achilleas Pipinellis, 2013-2014
# Achilleas Pipinellis, 2014
# Achilleas Pipinellis, 2013
# Achilleas Pipinellis, 2013
# Christos Nouskas <nous@artixlinux.org>, 2011,2013-2014,2017,2019-2020
# Christos Nouskas <nous@artixlinux.org>, 2011,2023
# Dan McGee <dpmcgee@gmail.com>, 2011
# ifaigios <ifaigios@gmail.com>, 2015
# ifaigios <ifaigios@gmail.com>, 2015
# Christos Nouskas <nous@artixlinux.org>, 2011
# 492d30ca33568c5819a4f95c90617de1_3730d98 <c1a4cca7e440358a87e394a300ed18e2_882277>, 2021
# th_ts <tsesmelistheodore@gmail.com>, 2014
msgid ""
msgstr ""
"Project-Id-Version: Arch Linux Pacman package manager\n"
"Report-Msgid-Bugs-To: http://bugs.archlinux.org/index.php?project=3\n"
<<<<<<< HEAD
"POT-Creation-Date: 2022-09-26 21:09+1000\n"
"PO-Revision-Date: 2010-11-29 23:17+0000\n"
"Last-Translator: 492d30ca33568c5819a4f95c90617de1_3730d98 "
"<c1a4cca7e440358a87e394a300ed18e2_882277>, 2021\n"
"Language-Team: Greek (http://www.transifex.com/toofishes/archlinux-pacman/"
=======
"POT-Creation-Date: 2024-03-04 11:45+1000\n"
"PO-Revision-Date: 2010-11-29 23:17+0000\n"
"Last-Translator: th_ts <tsesmelistheodore@gmail.com>, 2014\n"
"Language-Team: Greek (http://app.transifex.com/toofishes/archlinux-pacman/"
>>>>>>> e3dc296b
"language/el/)\n"
"Language: el\n"
"MIME-Version: 1.0\n"
"Content-Type: text/plain; charset=UTF-8\n"
"Content-Transfer-Encoding: 8bit\n"
"Plural-Forms: nplurals=2; plural=(n != 1);\n"

#: lib/libalpm/add.c:90 lib/libalpm/sync.c:279
#, c-format
msgid "%s-%s is up to date -- skipping\n"
msgstr "%s-%s ενημερωμένο -- παράλειψη\n"

#: lib/libalpm/add.c:94
#, c-format
msgid "%s-%s is up to date -- reinstalling\n"
msgstr "%s-%s ενημερωμένο -- επανεγκατάσταση\n"

#: lib/libalpm/add.c:99
#, c-format
msgid "downgrading package %s (%s => %s)\n"
msgstr "υποβάθμιση πακέτου %s (%s => %s)\n"

#: lib/libalpm/add.c:129
#, c-format
msgid "cannot allocate disk archive object"
msgstr "αδυναμία κατανομής αντικειμένου αρχείου δίσκου"

#: lib/libalpm/add.c:143 lib/libalpm/util.c:389
#, c-format
msgid "warning given when extracting %s (%s)\n"
msgstr "προειδοποίηση κατά την εξαγωγή του %s (%s)\n"

#: lib/libalpm/add.c:146 lib/libalpm/util.c:392
#, c-format
msgid "could not extract %s (%s)\n"
msgstr "αδυναμία εξαγωγής %s (%s)\n"

#: lib/libalpm/add.c:159 lib/libalpm/dload.c:750 lib/libalpm/remove.c:536
#, c-format
msgid "could not rename %s to %s (%s)\n"
msgstr "αδυναμία μετονομασίας %s σε %s (%s)\n"

#: lib/libalpm/add.c:210
#, c-format
msgid "file not found in file list for package %s. skipping extraction of %s\n"
msgstr ""
"αρχείο δεν βρέθηκε στην λίστα αρχείων του πακέτου %s. παράλειψη εξαγωγής του "
"%s\n"

#: lib/libalpm/add.c:219
#, c-format
msgid "unable to extract %s%s: path too long"
msgstr "αδυναμία εξαγωγής %s%s: πολύ μεγάλο μήκος διαδρομής"

#: lib/libalpm/add.c:261
#, c-format
msgid ""
"directory permissions differ on %s\n"
"filesystem: %o  package: %o\n"
msgstr ""
"τα δικαιώματα καταλόγου διαφέρουν στο %s\n"
"σύστημα αρχείων: %o  πακέτο: %o\n"

#: lib/libalpm/add.c:276
#, c-format
msgid ""
"directory ownership differs on %s\n"
"filesystem: %u:%u  package: %u:%u\n"
msgstr ""
"κυριότητα καταλόγου διαφορετική από του %s\n"
"σύστημα αρχείων: %u:%u πακέτου: %u:%u\n"

#: lib/libalpm/add.c:292
#, c-format
msgid "extract: not overwriting dir with file %s\n"
msgstr "εξαγωγή: μη αντικατάσταση καταλόγου με αρχείο %s\n"

#: lib/libalpm/add.c:320
#, c-format
msgid "unable to extract %s.pacnew: path too long"
msgstr "αδυναμία εξαγωγής %s.pacnew: πολύ μεγάλο μήκος διαδρομής"

#: lib/libalpm/add.c:510 lib/libalpm/util.c:335 lib/libalpm/util.c:605
#, c-format
msgid "could not get current working directory\n"
msgstr "αδυναμία χρήσης τρέχοντος καταλόγου\n"

#: lib/libalpm/add.c:515 lib/libalpm/util.c:340 lib/libalpm/util.c:610
#: lib/libalpm/util.c:665
#, c-format
msgid "could not change directory to %s (%s)\n"
msgstr "αδυναμία μετάβασης στον κατάλογο %s (%s)\n"

#: lib/libalpm/add.c:571 lib/libalpm/util.c:410 lib/libalpm/util.c:789
#, c-format
msgid "could not restore working directory (%s)\n"
msgstr "αδυναμία επαναφοράς καταλόγου εργασίας (%s)\n"

#: lib/libalpm/add.c:579
#, c-format
msgid "problem occurred while upgrading %s\n"
msgstr "πρόβλημα κατά την αναβάθμιση του %s\n"

#: lib/libalpm/add.c:585
#, c-format
msgid "problem occurred while installing %s\n"
msgstr "πρόβλημα κατά την εγκατάσταση του %s\n"

#: lib/libalpm/add.c:600
#, c-format
msgid "could not update database entry %s-%s\n"
msgstr "αδυναμία ενημέρωσης εγγραφής βάσης %s-%s\n"

#: lib/libalpm/add.c:610
#, c-format
msgid "could not add entry '%s' in cache\n"
msgstr "αδυναμία προσθήκης εγγραφής '%s' στην κρύπτη\n"

#: lib/libalpm/be_local.c:271
#, c-format
msgid "error while reading file %s: %s\n"
msgstr "σφάλμα ανάγνωσης αρχείου %s: %s\n"

#: lib/libalpm/be_local.c:382
#, c-format
msgid "removing invalid database: %s\n"
msgstr "διαγραφή άκυρης βάσης: %s\n"

#: lib/libalpm/be_local.c:433 lib/libalpm/be_local.c:947
#, c-format
msgid "could not create directory %s: %s\n"
msgstr "αδυναμία δημιουργίας καταλόγου %s: %s\n"

#: lib/libalpm/be_local.c:608 lib/libalpm/be_sync.c:322
#, c-format
msgid "invalid name for database entry '%s'\n"
msgstr "άκυρο όνομα εγγραφής βάσης '%s'\n"

#: lib/libalpm/be_local.c:616
#, c-format
msgid "duplicated database entry '%s'\n"
msgstr "διπλότυπη εγγραφή βάσης '%s'\n"

#: lib/libalpm/be_local.c:628
#, c-format
msgid "corrupted database entry '%s'\n"
msgstr "κατεστραμμένη εγγραφή βάσης '%s'\n"

#: lib/libalpm/be_local.c:663
#, c-format
msgid "unknown install reason for package %s: %s\n"
msgstr ""

#: lib/libalpm/be_local.c:743 lib/libalpm/be_local.c:856
#: lib/libalpm/be_local.c:996 lib/libalpm/be_local.c:1102
#: lib/libalpm/diskspace.c:135 lib/libalpm/dload.c:859 lib/libalpm/util.c:254
#: lib/libalpm/util.c:270
#, c-format
msgid "could not open file %s: %s\n"
msgstr "αδυναμία ανάγνωσης αρχείου %s: %s\n"

#: lib/libalpm/be_local.c:759 lib/libalpm/be_sync.c:595
#, c-format
msgid "%s database is inconsistent: name mismatch on package %s\n"
msgstr "ανακολουθία στην βάση %s: αναντιστοιχία ονόματος πακέτου %s\n"

#: lib/libalpm/be_local.c:765 lib/libalpm/be_sync.c:601
#, c-format
msgid "%s database is inconsistent: version mismatch on package %s\n"
msgstr "ανακολουθία στην βάση %s: ασυμφωνία έκδοσης πακέτου %s\n"

#: lib/libalpm/be_local.c:806
#, c-format
msgid "unknown validation type for package %s: %s\n"
msgstr "άγνωστος τύπος επικύρωσης πακέτου %s: %s\n"

#: lib/libalpm/be_local.c:841
#, c-format
msgid "%s: unknown key '%s' in sync database\n"
msgstr ""

#: lib/libalpm/be_package.c:255
#, c-format
msgid "%s: unknown key '%s' in package description\n"
msgstr ""

#: lib/libalpm/be_package.c:482 lib/libalpm/be_package.c:635
#: lib/libalpm/be_package.c:647
#, c-format
msgid "error while reading package %s: %s\n"
msgstr "σφάλμα ανάγνωσης πακέτου %s: %s\n"

#: lib/libalpm/be_package.c:495 lib/libalpm/be_package.c:518
#, c-format
msgid "error while reading mtree of package %s: %s\n"
msgstr "σφάλμα ανάγνωσης mtree πακέτου %s: %s\n"

#: lib/libalpm/be_package.c:601
#, c-format
msgid "could not parse package description file in %s\n"
msgstr "αδυναμία ανάλυσης αρχείου περιγραφής πακέτου στο %s\n"

#: lib/libalpm/be_package.c:606
#, c-format
msgid "missing package name in %s\n"
msgstr "απόν όνομα πακέτου στο %s\n"

#: lib/libalpm/be_package.c:610
#, c-format
msgid "missing package version in %s\n"
msgstr "απούσα έκδοση πακέτου στο %s\n"

#: lib/libalpm/be_package.c:614
#, c-format
msgid "invalid package version in %s\n"
msgstr "άκυρη έκδοση πακέτου στο %s\n"

#: lib/libalpm/be_package.c:653
#, c-format
msgid "missing package metadata in %s\n"
msgstr "απόντα μετα-δεδομένα πακέτου στο %s\n"

#: lib/libalpm/be_package.c:745
#, c-format
msgid "failed to read signature file: %s\n"
msgstr "αδυναμία ανάγνωσης αρχείου υπογραφής: %s\n"

#: lib/libalpm/be_package.c:768 lib/libalpm/sync.c:958
#, c-format
msgid "required key missing from keyring\n"
msgstr ""
"απόν κλειδί από τον κλειδούχο\n"
"\n"

#: lib/libalpm/be_sync.c:61
#, c-format
msgid "removing invalid file: %s\n"
msgstr "διαγραφή άκυρου αρχείου: %s\n"

#: lib/libalpm/be_sync.c:454
#, c-format
msgid "could not parse package description file '%s' from db '%s'\n"
msgstr ""
"αδυναμία ανάλυσης αρχείου περιγραφής πακέτου '%s' στη βάση δεδομένων '%s'\n"

#: lib/libalpm/be_sync.c:469
#, c-format
msgid "could not read db '%s' (%s)\n"
msgstr "αδυναμία ανάγνωσης βάσης '%s' (%s)\n"

#: lib/libalpm/be_sync.c:502 lib/libalpm/be_sync.c:507
#, c-format
msgid "%s database is inconsistent: filename of package %s is illegal\n"
msgstr "ασυνέπεια βάσης %s: μη έγκυρο όνομα πακέτου %s\n"

#: lib/libalpm/be_sync.c:512
#, c-format
msgid "%s database is inconsistent: filename of package %s is too long\n"
msgstr "ασυνέπεια βάσης %s: πολύ μεγάλο όνομα πακέτου %s\n"

#: lib/libalpm/be_sync.c:577
#, c-format
msgid "unknown database file: %s\n"
msgstr "άγνωστο αρχείο βάσης: %s\n"

#: lib/libalpm/be_sync.c:695
#, c-format
msgid "%s: unknown key '%s' in local database\n"
msgstr ""

#: lib/libalpm/db.c:413
#, c-format
msgid "database path is undefined\n"
msgstr "απροσδιόριστη διαδρομή βάσης\n"

#: lib/libalpm/deps.c:184
#, c-format
msgid "dependency cycle detected:\n"
msgstr "εντοπισμός κυκλικής εξάρτησης:\n"

#: lib/libalpm/deps.c:187
#, c-format
msgid "%s will be removed after its %s dependency\n"
msgstr "κατάργηση του %s μετά την εξάρτησή του %s\n"

#: lib/libalpm/deps.c:191
#, c-format
msgid "%s will be installed before its %s dependency\n"
msgstr "εγκατάσταση του %s πρίν από την εξάρτησή του %s\n"

#: lib/libalpm/deps.c:666 lib/libalpm/deps.c:697
#, c-format
msgid "ignoring package %s-%s\n"
msgstr "παράβλεψη πακέτου %s-%s\n"

#: lib/libalpm/deps.c:842
#, c-format
msgid "cannot resolve \"%s\", a dependency of \"%s\"\n"
msgstr "αδυναμία εύρεσης του \"%s\", εξάρτησης του \"%s\"\n"

#: lib/libalpm/diskspace.c:78
#, c-format
msgid "could not get filesystem information for %s: %s\n"
msgstr "αδυναμία λήψης πληροφοριών συστήματος αρχείων για το %s: %s\n"

#: lib/libalpm/diskspace.c:108
#, c-format
msgid "could not open file: %s: %s\n"
msgstr "αδυναμία ανοίγματος αρχείου %s: %s\n"

#: lib/libalpm/diskspace.c:154 lib/libalpm/diskspace.c:167
#, c-format
msgid "could not get filesystem information\n"
msgstr "αδυναμία λήψης πληροφοριών συστήματος αρχείων\n"

#: lib/libalpm/diskspace.c:254
#, c-format
msgid "could not get file information for %s\n"
msgstr ""
"αδυναμία λήψης πληροφοριών αρχείου για το %s:\n"
"\n"

#: lib/libalpm/diskspace.c:268 lib/libalpm/diskspace.c:327
#, c-format
msgid "could not determine mount point for file %s\n"
msgstr "αδυναμία καθορισμού σημείου προσάρτησης αρχείου %s\n"

#: lib/libalpm/diskspace.c:366
#, c-format
msgid "Partition %s too full: %jd blocks needed, %ju blocks free\n"
msgstr "Κατάτμηση %s πλήρης: απαιτούνται %jd μπλοκ, %ju ελεύθερα \n"

#: lib/libalpm/diskspace.c:391 lib/libalpm/diskspace.c:445
#, c-format
msgid "could not determine filesystem mount points\n"
msgstr "αδυναμία καθορισμού σημείων προσάρτησης στο σύστημα αρχείων\n"

#: lib/libalpm/diskspace.c:397
#, c-format
msgid "could not determine cachedir mount point %s\n"
msgstr "αδυναμία προσδιορισμού σημείου προσάρτησης καταλόγου κρύπτης %s\n"

#: lib/libalpm/diskspace.c:450
#, c-format
msgid "could not determine root mount point %s\n"
msgstr "αδυναμία καθορισμού ριζικού σημείου προσάρτησης %s\n"

#: lib/libalpm/diskspace.c:498
#, c-format
msgid "Partition %s is mounted read only\n"
msgstr "Η κατάτμηση %s είναι προσαρτημένη μόνο για ανάγνωση\n"

#: lib/libalpm/dload.c:128
#, c-format
msgid ""
"too many errors from %s, skipping for the remainder of this transaction\n"
msgstr ""
<<<<<<< HEAD
"υπερβολικά πολλά σφάλματα από %s, παράλειψη για το υπόλοιπο αυτής της "
"συναλλαγής\n"
=======
"πάρα πολλά σφάλματα από %s, παράλειψη για το υπόλοιπο αυτής της συναλλαγής\n"
>>>>>>> e3dc296b

#: lib/libalpm/dload.c:145
#, c-format
msgid "fatal error from %s, skipping for the remainder of this transaction\n"
msgstr "μοιραίο σφάλμα από %s, παράλειψη για το υπόλοιπο της συναλλαγής\n"

#: lib/libalpm/dload.c:263
#, c-format
msgid "disk"
msgstr "δίσκο"

#: lib/libalpm/dload.c:438
#, c-format
msgid "failed to create temporary file for download\n"
msgstr "αποτυχία δημιουργίας προσωρινού αρχείου λήψης\n"

#: lib/libalpm/dload.c:550 lib/libalpm/dload.c:588 lib/libalpm/dload.c:602
#, c-format
msgid "failed retrieving file '%s' from %s : %s\n"
msgstr "αποτυχία λήψης αρχείου '%s' από %s : %s\n"

#: lib/libalpm/dload.c:580
#, c-format
msgid "failed retrieving file '%s' from %s : expected download size exceeded\n"
msgstr ""
"αποτυχία λήψης αρχείου '%s' από %s : υπέρβαση αναμενομένου μεγέθους λήψης\n"

#: lib/libalpm/dload.c:728
#, c-format
msgid "%s appears to be truncated: %jd/%jd bytes\n"
msgstr "το %s δείχνει ημιτελές: %jd/%jd bytes\n"

#: lib/libalpm/dload.c:823
#, c-format
msgid "url '%s' is invalid\n"
msgstr "άκυρη διεύθυνση '%s'\n"

#: lib/libalpm/dload.c:929
#, c-format
msgid "failed to setup a download payload for %s\n"
msgstr "αδυναμία ρύθμισης αντικειμένου λήψης του %s\n"

#: lib/libalpm/dload.c:941
#, c-format
msgid "curl returned error %d from transfer\n"
msgstr "σφάλμα curl %d από λήψη\n"

#: lib/libalpm/dload.c:965
#, c-format
msgid "curl transfer error: %d\n"
<<<<<<< HEAD
msgstr "σφάλμα μεταφοράς curl: %d\n"
=======
msgstr "σφάλμα λήψης curl: %d\n"
>>>>>>> e3dc296b

#: lib/libalpm/dload.c:1137 lib/libalpm/sync.c:845
#, c-format
msgid "failed to retrieve some files\n"
msgstr "σφάλμα λήψης μερικών αρχείων\n"

#: lib/libalpm/dload.c:1160
#, c-format
msgid "download completed successfully but no file in the cache\n"
<<<<<<< HEAD
msgstr "η λήψη ολοκληρώθηκε επιτυχώς αλλά δίχως αρχείο στην κρυφή μνήμη\n"
=======
msgstr "επιτυχής ολοκλήρωση λήψης αλλά δίχως αρχείο στην κρύπτη\n"
>>>>>>> e3dc296b

#: lib/libalpm/error.c:40
#, c-format
msgid "out of memory!"
msgstr "ανεπαρκής μνήμη!"

#: lib/libalpm/error.c:42
#, c-format
msgid "unexpected system error"
msgstr "απροσδόκητο σφάλμα συστήματος"

#: lib/libalpm/error.c:44
#, c-format
msgid "permission denied"
msgstr "άρνηση πρόσβασης"

#: lib/libalpm/error.c:46
#, c-format
msgid "could not find or read file"
msgstr "αδυναμία εύρεσης ή ανάγνωσης αρχείου"

#: lib/libalpm/error.c:48
#, c-format
msgid "could not find or read directory"
msgstr "αδυναμία εύρεσης ή ανάγνωσης καταλόγου"

#: lib/libalpm/error.c:50
#, c-format
msgid "wrong or NULL argument passed"
msgstr "εσφαλμένο ή NULL όρισμα"

#: lib/libalpm/error.c:52
#, c-format
msgid "not enough free disk space"
msgstr "ανεπαρκής ελεύθερος χώρος στον δίσκο"

#: lib/libalpm/error.c:55
#, c-format
msgid "library not initialized"
msgstr "βιβλιοθήκη μη προετοιμασμένη"

#: lib/libalpm/error.c:57
#, c-format
msgid "library already initialized"
msgstr "βιβλιοθήκη ήδη προετοιμασμένη"

#: lib/libalpm/error.c:59
#, c-format
msgid "unable to lock database"
msgstr "αδυναμία κλειδώματος βάσης"

#: lib/libalpm/error.c:62
#, c-format
msgid "could not open database"
msgstr "αδυναμία ανάγνωσης βάσης"

#: lib/libalpm/error.c:64
#, c-format
msgid "could not create database"
msgstr "αδυναμία δημιουργίας βάσης"

#: lib/libalpm/error.c:66
#, c-format
msgid "database not initialized"
msgstr "βάση μη προετοιμασμένη"

#: lib/libalpm/error.c:68
#, c-format
msgid "database already registered"
msgstr "βάση ήδη καταχωρημένη"

#: lib/libalpm/error.c:70
#, c-format
msgid "could not find database"
msgstr "αδυναμία εύρεσης βάσης"

#: lib/libalpm/error.c:72
#, c-format
msgid "invalid or corrupted database"
msgstr "άκυρη ή κατεστραμμένη βάση"

#: lib/libalpm/error.c:74
#, c-format
msgid "invalid or corrupted database (PGP signature)"
msgstr "άκυρη ή κατεστραμμένη βάση (υπογραφή PGP)"

#: lib/libalpm/error.c:76
#, c-format
msgid "database is incorrect version"
msgstr "διαφορετική έκδοση βάσης"

#: lib/libalpm/error.c:78
#, c-format
msgid "could not update database"
msgstr "αδυναμία ενημέρωσης βάσης"

#: lib/libalpm/error.c:80
#, c-format
msgid "could not remove database entry"
msgstr "αδυναμία διαγραφής εγγραφής βάσης"

#: lib/libalpm/error.c:83
#, c-format
msgid "invalid url for server"
msgstr "άκυρη διεύθυνση διακομιστή"

#: lib/libalpm/error.c:85
#, c-format
msgid "no servers configured for repository"
msgstr "αρρύθμιστοι διακομιστές αποθετηρίου"

#: lib/libalpm/error.c:88
#, c-format
msgid "transaction already initialized"
msgstr "διεκπεραίωση ήδη προετοιμασμένη"

#: lib/libalpm/error.c:90 lib/libalpm/error.c:96
#, c-format
msgid "transaction not initialized"
msgstr "διεκπεραίωση μη προετοιμασμένη"

#: lib/libalpm/error.c:92
#, c-format
msgid "duplicate target"
msgstr "διπλότυπος στόχος"

#: lib/libalpm/error.c:94
#, c-format
msgid "duplicate filename"
msgstr "διπλότυπο όνομα αρχείου"

#: lib/libalpm/error.c:98
#, c-format
msgid "transaction not prepared"
msgstr "απροετοίμαστη διεκπεραίωση"

#: lib/libalpm/error.c:100
#, c-format
msgid "transaction aborted"
msgstr "ματαίωση διεκπεραίωσης"

#: lib/libalpm/error.c:102
#, c-format
msgid "operation not compatible with the transaction type"
msgstr "λειτουργία ασύμβατη με τον τύπο διεκπεραίωσης"

#: lib/libalpm/error.c:104
#, c-format
msgid "transaction commit attempt when database is not locked"
msgstr "προσπάθεια διεκπεραίωσης σε μη κλειδωμένη βάση"

#: lib/libalpm/error.c:106
#, c-format
msgid "failed to run transaction hooks"
msgstr "αποτυχία εκτέλεσης hooks"

#: lib/libalpm/error.c:109
#, c-format
msgid "could not find or read package"
msgstr "αδυναμία εύρεσης ή ανάγνωσης πακέτου"

#: lib/libalpm/error.c:111
#, c-format
msgid "operation cancelled due to ignorepkg"
msgstr "ακύρωση λειτουργίας λόγω ignorepkg"

#: lib/libalpm/error.c:113
#, c-format
msgid "invalid or corrupted package"
msgstr "άκυρο ή κατεστραμμένο πακέτο"

#: lib/libalpm/error.c:115
#, c-format
msgid "invalid or corrupted package (checksum)"
msgstr "άκυρο ή κατεστραμμένο πακέτο (άθροισμα ελέγχου)"

#: lib/libalpm/error.c:117
#, c-format
msgid "invalid or corrupted package (PGP signature)"
msgstr "άκυρο ή κατεστραμμένο πακέτο (υπογραφή PGP)"

#: lib/libalpm/error.c:119
#, c-format
msgid "package missing required signature"
msgstr "απούσα απαιτούμενη υπογραφή πακέτου"

#: lib/libalpm/error.c:121
#, c-format
msgid "cannot open package file"
msgstr "αδυναμία ανοίγματος πακέτου"

#: lib/libalpm/error.c:123
#, c-format
msgid "cannot remove all files for package"
msgstr "αδυναμία διαγραφής όλων των αρχείων του πακέτου"

#: lib/libalpm/error.c:125
#, c-format
msgid "package filename is not valid"
msgstr "μη έγκυρο όνομα πακέτου"

#: lib/libalpm/error.c:127
#, c-format
msgid "package architecture is not valid"
msgstr "μη έγκυρη αρχιτεκτονική πακέτου"

#: lib/libalpm/error.c:130
#, c-format
msgid "missing PGP signature"
msgstr "απούσα υπογραφή PGP"

#: lib/libalpm/error.c:132
#, c-format
msgid "invalid PGP signature"
msgstr "άκυρη υπογραφή PGP"

#: lib/libalpm/error.c:135 lib/libalpm/hook.c:514
#, c-format
msgid "could not satisfy dependencies"
msgstr "αδυναμία επίλυσης εξαρτήσεων"

#: lib/libalpm/error.c:137
#, c-format
msgid "conflicting dependencies"
msgstr "διένεξη εξαρτήσεων"

#: lib/libalpm/error.c:139
#, c-format
msgid "conflicting files"
msgstr "διένεξη αρχείων"

#: lib/libalpm/error.c:142
#, c-format
msgid "failed to retrieve some files"
msgstr "αποτυχία λήψης κάποιων αρχείων"

#: lib/libalpm/error.c:144
#, c-format
msgid "invalid regular expression"
msgstr "άκυρη κανονική έκφραση"

#: lib/libalpm/error.c:150
#, c-format
msgid "libarchive error"
msgstr "σφάλμα libarchive"

#: lib/libalpm/error.c:152
#, c-format
msgid "download library error"
msgstr "σφάλμα βιβλιοθήκης λήψης"

#: lib/libalpm/error.c:154
#, c-format
msgid "gpgme error"
msgstr "σφάλμα gpgme"

#: lib/libalpm/error.c:156
#, c-format
msgid "error invoking external downloader"
msgstr "σφάλμα κλήσης προγράμματος λήψης"

#: lib/libalpm/error.c:159
#, c-format
msgid "compiled without signature support"
msgstr "μεταγλώττιση χωρίς υποστήριξη υπογραφής"

#: lib/libalpm/error.c:162
#, c-format
msgid "unexpected error"
msgstr "απρόσμενο σφάλμα"

#: lib/libalpm/handle.c:164
#, c-format
msgid "lock file missing %s\n"
msgstr "απόν αρχείο κλειδώματος %s\n"

#: lib/libalpm/handle.c:170
#, c-format
msgid "could not remove lock file %s\n"
msgstr "αδυναμία διαγραφής αρχείου κλειδώματος %s\n"

#: lib/libalpm/hook.c:95
#, c-format
msgid "Missing trigger targets in hook: %s\n"
msgstr "Απόντες διακόπτες στόχων στο hook: %s\n"

#: lib/libalpm/hook.c:101
#, c-format
msgid "Missing trigger type in hook: %s\n"
msgstr "Απών τύπος διακόπτη στο hook: %s\n"

#: lib/libalpm/hook.c:107
#, c-format
msgid "Missing trigger operation in hook: %s\n"
msgstr "Απούσα λειτουργία διακόπτη στο hook: %s\n"

#: lib/libalpm/hook.c:134
#, c-format
msgid "Missing Exec option in hook: %s\n"
msgstr "Απούσα επιλογή Exec στο hook: %s\n"

#: lib/libalpm/hook.c:140
#, c-format
msgid "Missing When option in hook: %s\n"
msgstr "Απούσα επιλογή When στο hook: %s\n"

#: lib/libalpm/hook.c:143
#, c-format
msgid "AbortOnFail set for PostTransaction hook: %s\n"
msgstr "Τέθηκε AbortOnFail στο PostTransaction hook: %s\n"

#: lib/libalpm/hook.c:160
#, c-format
msgid "error while reading hook %s: %s\n"
msgstr "σφάλμα ανάγνωσης hook %s: %s\n"

#: lib/libalpm/hook.c:162 lib/libalpm/hook.c:206 lib/libalpm/hook.c:248
#, c-format
msgid "hook %s line %d: invalid option %s\n"
msgstr "hook %s γραμμή %d: άκυρη επιλογή %s\n"

#: lib/libalpm/hook.c:172
#, c-format
msgid "hook %s line %d: invalid section %s\n"
msgstr "hook %s γραμμή %d: άκυρη ενότητα %s\n"

#: lib/libalpm/hook.c:184 lib/libalpm/hook.c:199 lib/libalpm/hook.c:218
#: lib/libalpm/hook.c:241
#, c-format
msgid "hook %s line %d: invalid value %s\n"
msgstr "hook %s γραμμή %d: άκυρη τιμή %s\n"

#: lib/libalpm/hook.c:188 lib/libalpm/hook.c:211 lib/libalpm/hook.c:222
#: lib/libalpm/hook.c:236
#, c-format
msgid "hook %s line %d: overwriting previous definition of %s\n"
msgstr "hook %s γραμμή %d: αντικατάσταση προηγούμενου ορισμού %s\n"

#: lib/libalpm/hook.c:243
#, c-format
msgid "hook %s line %d: unable to set option (%s)\n"
msgstr "hook %s γραμμή %d: αδυναμία ορισμού επιλογής (%s)\n"

#: lib/libalpm/hook.c:513
#, c-format
msgid "unable to run hook %s: %s\n"
msgstr "αδυναμία εκτελέσεως hook %s: %s\n"

#: lib/libalpm/hook.c:547 lib/libalpm/hook.c:559 lib/libalpm/remove.c:378
#, c-format
msgid "could not open directory: %s: %s\n"
msgstr "αδυναμία ανοίγματος καταλόγου %s: %s\n"

#: lib/libalpm/hook.c:575
#, c-format
msgid "could not open file: %s%s: %s\n"
msgstr "αδυναμία ανοίγματος αρχείου: %s%s: %s\n"

#: lib/libalpm/hook.c:595 lib/libalpm/util.c:260
#, c-format
msgid "could not stat file %s: %s\n"
msgstr "αδυναμία εντοπισμού αρχείου %s: %s\n"

#: lib/libalpm/hook.c:621
#, c-format
msgid "could not read directory: %s: %s\n"
msgstr "αδυναμία ανάγνωσης καταλόγου: %s: %s\n"

#: lib/libalpm/package.c:614
#, c-format
msgid "could not fully load metadata for package %s-%s\n"
msgstr "αδυναμία πλήρους φόρτωσης μεταδεδομένων πακέτου %s-%s\n"

#: lib/libalpm/package.c:869
#, c-format
msgid "invalid package metadata (name or version missing)"
msgstr ""

#: lib/libalpm/package.c:874
#, c-format
msgid ""
"invalid metadata for package %s-%s (package name cannot start with '.' or "
"'-')\n"
msgstr ""

#: lib/libalpm/package.c:878
#, c-format
msgid ""
"invalid metadata for package %s-%s (package name contains invalid "
"characters)\n"
msgstr ""

#: lib/libalpm/package.c:885 lib/libalpm/package.c:889
#, c-format
msgid ""
"invalid metadata for package %s-%s (package version contains invalid "
"characters)\n"
msgstr ""

#: lib/libalpm/package.c:895
#, c-format
msgid ""
"invalid metadata for package %s-%s (package name and version too long)\n"
msgstr ""

#: lib/libalpm/remove.c:111
#, c-format
msgid "could not find %s in database -- skipping\n"
msgstr "δεν βρέθηκε το %s στη βάση -- παράλειψη\n"

#: lib/libalpm/remove.c:146
#, c-format
msgid "removing %s from target list\n"
msgstr "αφαίρεση του %s από λίστα διεκπεραίωσης\n"

#: lib/libalpm/remove.c:338
#, c-format
msgid "cannot remove file '%s': %s\n"
msgstr "αδυναμία διαγραφής αρχείου '%s': %s\n"

#: lib/libalpm/remove.c:403 lib/libalpm/remove.c:412
#, c-format
msgid "could not backup %s due to PATH_MAX overflow\n"
msgstr "αδυναμία εφεδρικής αντιγραφής %s εξαιτίας υπερχείλισης PATH_MAX\n"

#: lib/libalpm/remove.c:556
#, c-format
msgid "cannot remove %s (%s)\n"
msgstr "αδυναμία κατάργησης %s (%s)\n"

#: lib/libalpm/remove.c:729
#, c-format
msgid "could not remove database entry %s-%s\n"
msgstr "αδυναμία κατάργησης εγγραφής βάσης %s-%s\n"

#: lib/libalpm/remove.c:734
#, c-format
msgid "could not remove entry '%s' from cache\n"
msgstr "αδυναμία κατάργησης εγγραφής '%s' από κρύπτη\n"

#: lib/libalpm/signing.c:163
#, c-format
msgid "Public keyring not found; have you run '%s'?\n"
msgstr "Δεν ευρέθη δημόσιος κλειδούχος· εκτελέστηκε '%s';\n"

#: lib/libalpm/signing.c:199 lib/libalpm/signing.c:773
#, c-format
msgid "GPGME error: %s\n"
msgstr "σφάλμα GPGME: %s\n"

#: lib/libalpm/signing.c:275
#, c-format
msgid "looking up key %s using WKD\n"
msgstr "αναζήτησή κλειδιού %s με χρήση WKD\n"

#: lib/libalpm/signing.c:289
#, c-format
msgid "gpg error: %s\n"
msgstr "σφάλμα gpg: %s\n"

#: lib/libalpm/signing.c:440 lib/libalpm/signing.c:513
#, c-format
msgid "keyring is not writable\n"
msgstr "μη εγγράψιμος κλειδούχος\n"

#: lib/libalpm/signing.c:537
#, c-format
msgid "key \"%s\" on keyserver\n"
msgstr "κλειδί \"%s\" στον διακομιστή κλειδιών\n"

#: lib/libalpm/signing.c:542
#, c-format
msgid "key \"%s\" could not be imported\n"
msgstr "αδυναμία εισαγωγής κλειδιού \"%s\"\n"

#: lib/libalpm/signing.c:546
#, c-format
msgid "key \"%s\" could not be looked up remotely\n"
msgstr "αδυναμία απομεμακρυσμένης αναζήτησης κλειδιού \"%s\"\n"

#: lib/libalpm/signing.c:932 lib/libalpm/sync.c:1034
#, c-format
msgid "%s: missing required signature\n"
msgstr "%s: απούσα απαιτούμενη υπογραφή\n"

#: lib/libalpm/signing.c:947
#, c-format
msgid "%s: signature from \"%s\" is marginal trust\n"
msgstr "%s: υπογραφή από \"%s\" οριακής εμπιστοσύνης\n"

#: lib/libalpm/signing.c:955
#, c-format
msgid "%s: signature from \"%s\" is unknown trust\n"
msgstr "%s: υπογραφή από \"%s\" αγνώστου εμπιστοσύνης\n"

#: lib/libalpm/signing.c:962
#, c-format
msgid "%s: signature from \"%s\" should never be trusted\n"
msgstr "%s: υπογραφή από \"%s\" ουδεμίας εμπιστοσύνης\n"

#: lib/libalpm/signing.c:974
#, c-format
msgid "%s: key \"%s\" is unknown\n"
msgstr "%s: κλειδί \"%s\" άγνωστο\n"

#: lib/libalpm/signing.c:983
#, c-format
msgid "%s: key \"%s\" is disabled\n"
msgstr "%s: κλειδί \"%s\" απενεργοποιημένο\n"

#: lib/libalpm/signing.c:987
#, c-format
msgid "%s: signature from \"%s\" is expired\n"
msgstr "%s: υπογραφή από \"%s\" ληγμένη\n"

#: lib/libalpm/signing.c:991
#, c-format
msgid "%s: signature from \"%s\" is invalid\n"
msgstr "%s: υπογραφή από \"%s\" άκυρη\n"

#: lib/libalpm/signing.c:1049 lib/libalpm/signing.c:1110
#: lib/libalpm/signing.c:1189
#, c-format
msgid "%s: signature format error\n"
msgstr "%s: σφάλμα μορφής υπογραφής\n"

#: lib/libalpm/signing.c:1142 lib/libalpm/signing.c:1175
#: lib/libalpm/signing.c:1183
#, c-format
msgid "%s: unsupported signature format\n"
msgstr "%s: μη υποστηριζόμενη μορφή υπογραφής\n"

#: lib/libalpm/sync.c:96
#, c-format
msgid "%s: ignoring package upgrade (%s => %s)\n"
msgstr "%s: παράβλεψη αναβάθμισης πακέτου (%s => %s)\n"

#: lib/libalpm/sync.c:108
#, c-format
msgid "%s: ignoring package downgrade (%s => %s)\n"
msgstr "%s: παράβλεψη υποβάθμισης πακέτου (%s => %s)\n"

#: lib/libalpm/sync.c:111
#, c-format
msgid "%s: downgrading from version %s to version %s\n"
msgstr "%s: υποβάθμιση από έκδοση %s στην έκδοση %s\n"

#: lib/libalpm/sync.c:117
#, c-format
msgid "%s: local (%s) is newer than %s (%s)\n"
msgstr "%s: τοπικό (%s) νεότερο από του [%s] (%s)\n"

#: lib/libalpm/sync.c:158
#, c-format
msgid "ignoring package replacement (%s-%s => %s-%s)\n"
msgstr "παράβλεψη αντικατάστασης πακέτου (%s-%s => %s-%s)\n"

#: lib/libalpm/sync.c:174
#, c-format
msgid "cannot replace %s by %s\n"
msgstr "αδυναμία αντικατάστασης του %s από το %s\n"

#: lib/libalpm/sync.c:475
#, c-format
msgid "packages %s and %s have the same filename: %s\n"
msgstr "τα πακέτα %s και %s έχουν το ίδιο όνομα αρχείου: %s\n"

#: lib/libalpm/sync.c:544 lib/libalpm/sync.c:616
#, c-format
msgid "unresolvable package conflicts detected\n"
msgstr "εντοπισμός ανεπίλυτων διενέξεων πακέτων\n"

#: lib/libalpm/sync.c:564
#, c-format
msgid "removing '%s-%s' from target list because it conflicts with '%s-%s'\n"
msgstr "αφαίρεση '%s-%s' από λίστα στόχων λόγω διένεξης με '%s-%s'\n"

#: lib/libalpm/sync.c:1002 lib/libalpm/sync.c:1169
#, c-format
msgid "%s: could not find package in cache\n"
msgstr "%s: δεν βρέθηκε πακέτο στην κρύπτη\n"

#: lib/libalpm/sync.c:1048
#, c-format
msgid "failed to read file %s: %s\n"
msgstr "αποτυχία ανάγνωσης αρχείου %s: %s\n"

#: lib/libalpm/sync.c:1306
#, c-format
msgid "not enough free disk space\n"
msgstr "μη αρκετός ελεύθερος χώρος στο δίσκο\n"

#: lib/libalpm/sync.c:1328
#, c-format
msgid "could not commit removal transaction\n"
msgstr "αδυναμία διεκπεραίωσης διαγραφής\n"

#: lib/libalpm/sync.c:1336
#, c-format
msgid "could not commit transaction\n"
msgstr "αδυναμία διεκπεραίωσης\n"

#: lib/libalpm/trans.c:369
#, c-format
msgid "could not create temp directory\n"
msgstr "αδυναμία δημιουργίας προσωρινού καταλόγου\n"

#: lib/libalpm/trans.c:384
#, c-format
msgid "could not copy tempfile to %s (%s)\n"
msgstr "αδυναμία αντιγραφής προσωρινού αρχείου στο %s (%s)\n"

#: lib/libalpm/trans.c:415
#, c-format
msgid "could not remove %s\n"
msgstr "αδυναμία κατάργησης %s\n"

#: lib/libalpm/trans.c:419
#, c-format
msgid "could not remove tmpdir %s\n"
msgstr "αδυναμία διαγραφής προσωρινού καταλόγου %s\n"

#: lib/libalpm/util.c:493
#, c-format
msgid "unable to write to pipe (%s)\n"
msgstr "αποτυχία εγγραφής σε αγωγό (%s)\n"

#: lib/libalpm/util.c:552
#, c-format
msgid "unable to read from pipe (%s)\n"
msgstr "αποτυχία ανάγνωσης από αγωγό (%s)\n"

#: lib/libalpm/util.c:622 lib/libalpm/util.c:628
#, c-format
msgid "could not create pipe (%s)\n"
msgstr "αδυναμία δημιουργίας αγωγού (%s)\n"

#: lib/libalpm/util.c:636
#, c-format
msgid "could not fork a new process (%s)\n"
msgstr "αδυναμία εκκίνησης νέας διεργασίας (%s)\n"

#: lib/libalpm/util.c:661
#, c-format
msgid "could not change the root directory (%s)\n"
msgstr "αδυναμία αλλαγής ριζικού καταλόγου (%s)\n"

#: lib/libalpm/util.c:681
#, c-format
msgid "call to execv failed (%s)\n"
msgstr "αποτυχία κλήσης execv (%s)\n"

#: lib/libalpm/util.c:760
#, c-format
msgid "call to waitpid failed (%s)\n"
msgstr "αποτυχία κλήσης waitpid (%s)\n"

#: lib/libalpm/util.c:770
#, c-format
msgid "command failed to execute correctly\n"
msgstr "αποτυχία σωστής εκτέλεσης εντολής\n"

#: lib/libalpm/util.c:777
#, c-format
msgid "Unknown signal"
msgstr "Άγνωστο σήμα"

#: lib/libalpm/util.c:779
#, c-format
msgid "command terminated by signal %d: %s\n"
msgstr "τερματισμός εντολής με σήμα %d: %s\n"

#: lib/libalpm/util.c:897
#, c-format
msgid "no %s cache exists, creating...\n"
msgstr "μη υπάρχουσα κρύπτη %s, δημιουργία...\n"

#: lib/libalpm/util.c:928
#, c-format
msgid "couldn't find or create package cache, using %s instead\n"
msgstr "αδυναμία εύρεσης ή δημιουργίας κρύπτης πακέτων, χρήση %s\n"<|MERGE_RESOLUTION|>--- conflicted
+++ resolved
@@ -20,18 +20,10 @@
 msgstr ""
 "Project-Id-Version: Arch Linux Pacman package manager\n"
 "Report-Msgid-Bugs-To: http://bugs.archlinux.org/index.php?project=3\n"
-<<<<<<< HEAD
-"POT-Creation-Date: 2022-09-26 21:09+1000\n"
-"PO-Revision-Date: 2010-11-29 23:17+0000\n"
-"Last-Translator: 492d30ca33568c5819a4f95c90617de1_3730d98 "
-"<c1a4cca7e440358a87e394a300ed18e2_882277>, 2021\n"
-"Language-Team: Greek (http://www.transifex.com/toofishes/archlinux-pacman/"
-=======
 "POT-Creation-Date: 2024-03-04 11:45+1000\n"
 "PO-Revision-Date: 2010-11-29 23:17+0000\n"
 "Last-Translator: th_ts <tsesmelistheodore@gmail.com>, 2014\n"
 "Language-Team: Greek (http://app.transifex.com/toofishes/archlinux-pacman/"
->>>>>>> e3dc296b
 "language/el/)\n"
 "Language: el\n"
 "MIME-Version: 1.0\n"
@@ -389,12 +381,7 @@
 msgid ""
 "too many errors from %s, skipping for the remainder of this transaction\n"
 msgstr ""
-<<<<<<< HEAD
-"υπερβολικά πολλά σφάλματα από %s, παράλειψη για το υπόλοιπο αυτής της "
-"συναλλαγής\n"
-=======
 "πάρα πολλά σφάλματα από %s, παράλειψη για το υπόλοιπο αυτής της συναλλαγής\n"
->>>>>>> e3dc296b
 
 #: lib/libalpm/dload.c:145
 #, c-format
@@ -445,11 +432,7 @@
 #: lib/libalpm/dload.c:965
 #, c-format
 msgid "curl transfer error: %d\n"
-<<<<<<< HEAD
-msgstr "σφάλμα μεταφοράς curl: %d\n"
-=======
 msgstr "σφάλμα λήψης curl: %d\n"
->>>>>>> e3dc296b
 
 #: lib/libalpm/dload.c:1137 lib/libalpm/sync.c:845
 #, c-format
@@ -459,11 +442,7 @@
 #: lib/libalpm/dload.c:1160
 #, c-format
 msgid "download completed successfully but no file in the cache\n"
-<<<<<<< HEAD
-msgstr "η λήψη ολοκληρώθηκε επιτυχώς αλλά δίχως αρχείο στην κρυφή μνήμη\n"
-=======
 msgstr "επιτυχής ολοκλήρωση λήψης αλλά δίχως αρχείο στην κρύπτη\n"
->>>>>>> e3dc296b
 
 #: lib/libalpm/error.c:40
 #, c-format
