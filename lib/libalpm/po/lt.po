# SOME DESCRIPTIVE TITLE.
# Copyright (C) YEAR "Pacman Development Team <pacman-dev@archlinux.org>"
# This file is distributed under the same license as the libalpm package.
#
# Translators:
# Algimantas Margevičius <algimantas@margevicius.lt>, 2013-2014
# Algimantas Margevičius <gymka@mail.ru>, 2011
# Algimantas Margevičius <margevicius.algimantas@gmail.com>, 2011-2012
# Dan McGee <dpmcgee@gmail.com>, 2011
# Kiprianas Spiridonovas <k.spiridonovas@gmail.com>, 2013
# Moo, 2023
# Moo, 2015-2019
<<<<<<< HEAD
=======
# Moo, 2023-2024
# Tautvydas Ž., 2021
>>>>>>> e3dc296b
# Tautvydas Ž., 2021
# Dan McGee <dpmcgee@gmail.com>, 2011
msgid ""
msgstr ""
"Project-Id-Version: Arch Linux Pacman package manager\n"
"Report-Msgid-Bugs-To: http://bugs.archlinux.org/index.php?project=3\n"
<<<<<<< HEAD
"POT-Creation-Date: 2022-09-26 21:09+1000\n"
"PO-Revision-Date: 2010-11-29 23:17+0000\n"
"Last-Translator: Tautvydas Ž., 2021\n"
"Language-Team: Lithuanian (http://www.transifex.com/toofishes/archlinux-"
=======
"POT-Creation-Date: 2024-03-04 11:45+1000\n"
"PO-Revision-Date: 2010-11-29 23:17+0000\n"
"Last-Translator: Moo, 2023-2024\n"
"Language-Team: Lithuanian (http://app.transifex.com/toofishes/archlinux-"
>>>>>>> e3dc296b
"pacman/language/lt/)\n"
"Language: lt\n"
"MIME-Version: 1.0\n"
"Content-Type: text/plain; charset=UTF-8\n"
"Content-Transfer-Encoding: 8bit\n"
"Plural-Forms: nplurals=4; plural=(n % 10 == 1 && (n % 100 > 19 || n % 100 < "
"11) ? 0 : (n % 10 >= 2 && n % 10 <=9) && (n % 100 > 19 || n % 100 < 11) ? "
"1 : n % 1 != 0 ? 2: 3);\n"

#: lib/libalpm/add.c:90 lib/libalpm/sync.c:279
#, c-format
msgid "%s-%s is up to date -- skipping\n"
msgstr "%s-%s yra naujausias -- praleidžiama\n"

#: lib/libalpm/add.c:94
#, c-format
msgid "%s-%s is up to date -- reinstalling\n"
msgstr "%s-%s yra naujausias -- perrašoma\n"

#: lib/libalpm/add.c:99
#, c-format
msgid "downgrading package %s (%s => %s)\n"
msgstr "pasendinamas paketas %s (%s => %s)\n"

#: lib/libalpm/add.c:129
#, c-format
msgid "cannot allocate disk archive object"
msgstr "nepavyksta paskirstyti disko archyvo objektą"

#: lib/libalpm/add.c:143 lib/libalpm/util.c:389
#, c-format
msgid "warning given when extracting %s (%s)\n"
msgstr "bandant išskleisti gautas įspėjimas %s (%s)\n"

#: lib/libalpm/add.c:146 lib/libalpm/util.c:392
#, c-format
msgid "could not extract %s (%s)\n"
msgstr "nepavyko išskleisti %s (%s)\n"

#: lib/libalpm/add.c:159 lib/libalpm/dload.c:750 lib/libalpm/remove.c:536
#, c-format
msgid "could not rename %s to %s (%s)\n"
msgstr "nepavyko pervadint %s į %s (%s)\n"

#: lib/libalpm/add.c:210
#, c-format
msgid "file not found in file list for package %s. skipping extraction of %s\n"
msgstr ""
"paketo %s failų sąraše failas nerastas. praledžiama %s išarchyvavimas\n"

#: lib/libalpm/add.c:219
#, c-format
msgid "unable to extract %s%s: path too long"
msgstr "nepavyko išskleisti %s%s: per ilgas kelias"

#: lib/libalpm/add.c:261
#, c-format
msgid ""
"directory permissions differ on %s\n"
"filesystem: %o  package: %o\n"
msgstr ""
"%s aplanko leidimai skiriasi\n"
"failų sistema: %o  paketas: %o\n"

#: lib/libalpm/add.c:276
#, c-format
msgid ""
"directory ownership differs on %s\n"
"filesystem: %u:%u  package: %u:%u\n"
msgstr ""
"aplanko nuosavybės teisės skiriasi %s\n"
"failų sistema: %u:%u paketas: %u:%u\n"

#: lib/libalpm/add.c:292
#, c-format
msgid "extract: not overwriting dir with file %s\n"
msgstr "išskleidimas: nepakeistas aplankas failu %s\n"

#: lib/libalpm/add.c:320
#, c-format
msgid "unable to extract %s.pacnew: path too long"
msgstr "nepavyko išskleisti %s.pacnew: per ilgas kelias"

#: lib/libalpm/add.c:510 lib/libalpm/util.c:335 lib/libalpm/util.c:605
#, c-format
msgid "could not get current working directory\n"
msgstr "nepavyko nustatyt dabartinio aplanko\n"

#: lib/libalpm/add.c:515 lib/libalpm/util.c:340 lib/libalpm/util.c:610
#: lib/libalpm/util.c:665
#, c-format
msgid "could not change directory to %s (%s)\n"
msgstr "nepavyko pakeist aplanko į %s (%s)\n"

#: lib/libalpm/add.c:571 lib/libalpm/util.c:410 lib/libalpm/util.c:789
#, c-format
msgid "could not restore working directory (%s)\n"
msgstr "nepavyko atstatyt darbinio aplanko (%s)\n"

#: lib/libalpm/add.c:579
#, c-format
msgid "problem occurred while upgrading %s\n"
msgstr "kilo bėdų atnaujinant %s\n"

#: lib/libalpm/add.c:585
#, c-format
msgid "problem occurred while installing %s\n"
msgstr "kilo bėdų diegiant %s\n"

#: lib/libalpm/add.c:600
#, c-format
msgid "could not update database entry %s-%s\n"
msgstr "nepavyko atnaujint duomenų bazės įrašo %s-%s\n"

#: lib/libalpm/add.c:610
#, c-format
msgid "could not add entry '%s' in cache\n"
msgstr "į podėlį pridėti „%s“ nepavyko\n"

#: lib/libalpm/be_local.c:271
#, c-format
msgid "error while reading file %s: %s\n"
msgstr "klaida skaitant failą %s: %s\n"

#: lib/libalpm/be_local.c:382
#, c-format
msgid "removing invalid database: %s\n"
msgstr "šalinama neteisinga duomenų bazė: %s\n"

#: lib/libalpm/be_local.c:433 lib/libalpm/be_local.c:947
#, c-format
msgid "could not create directory %s: %s\n"
msgstr "nepavyko sukurti aplanko %s: %s\n"

#: lib/libalpm/be_local.c:608 lib/libalpm/be_sync.c:322
#, c-format
msgid "invalid name for database entry '%s'\n"
msgstr "neteisingas duomenų bazės įrašo pavadinimas „%s“\n"

#: lib/libalpm/be_local.c:616
#, c-format
msgid "duplicated database entry '%s'\n"
msgstr "toks pavadinimas jau yra „%s“\n"

#: lib/libalpm/be_local.c:628
#, c-format
msgid "corrupted database entry '%s'\n"
msgstr "duomenų bazės įrašas sugadintas „%s“\n"

#: lib/libalpm/be_local.c:663
#, c-format
msgid "unknown install reason for package %s: %s\n"
msgstr "nežinoma paketo %s įdiegimo priežastis: %s\n"

#: lib/libalpm/be_local.c:743 lib/libalpm/be_local.c:856
#: lib/libalpm/be_local.c:996 lib/libalpm/be_local.c:1102
#: lib/libalpm/diskspace.c:135 lib/libalpm/dload.c:859 lib/libalpm/util.c:254
#: lib/libalpm/util.c:270
#, c-format
msgid "could not open file %s: %s\n"
msgstr "nepavyko atverti failo %s: %s\n"

#: lib/libalpm/be_local.c:759 lib/libalpm/be_sync.c:595
#, c-format
msgid "%s database is inconsistent: name mismatch on package %s\n"
msgstr ""
"%s duomenų bazės nesuderinamumas: pavadinimas neatitinka nurodyto pakete %s\n"

#: lib/libalpm/be_local.c:765 lib/libalpm/be_sync.c:601
#, c-format
msgid "%s database is inconsistent: version mismatch on package %s\n"
msgstr ""
"%s duomenų bazės nesuderinamumas: versija neatitinka nurodytos pakete %s\n"

#: lib/libalpm/be_local.c:806
#, c-format
msgid "unknown validation type for package %s: %s\n"
msgstr "nežinomas paketo %s tikrinimo tipas: %s\n"

#: lib/libalpm/be_local.c:841
#, c-format
msgid "%s: unknown key '%s' in sync database\n"
msgstr "%s: nežinomas raktas „%s“ sinchronizavimo duomenų bazėje\n"

#: lib/libalpm/be_package.c:255
#, c-format
msgid "%s: unknown key '%s' in package description\n"
msgstr "%s: nežinomas raktas „%s“ paketo apraše\n"

#: lib/libalpm/be_package.c:482 lib/libalpm/be_package.c:635
#: lib/libalpm/be_package.c:647
#, c-format
msgid "error while reading package %s: %s\n"
msgstr "klaida skaitant paketą %s: %s\n"

#: lib/libalpm/be_package.c:495 lib/libalpm/be_package.c:518
#, c-format
msgid "error while reading mtree of package %s: %s\n"
msgstr "skaitant paketo %s „mtree“ įvyko klaida: %s\n"

#: lib/libalpm/be_package.c:601
#, c-format
msgid "could not parse package description file in %s\n"
msgstr "nepavyko perskaityt aprašymo failo %s\n"

#: lib/libalpm/be_package.c:606
#, c-format
msgid "missing package name in %s\n"
msgstr "trūksta paketo pavadinimo %s\n"

#: lib/libalpm/be_package.c:610
#, c-format
msgid "missing package version in %s\n"
msgstr "trūksta paketo versijos %s\n"

#: lib/libalpm/be_package.c:614
#, c-format
msgid "invalid package version in %s\n"
msgstr "netinkama paketo versija %s\n"

#: lib/libalpm/be_package.c:653
#, c-format
msgid "missing package metadata in %s\n"
msgstr "trūksta paketo meta duomenų %s\n"

#: lib/libalpm/be_package.c:745
#, c-format
msgid "failed to read signature file: %s\n"
msgstr "nepavyko perskaityt parašo failo: %s\n"

#: lib/libalpm/be_package.c:768 lib/libalpm/sync.c:958
#, c-format
msgid "required key missing from keyring\n"
msgstr "reikia rakto kurio nėra raktinėje\n"

#: lib/libalpm/be_sync.c:61
#, c-format
msgid "removing invalid file: %s\n"
msgstr "šalinamas neteisingas failas: %s\n"

#: lib/libalpm/be_sync.c:454
#, c-format
msgid "could not parse package description file '%s' from db '%s'\n"
msgstr "nepavyko perskaityt paketo aprašymo failo %s iš duomenų bazės „%s“\n"

#: lib/libalpm/be_sync.c:469
#, c-format
msgid "could not read db '%s' (%s)\n"
msgstr "nepavyko perskaityti duomenų bazės \"%s\" (%s)\n"

#: lib/libalpm/be_sync.c:502 lib/libalpm/be_sync.c:507
#, c-format
msgid "%s database is inconsistent: filename of package %s is illegal\n"
msgstr ""
"%s duomenų bazės nesuderinamumas: netinkamas paketo „%s“ failo vardas\n"

#: lib/libalpm/be_sync.c:512
#, c-format
msgid "%s database is inconsistent: filename of package %s is too long\n"
msgstr "%s duomenų bazės nesuderinamumas: paketo %s failo vardas per ilgas\n"

#: lib/libalpm/be_sync.c:577
#, c-format
msgid "unknown database file: %s\n"
msgstr "nežinomas duomenų bazės failas: %s\n"

#: lib/libalpm/be_sync.c:695
#, c-format
msgid "%s: unknown key '%s' in local database\n"
msgstr "%s: nežinomas raktas „%s“ vietinėje duomenų bazėje\n"

#: lib/libalpm/db.c:413
#, c-format
msgid "database path is undefined\n"
msgstr "nenurodytas duomenų bazės kelias\n"

#: lib/libalpm/deps.c:184
#, c-format
msgid "dependency cycle detected:\n"
msgstr "aptiktas priklausomybių ciklas:\n"

#: lib/libalpm/deps.c:187
#, c-format
msgid "%s will be removed after its %s dependency\n"
msgstr "%s bus pašalintas kai bus pašalinta jo priklausomybė %s\n"

#: lib/libalpm/deps.c:191
#, c-format
msgid "%s will be installed before its %s dependency\n"
msgstr "%s bus įdiegta prieš jo priklausomybę %s\n"

#: lib/libalpm/deps.c:666 lib/libalpm/deps.c:697
#, c-format
msgid "ignoring package %s-%s\n"
msgstr "paketas nepaisomas %s-%s\n"

#: lib/libalpm/deps.c:842
#, c-format
msgid "cannot resolve \"%s\", a dependency of \"%s\"\n"
msgstr "nepavyko išspręsti „%s“, „%s“ priklausomybė\n"

#: lib/libalpm/diskspace.c:78
#, c-format
msgid "could not get filesystem information for %s: %s\n"
msgstr "nepavyko gauti failų sistemos informacijos %s: %s\n"

#: lib/libalpm/diskspace.c:108
#, c-format
msgid "could not open file: %s: %s\n"
msgstr "nepavyko atverti failo %s: %s\n"

#: lib/libalpm/diskspace.c:154 lib/libalpm/diskspace.c:167
#, c-format
msgid "could not get filesystem information\n"
msgstr "nepavyko gauti failų sistemos informacijos\n"

#: lib/libalpm/diskspace.c:254
#, c-format
msgid "could not get file information for %s\n"
msgstr "nepavyko gauti informacijos, skirtos %s\n"

#: lib/libalpm/diskspace.c:268 lib/libalpm/diskspace.c:327
#, c-format
msgid "could not determine mount point for file %s\n"
msgstr "nepavyko nustatyti prijungimo taško failui %s\n"

#: lib/libalpm/diskspace.c:366
#, c-format
msgid "Partition %s too full: %jd blocks needed, %ju blocks free\n"
msgstr "Skirsnis %s perpildytas: reikalinga %jd blokų, laisva %ju blokų\n"

#: lib/libalpm/diskspace.c:391 lib/libalpm/diskspace.c:445
#, c-format
msgid "could not determine filesystem mount points\n"
msgstr "nepavyko nustatyt failų sistemos prijungimo taškų\n"

#: lib/libalpm/diskspace.c:397
#, c-format
msgid "could not determine cachedir mount point %s\n"
msgstr ""
"nepavyko nustatyt „cachedir“ prijungimo taško %s\n"
"\n"

#: lib/libalpm/diskspace.c:450
#, c-format
msgid "could not determine root mount point %s\n"
msgstr "nepavyko nustatyt šakninio prijungimo taško %s\n"

#: lib/libalpm/diskspace.c:498
#, c-format
msgid "Partition %s is mounted read only\n"
msgstr "Skirsnis %s prijungtas tik skaitymui\n"

#: lib/libalpm/dload.c:128
#, c-format
msgid ""
"too many errors from %s, skipping for the remainder of this transaction\n"
msgstr "per daug klaidų iš %s, praleidžiama likusi šios operacijos dalis\n"
<<<<<<< HEAD
=======

#: lib/libalpm/dload.c:145
#, c-format
msgid "fatal error from %s, skipping for the remainder of this transaction\n"
msgstr ""
"lemtingoji klaida iš %s, praleidžiama likusiai šios operacijos daliai\n"
>>>>>>> e3dc296b

#: lib/libalpm/dload.c:263
#, c-format
msgid "disk"
msgstr "diskas"

#: lib/libalpm/dload.c:438
#, c-format
msgid "failed to create temporary file for download\n"
msgstr "nepavyko sukurti laikino failo parsiuntimui\n"

#: lib/libalpm/dload.c:550 lib/libalpm/dload.c:588 lib/libalpm/dload.c:602
#, c-format
msgid "failed retrieving file '%s' from %s : %s\n"
msgstr "nepavyko gauti failo „%s“ iš %s : %s\n"

#: lib/libalpm/dload.c:580
#, c-format
msgid "failed retrieving file '%s' from %s : expected download size exceeded\n"
msgstr ""
"gauti failo „%s“ iš %s nepavyko: viršytas tikėtasis parsiuntimo dydis\n"

#: lib/libalpm/dload.c:728
#, c-format
msgid "%s appears to be truncated: %jd/%jd bytes\n"
msgstr "%s atrodo apkarpyta: %jd/%jd baitai\n"

#: lib/libalpm/dload.c:823
#, c-format
msgid "url '%s' is invalid\n"
msgstr "neteisingas url „%s“\n"

#: lib/libalpm/dload.c:929
#, c-format
msgid "failed to setup a download payload for %s\n"
msgstr "nepavyko nustatyti %s atsisiuntimo naudingojo krovinio\n"

#: lib/libalpm/dload.c:941
#, c-format
msgid "curl returned error %d from transfer\n"
msgstr "curl grąžino %d perkėlimo klaidą\n"

#: lib/libalpm/dload.c:965
#, c-format
msgid "curl transfer error: %d\n"
msgstr "cur perkėlimo klaida: %d\n"

#: lib/libalpm/dload.c:1137 lib/libalpm/sync.c:845
#, c-format
msgid "failed to retrieve some files\n"
msgstr "nepavyko gauti kai kurių failų\n"

#: lib/libalpm/dload.c:1160
#, c-format
msgid "download completed successfully but no file in the cache\n"
msgstr "atsisiuntimas sėkmingai baigtas, bet talpykloje nėra failo\n"

#: lib/libalpm/error.c:40
#, c-format
msgid "out of memory!"
msgstr "nebėra atminties!"

#: lib/libalpm/error.c:42
#, c-format
msgid "unexpected system error"
msgstr "netikėta sistemos klaida"

#: lib/libalpm/error.c:44
#, c-format
msgid "permission denied"
msgstr "neleista"

#: lib/libalpm/error.c:46
#, c-format
msgid "could not find or read file"
msgstr "nepavyko rasti ar perskaityti failo"

#: lib/libalpm/error.c:48
#, c-format
msgid "could not find or read directory"
msgstr "nepavyko rasti ar perskaityti aplanko"

#: lib/libalpm/error.c:50
#, c-format
msgid "wrong or NULL argument passed"
msgstr "neteisingi arba nepateikti argumentai"

#: lib/libalpm/error.c:52
#, c-format
msgid "not enough free disk space"
msgstr "nepakanka laisvos vietos"

#: lib/libalpm/error.c:55
#, c-format
msgid "library not initialized"
msgstr "biblioteka neprijungta"

#: lib/libalpm/error.c:57
#, c-format
msgid "library already initialized"
msgstr "biblioteka jau prijungta"

#: lib/libalpm/error.c:59
#, c-format
msgid "unable to lock database"
msgstr "nepavyko užrakinti duomenų bazės"

#: lib/libalpm/error.c:62
#, c-format
msgid "could not open database"
msgstr "nepavyko atverti duomenų bazės"

#: lib/libalpm/error.c:64
#, c-format
msgid "could not create database"
msgstr "nepavyko sukurti duomenų bazės"

#: lib/libalpm/error.c:66
#, c-format
msgid "database not initialized"
msgstr "duomenų bazė neprijungta"

#: lib/libalpm/error.c:68
#, c-format
msgid "database already registered"
msgstr "duomenų bazė jau užregistruota"

#: lib/libalpm/error.c:70
#, c-format
msgid "could not find database"
msgstr "nepavyko rasti duomenų bazės"

#: lib/libalpm/error.c:72
#, c-format
msgid "invalid or corrupted database"
msgstr "neteisinga arba sugadinta duomenų bazė"

#: lib/libalpm/error.c:74
#, c-format
msgid "invalid or corrupted database (PGP signature)"
msgstr "neteisinga arba sugadinta duomenų bazė (PGP parašas)"

#: lib/libalpm/error.c:76
#, c-format
msgid "database is incorrect version"
msgstr "neteisinga duomenų bazės versija"

#: lib/libalpm/error.c:78
#, c-format
msgid "could not update database"
msgstr "nepavyko atnaujinti duomenų bazės"

#: lib/libalpm/error.c:80
#, c-format
msgid "could not remove database entry"
msgstr "nepavyko pašalinti duomenų bazės įrašo"

#: lib/libalpm/error.c:83
#, c-format
msgid "invalid url for server"
msgstr "neteisingas serverio url"

#: lib/libalpm/error.c:85
#, c-format
msgid "no servers configured for repository"
msgstr "saugyklai nenurodytas joks serveris "

#: lib/libalpm/error.c:88
#, c-format
msgid "transaction already initialized"
msgstr "perdavimas jau pradėtas"

#: lib/libalpm/error.c:90 lib/libalpm/error.c:96
#, c-format
msgid "transaction not initialized"
msgstr "perdavimas nepradėtas"

#: lib/libalpm/error.c:92
#, c-format
msgid "duplicate target"
msgstr "objektas jau yra"

#: lib/libalpm/error.c:94
#, c-format
msgid "duplicate filename"
msgstr "pasikartojantis failo vardas"

#: lib/libalpm/error.c:98
#, c-format
msgid "transaction not prepared"
msgstr "perdavimas neparuoštas"

#: lib/libalpm/error.c:100
#, c-format
msgid "transaction aborted"
msgstr "perdavimas atšauktas"

#: lib/libalpm/error.c:102
#, c-format
msgid "operation not compatible with the transaction type"
msgstr "operacija nesuderinama su perdavimo tipu"

#: lib/libalpm/error.c:104
#, c-format
msgid "transaction commit attempt when database is not locked"
msgstr "bandoma perduoti kai duomenų bazė neužrakinta"

#: lib/libalpm/error.c:106
#, c-format
msgid "failed to run transaction hooks"
msgstr "nepavyko vykdyti perdavimo gaudyklių"

#: lib/libalpm/error.c:109
#, c-format
msgid "could not find or read package"
msgstr "nepavyko rasti ar perskaityti paketo"

#: lib/libalpm/error.c:111
#, c-format
msgid "operation cancelled due to ignorepkg"
msgstr "veiksmas atšauktas dėl ignorepkg"

#: lib/libalpm/error.c:113
#, c-format
msgid "invalid or corrupted package"
msgstr "neteisingas arba sugadintas paketas"

#: lib/libalpm/error.c:115
#, c-format
msgid "invalid or corrupted package (checksum)"
msgstr "neteisingas arba sugadintas paketas (kontrolinė suma)"

#: lib/libalpm/error.c:117
#, c-format
msgid "invalid or corrupted package (PGP signature)"
msgstr "neteisingas arba sugadintas paketas (PGP parašas)"

#: lib/libalpm/error.c:119
#, c-format
msgid "package missing required signature"
msgstr "paketas neturi reikiamo parašo"

#: lib/libalpm/error.c:121
#, c-format
msgid "cannot open package file"
msgstr "nepavyko atverti paketo failo"

#: lib/libalpm/error.c:123
#, c-format
msgid "cannot remove all files for package"
msgstr "negalima pašalinti visų paketo failų"

#: lib/libalpm/error.c:125
#, c-format
msgid "package filename is not valid"
msgstr "paketo vardas neteisingas"

#: lib/libalpm/error.c:127
#, c-format
msgid "package architecture is not valid"
msgstr "paketo architektūra neteisinga"

#: lib/libalpm/error.c:130
#, c-format
msgid "missing PGP signature"
msgstr "trūksta PGP parašo"

#: lib/libalpm/error.c:132
#, c-format
msgid "invalid PGP signature"
msgstr "neteisingas PGP parašas"

#: lib/libalpm/error.c:135 lib/libalpm/hook.c:514
#, c-format
msgid "could not satisfy dependencies"
msgstr "nepavyko patenkinti priklausomybių"

#: lib/libalpm/error.c:137
#, c-format
msgid "conflicting dependencies"
msgstr "nesuderinamos priklausomybės"

#: lib/libalpm/error.c:139
#, c-format
msgid "conflicting files"
msgstr "nesuderinami failai"

#: lib/libalpm/error.c:142
#, c-format
msgid "failed to retrieve some files"
msgstr "nepavyko gauti kai kurių failų"

#: lib/libalpm/error.c:144
#, c-format
msgid "invalid regular expression"
msgstr "netinkamos reguliariosios išraiškos"

#: lib/libalpm/error.c:150
#, c-format
msgid "libarchive error"
msgstr "libarchive klaida"

#: lib/libalpm/error.c:152
#, c-format
msgid "download library error"
msgstr "parsiuntimo bibliotekos klaida"

#: lib/libalpm/error.c:154
#, c-format
msgid "gpgme error"
msgstr "gpgme klaida"

#: lib/libalpm/error.c:156
#, c-format
msgid "error invoking external downloader"
msgstr "klaida iškviečiant išorinį parsiuntėją"

#: lib/libalpm/error.c:159
#, c-format
msgid "compiled without signature support"
msgstr "sukompiliuota be parašo palaikymo"

#: lib/libalpm/error.c:162
#, c-format
msgid "unexpected error"
msgstr "netikėta klaida"

#: lib/libalpm/handle.c:164
#, c-format
msgid "lock file missing %s\n"
msgstr "failas %s neužrakintas\n"

#: lib/libalpm/handle.c:170
#, c-format
msgid "could not remove lock file %s\n"
msgstr "nepavyko pašalinti užrakinto failo %s\n"

#: lib/libalpm/hook.c:95
#, c-format
msgid "Missing trigger targets in hook: %s\n"
msgstr "Gaudyklėje trūksta paleidiklio paskirčių: %s\n"

#: lib/libalpm/hook.c:101
#, c-format
msgid "Missing trigger type in hook: %s\n"
msgstr "Gaudyklėje trūksta paleidiklio tipo: %s\n"

#: lib/libalpm/hook.c:107
#, c-format
msgid "Missing trigger operation in hook: %s\n"
msgstr "Gaudyklėje trūksta paleidiklio operacijos: %s\n"

#: lib/libalpm/hook.c:134
#, c-format
msgid "Missing Exec option in hook: %s\n"
msgstr "Gaudyklėje trūksta Exec parametro: %s\n"

#: lib/libalpm/hook.c:140
#, c-format
msgid "Missing When option in hook: %s\n"
msgstr "Gaudyklėje trūksta When parametro: %s\n"

#: lib/libalpm/hook.c:143
#, c-format
msgid "AbortOnFail set for PostTransaction hook: %s\n"
msgstr "PostTransaction gaudyklei nustatyta AbortOnFail: %s\n"

#: lib/libalpm/hook.c:160
#, c-format
msgid "error while reading hook %s: %s\n"
msgstr "klaida, skaitant gaudyklę %s: %s\n"

#: lib/libalpm/hook.c:162 lib/libalpm/hook.c:206 lib/libalpm/hook.c:248
#, c-format
msgid "hook %s line %d: invalid option %s\n"
msgstr "gaudyklė %s eilutė %d: neteisingas parametras %s\n"

#: lib/libalpm/hook.c:172
#, c-format
msgid "hook %s line %d: invalid section %s\n"
msgstr "gaudyklė %s eilutė %d: neteisinga sekcija %s\n"

#: lib/libalpm/hook.c:184 lib/libalpm/hook.c:199 lib/libalpm/hook.c:218
#: lib/libalpm/hook.c:241
#, c-format
msgid "hook %s line %d: invalid value %s\n"
msgstr "gaudyklė %s eilutė %d: neteisinga reikšmė %s\n"

#: lib/libalpm/hook.c:188 lib/libalpm/hook.c:211 lib/libalpm/hook.c:222
#: lib/libalpm/hook.c:236
#, c-format
msgid "hook %s line %d: overwriting previous definition of %s\n"
msgstr "gaudyklė %s eilutė %d: perrašomas ankstesnis %s apibrėžimas\n"

#: lib/libalpm/hook.c:243
#, c-format
msgid "hook %s line %d: unable to set option (%s)\n"
msgstr "gaudyklė %s eilutė %d: nepavyko nustatyti parametro (%s)\n"

#: lib/libalpm/hook.c:513
#, c-format
msgid "unable to run hook %s: %s\n"
msgstr "nepavyko paleisti gaudyklės %s: %s\n"

#: lib/libalpm/hook.c:547 lib/libalpm/hook.c:559 lib/libalpm/remove.c:378
#, c-format
msgid "could not open directory: %s: %s\n"
msgstr "nepavyko atverti aplanko %s: %s\n"

#: lib/libalpm/hook.c:575
#, c-format
msgid "could not open file: %s%s: %s\n"
msgstr "nepavyko atverti failo: %s%s: %s\n"

#: lib/libalpm/hook.c:595 lib/libalpm/util.c:260
#, c-format
msgid "could not stat file %s: %s\n"
msgstr "nepavyko sukurti failo %s: %s\n"

#: lib/libalpm/hook.c:621
#, c-format
msgid "could not read directory: %s: %s\n"
msgstr "nepavyko perskaityti katalogo: %s: %s\n"

#: lib/libalpm/package.c:614
#, c-format
msgid "could not fully load metadata for package %s-%s\n"
msgstr "paketui %s-%s nepavyko įkrauti visų meta duomenų\n"

#: lib/libalpm/package.c:869
#, c-format
msgid "invalid package metadata (name or version missing)"
msgstr "neteisingi paketo metaduomenys (trūksta pavadinimo ar versijos)"

#: lib/libalpm/package.c:874
#, c-format
msgid ""
"invalid metadata for package %s-%s (package name cannot start with '.' or "
"'-')\n"
msgstr ""

#: lib/libalpm/package.c:878
#, c-format
msgid ""
"invalid metadata for package %s-%s (package name contains invalid "
"characters)\n"
msgstr ""

#: lib/libalpm/package.c:885 lib/libalpm/package.c:889
#, c-format
msgid ""
"invalid metadata for package %s-%s (package version contains invalid "
"characters)\n"
msgstr ""

#: lib/libalpm/package.c:895
#, c-format
msgid ""
"invalid metadata for package %s-%s (package name and version too long)\n"
msgstr ""

#: lib/libalpm/remove.c:111
#, c-format
msgid "could not find %s in database -- skipping\n"
msgstr "duomenų bazėj nepavyko rasti %s -- praleidžiama\n"

#: lib/libalpm/remove.c:146
#, c-format
msgid "removing %s from target list\n"
msgstr "šalinamas %s iš objektų sąrašo\n"

#: lib/libalpm/remove.c:338
#, c-format
msgid "cannot remove file '%s': %s\n"
msgstr "nepavyko pašalinti failo „%s“: %s\n"

#: lib/libalpm/remove.c:403 lib/libalpm/remove.c:412
#, c-format
msgid "could not backup %s due to PATH_MAX overflow\n"
msgstr "nepavyko padaryti %s atsarginės kopijos dėl PATH_MAX perpildymo\n"

#: lib/libalpm/remove.c:556
#, c-format
msgid "cannot remove %s (%s)\n"
msgstr "nepavyko pašalinti %s (%s)\n"

#: lib/libalpm/remove.c:729
#, c-format
msgid "could not remove database entry %s-%s\n"
msgstr "nepavyko pašalinti duomenų bazės įrašo %s-%s\n"

#: lib/libalpm/remove.c:734
#, c-format
msgid "could not remove entry '%s' from cache\n"
msgstr "iš podėlio nepavyko pašalinti įrašo „%s“\n"

#: lib/libalpm/signing.c:163
#, c-format
msgid "Public keyring not found; have you run '%s'?\n"
msgstr "Viešoji raktinė nerasta; ar buvote paleidę \"%s\"?\n"

#: lib/libalpm/signing.c:199 lib/libalpm/signing.c:773
#, c-format
msgid "GPGME error: %s\n"
msgstr "GPGME klaida: %s\n"

#: lib/libalpm/signing.c:275
#, c-format
msgid "looking up key %s using WKD\n"
msgstr "ieškoma rakto %s naudojant WKD\n"

#: lib/libalpm/signing.c:289
#, c-format
msgid "gpg error: %s\n"
msgstr "gpg klaida: %s\n"

#: lib/libalpm/signing.c:440 lib/libalpm/signing.c:513
#, c-format
msgid "keyring is not writable\n"
msgstr "raktinė nėra skirta rašymui\n"

#: lib/libalpm/signing.c:537
#, c-format
msgid "key \"%s\" on keyserver\n"
msgstr "raktas \"%s\" esantis raktų serveryje\n"

#: lib/libalpm/signing.c:542
#, c-format
msgid "key \"%s\" could not be imported\n"
msgstr "nepavyko importuoti rakto \"%s\"\n"

#: lib/libalpm/signing.c:546
#, c-format
msgid "key \"%s\" could not be looked up remotely\n"
msgstr "rakto \"%s\" nepavyko rasti nuotoliniu būdu\n"

#: lib/libalpm/signing.c:932 lib/libalpm/sync.c:1034
#, c-format
msgid "%s: missing required signature\n"
msgstr "%s: trūksta parašo\n"

#: lib/libalpm/signing.c:947
#, c-format
msgid "%s: signature from \"%s\" is marginal trust\n"
msgstr "%s: parašas iš \"%s\" yra ribinio pasitikėjimo\n"

#: lib/libalpm/signing.c:955
#, c-format
msgid "%s: signature from \"%s\" is unknown trust\n"
msgstr "%s: parašas iš \"%s\" yra nežinomo pasitikėjimo\n"

#: lib/libalpm/signing.c:962
#, c-format
msgid "%s: signature from \"%s\" should never be trusted\n"
msgstr "%s: parašu iš \"%s\" niekada neturėtų būti pasitikima\n"

#: lib/libalpm/signing.c:974
#, c-format
msgid "%s: key \"%s\" is unknown\n"
msgstr "%s: raktas \"%s\" yra nežinomas\n"

#: lib/libalpm/signing.c:983
#, c-format
msgid "%s: key \"%s\" is disabled\n"
msgstr "%s: raktas \"%s\" yra išjungtas\n"

#: lib/libalpm/signing.c:987
#, c-format
msgid "%s: signature from \"%s\" is expired\n"
msgstr "%s: parašo iš \"%s\" galiojimas yra pasibaigęs\n"

#: lib/libalpm/signing.c:991
#, c-format
msgid "%s: signature from \"%s\" is invalid\n"
msgstr "%s: parašas iš \"%s\" yra negaliojantis\n"

#: lib/libalpm/signing.c:1049 lib/libalpm/signing.c:1110
#: lib/libalpm/signing.c:1189
#, c-format
msgid "%s: signature format error\n"
msgstr "%s: parašo formato klaida\n"

#: lib/libalpm/signing.c:1142 lib/libalpm/signing.c:1175
#: lib/libalpm/signing.c:1183
#, c-format
msgid "%s: unsupported signature format\n"
msgstr "%s: nepalaikomas parašo formatas\n"

#: lib/libalpm/sync.c:96
#, c-format
msgid "%s: ignoring package upgrade (%s => %s)\n"
msgstr "%s: ignoruojamas paketo atnaujinimas (%s => %s)\n"

#: lib/libalpm/sync.c:108
#, c-format
msgid "%s: ignoring package downgrade (%s => %s)\n"
msgstr "%s: ignoruojamas paketo sendinimas (%s => %s)\n"

#: lib/libalpm/sync.c:111
#, c-format
msgid "%s: downgrading from version %s to version %s\n"
msgstr "%s: sendinama iš versijos %s į versiją %s\n"

#: lib/libalpm/sync.c:117
#, c-format
msgid "%s: local (%s) is newer than %s (%s)\n"
msgstr "%s: vietinis (%s) yra naujesnis nei %s (%s)\n"

#: lib/libalpm/sync.c:158
#, c-format
msgid "ignoring package replacement (%s-%s => %s-%s)\n"
msgstr "ignoruojamas paketų keitimas (%s-%s => %s-%s)\n"

#: lib/libalpm/sync.c:174
#, c-format
msgid "cannot replace %s by %s\n"
msgstr "negalima pakeisti %s failu %s\n"

#: lib/libalpm/sync.c:475
#, c-format
msgid "packages %s and %s have the same filename: %s\n"
msgstr "%s ir %s paketai turi vienodus vardus: %s\n"

#: lib/libalpm/sync.c:544 lib/libalpm/sync.c:616
#, c-format
msgid "unresolvable package conflicts detected\n"
msgstr "aptikti neišsprendžiami paketų nesuderinamumai\n"

#: lib/libalpm/sync.c:564
#, c-format
msgid "removing '%s-%s' from target list because it conflicts with '%s-%s'\n"
msgstr "iš paskirties sąrašo šalinamas „%s-%s“ dėl konfliktų su „%s-%s“\n"

#: lib/libalpm/sync.c:1002 lib/libalpm/sync.c:1169
#, c-format
msgid "%s: could not find package in cache\n"
msgstr "%s: nepavyko rasti paketo podėlyje\n"

#: lib/libalpm/sync.c:1048
#, c-format
msgid "failed to read file %s: %s\n"
msgstr "nepavyko perskaityt failą %s: %s\n"

#: lib/libalpm/sync.c:1306
#, c-format
msgid "not enough free disk space\n"
msgstr "nepakanka laisvos vietos\n"

#: lib/libalpm/sync.c:1328
#, c-format
msgid "could not commit removal transaction\n"
msgstr "nepavyko įvykdyti šalinimo perdavimo\n"

#: lib/libalpm/sync.c:1336
#, c-format
msgid "could not commit transaction\n"
msgstr "nepavyko įvykdyti perdavimo\n"

#: lib/libalpm/trans.c:369
#, c-format
msgid "could not create temp directory\n"
msgstr "nepavyko sukurti lakino aplanko\n"

#: lib/libalpm/trans.c:384
#, c-format
msgid "could not copy tempfile to %s (%s)\n"
msgstr "negaliu nukopijuoti laikino failo į %s (%s)\n"

#: lib/libalpm/trans.c:415
#, c-format
msgid "could not remove %s\n"
msgstr "nepavyko pašalinti %s\n"

#: lib/libalpm/trans.c:419
#, c-format
msgid "could not remove tmpdir %s\n"
msgstr "nepavyko pašalinti tmpdir %s\n"

#: lib/libalpm/util.c:493
#, c-format
msgid "unable to write to pipe (%s)\n"
msgstr "nepavyko įrašyti į pipe (%s)\n"

#: lib/libalpm/util.c:552
#, c-format
msgid "unable to read from pipe (%s)\n"
msgstr "nepavyko perskaityti iš pipe (%s)\n"

#: lib/libalpm/util.c:622 lib/libalpm/util.c:628
#, c-format
msgid "could not create pipe (%s)\n"
msgstr "nepavyko sukurti pipe (%s)\n"

#: lib/libalpm/util.c:636
#, c-format
msgid "could not fork a new process (%s)\n"
msgstr "nepavyko iššakoti naujo proceso (%s)\n"

#: lib/libalpm/util.c:661
#, c-format
msgid "could not change the root directory (%s)\n"
msgstr "nepavyko pakeisti šakninio aplanko (%s)\n"

#: lib/libalpm/util.c:681
#, c-format
msgid "call to execv failed (%s)\n"
msgstr "nepavyko iškviesti execv (%s)\n"

#: lib/libalpm/util.c:760
#, c-format
msgid "call to waitpid failed (%s)\n"
msgstr "nepavyko iškviesti waitpid (%s)\n"

#: lib/libalpm/util.c:770
#, c-format
msgid "command failed to execute correctly\n"
msgstr "nepavyko teisingai įvykdyti komandos\n"

#: lib/libalpm/util.c:777
#, c-format
msgid "Unknown signal"
msgstr "Nežinomas signalas"

#: lib/libalpm/util.c:779
#, c-format
msgid "command terminated by signal %d: %s\n"
msgstr "komanda nutraukta signalo %d: %s\n"

#: lib/libalpm/util.c:897
#, c-format
msgid "no %s cache exists, creating...\n"
msgstr "%s podėlis neegzistuoja, kuriamas...\n"

#: lib/libalpm/util.c:928
#, c-format
msgid "couldn't find or create package cache, using %s instead\n"
msgstr "nepavyko rasti ar sukurti podėlio paketui, vietoj jo naudojama %s\n"<|MERGE_RESOLUTION|>--- conflicted
+++ resolved
@@ -10,28 +10,18 @@
 # Kiprianas Spiridonovas <k.spiridonovas@gmail.com>, 2013
 # Moo, 2023
 # Moo, 2015-2019
-<<<<<<< HEAD
-=======
 # Moo, 2023-2024
 # Tautvydas Ž., 2021
->>>>>>> e3dc296b
 # Tautvydas Ž., 2021
 # Dan McGee <dpmcgee@gmail.com>, 2011
 msgid ""
 msgstr ""
 "Project-Id-Version: Arch Linux Pacman package manager\n"
 "Report-Msgid-Bugs-To: http://bugs.archlinux.org/index.php?project=3\n"
-<<<<<<< HEAD
-"POT-Creation-Date: 2022-09-26 21:09+1000\n"
-"PO-Revision-Date: 2010-11-29 23:17+0000\n"
-"Last-Translator: Tautvydas Ž., 2021\n"
-"Language-Team: Lithuanian (http://www.transifex.com/toofishes/archlinux-"
-=======
 "POT-Creation-Date: 2024-03-04 11:45+1000\n"
 "PO-Revision-Date: 2010-11-29 23:17+0000\n"
 "Last-Translator: Moo, 2023-2024\n"
 "Language-Team: Lithuanian (http://app.transifex.com/toofishes/archlinux-"
->>>>>>> e3dc296b
 "pacman/language/lt/)\n"
 "Language: lt\n"
 "MIME-Version: 1.0\n"
@@ -390,15 +380,12 @@
 msgid ""
 "too many errors from %s, skipping for the remainder of this transaction\n"
 msgstr "per daug klaidų iš %s, praleidžiama likusi šios operacijos dalis\n"
-<<<<<<< HEAD
-=======
 
 #: lib/libalpm/dload.c:145
 #, c-format
 msgid "fatal error from %s, skipping for the remainder of this transaction\n"
 msgstr ""
 "lemtingoji klaida iš %s, praleidžiama likusiai šios operacijos daliai\n"
->>>>>>> e3dc296b
 
 #: lib/libalpm/dload.c:263
 #, c-format
