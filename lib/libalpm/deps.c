--- conflicted
+++ resolved
@@ -73,10 +73,10 @@
 	alpm_list_t *i;
 	for(i = alpm_pkg_get_depends(pkg1); i; i = i->next) {
 		if(_alpm_depcmp(pkg2, i->data)) {
-			return(1);
-		}
-	}
-	return(0);
+			return 1;
+		}
+	}
+	return 0;
 }
 
 /* Convert a list of pmpkg_t * to a graph structure,
@@ -214,7 +214,7 @@
 {
 	if(nodepversion) {
 		pmdepend_t *newdep = _alpm_dep_dup(dep);
-		ASSERT(newdep, return(dep));
+		ASSERT(newdep, return dep);
 		newdep->mod = PM_DEP_MOD_ANY;
 		dep = newdep;
 	}
@@ -234,13 +234,8 @@
 
 	for(i = pkgs; i; i = alpm_list_next(i)) {
 		pmpkg_t *pkg = i->data;
-<<<<<<< HEAD
-		if(_alpm_depcmp_tolerant(pkg, dep)) {
+		if(_alpm_depcmp(pkg, dep)) {
 			return pkg;
-=======
-		if(_alpm_depcmp(pkg, dep)) {
-			return(pkg);
->>>>>>> ea216d3f
 		}
 	}
 	return NULL;
@@ -414,28 +409,6 @@
 	return satisfy;
 }
 
-<<<<<<< HEAD
-/* tolerant : respects NODEPVERSION flag */
-int _alpm_depcmp_tolerant(pmpkg_t *pkg, pmdepend_t *dep)
-{
-	int nodepversion = 0;
-	int flags = alpm_trans_get_flags();
-
-	if (flags != -1) {
-		nodepversion = flags & PM_TRANS_FLAG_NODEPVERSION;
-	}
-
-	return _depcmp(pkg, dep, nodepversion);
-}
-
-/* strict : ignores NODEPVERSION flag */
-int _alpm_depcmp(pmpkg_t *pkg, pmdepend_t *dep)
-{
-	return _depcmp(pkg, dep, 0);
-}
-
-=======
->>>>>>> ea216d3f
 pmdepend_t *_alpm_splitdep(const char *depstring)
 {
 	pmdepend_t *depend;
@@ -569,31 +542,6 @@
 	}
 }
 
-<<<<<<< HEAD
-/** Find a package satisfying a specified dependency.
- * First look for a literal, going through each db one by one. Then look for
- * providers. The first satisfier found is returned.
- * The dependency can include versions with depmod operators.
- * @param dbs an alpm_list_t* of pmdb_t where the satisfier will be searched
- * @param depstring package or provision name, versioned or not
- * @return a pmpkg_t* satisfying depstring
- */
-pmpkg_t SYMEXPORT *alpm_find_dbs_satisfier(alpm_list_t *dbs, const char *depstring)
-{
-	pmdepend_t *dep;
-	pmpkg_t *pkg;
-
-	ASSERT(dbs, return NULL);
-
-	dep = _alpm_splitdep(depstring);
-	ASSERT(dep, return NULL);
-	pkg = _alpm_resolvedep(dep, dbs, NULL, 1);
-	_alpm_dep_free(dep);
-	return pkg;
-}
-
-=======
->>>>>>> ea216d3f
 /**
  * helper function for resolvedeps: search for dep satisfier in dbs
  *
@@ -709,13 +657,13 @@
 	pmdepend_t *dep;
 	pmpkg_t *pkg;
 
-	ASSERT(dbs, return(NULL));
+	ASSERT(dbs, return NULL);
 
 	dep = _alpm_splitdep(depstring);
-	ASSERT(dep, return(NULL));
+	ASSERT(dep, return NULL);
 	pkg = resolvedep(dep, dbs, NULL, 1);
 	_alpm_dep_free(dep);
-	return(pkg);
+	return pkg;
 }
 
 /**
@@ -815,21 +763,6 @@
 	return ret;
 }
 
-<<<<<<< HEAD
-/* Does pkg1 depend on pkg2, ie. does pkg2 satisfy a dependency of pkg1? */
-int _alpm_dep_edge(pmpkg_t *pkg1, pmpkg_t *pkg2)
-{
-	alpm_list_t *i;
-	for(i = alpm_pkg_get_depends(pkg1); i; i = i->next) {
-		if(_alpm_depcmp_tolerant(pkg2, i->data)) {
-			return 1;
-		}
-	}
-	return 0;
-}
-
-=======
->>>>>>> ea216d3f
 const char SYMEXPORT *alpm_miss_get_target(const pmdepmissing_t *miss)
 {
 	ALPM_LOG_FUNC;
